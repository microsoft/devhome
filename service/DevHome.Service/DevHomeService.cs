--- conflicted
+++ resolved
@@ -20,9 +20,10 @@
 
     public DevHomeService()
     {
-<<<<<<< HEAD
-        ComHelpers.VerifyCaller();
-        _owner = ComHelpers.GetClientProcess();
+        Process myCaller = ComHelpers.GetClientProcess();
+        ComHelpers.VerifyCaller(myCaller);
+
+        _owner = myCaller;
         _owner.EnableRaisingEvents = true;
 
         // Track our caller process
@@ -84,14 +85,6 @@
 
         // None of the loadersnap events are handled by the TraceEventParser, so we need to handle them ourselves
         _etwSession.Source.Process();
-=======
-        Process myCaller = ComHelpers.GetClientProcess();
-
-        ComHelpers.VerifyCaller(myCaller);
-
-        // Track our caller process
-        ServiceLifetimeController.RegisterProcess(myCaller);
->>>>>>> 0ec08850
     }
 
     public void Dispose()
