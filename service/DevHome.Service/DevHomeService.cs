--- conflicted
+++ resolved
@@ -12,17 +12,12 @@
 [ComVisible(true)]
 public class DevHomeService : IDevHomeService, IDisposable
 {
-<<<<<<< HEAD
-    public event MissingFileProcessLaunchFailureHandler? MissingFileProcessLaunchFailure;
-
-=======
     private readonly Process _owner;
 
     public event MissingFileProcessLaunchFailureHandler? MissingFileProcessLaunchFailure;
 
     private TraceEventSession? _etwSession;
 
->>>>>>> e8ab9674
     public DevHomeService()
     {
         ComHelpers.VerifyCaller();
@@ -30,47 +25,6 @@
         _owner.EnableRaisingEvents = true;
 
         // Track our caller process
-<<<<<<< HEAD
-        ServiceLifetimeController.RegisterProcess(ComHelpers.GetClientProcess());
-
-        var crashDumpAnalyzerThread = new Thread(() =>
-        {
-            MyETWListener();
-        });
-        crashDumpAnalyzerThread.Name = "LoaderSnapAssistantThread";
-        crashDumpAnalyzerThread.Start();
-    }
-
-    private void MyETWListener()
-    {
-        TraceEventSession session = new TraceEventSession("DevHome.Service.LoaderSnapAssistantSession");
-
-        // Enable the kernel provider to look for processes exiting with non-zero exit codes
-        session.EnableKernelProvider(KernelTraceEventParser.Keywords.Process);
-
-        session.Source.Kernel.ProcessStop += data =>
-        {
-            if (data.ExitStatus == NTSTATUS.STATUS_DLL_NOT_FOUND || data.ExitStatus == (int)WIN32_ERROR.ERROR_MOD_NOT_FOUND)
-            {
-                MissingFileProcessLaunchFailureInfo info = default(MissingFileProcessLaunchFailureInfo);
-                info.processName = data.ImageFileName;
-                info.pid = data.ProcessID;
-                info.exitCode = data.ExitStatus;
-
-                try
-                {
-                    MissingFileProcessLaunchFailure?.Invoke(info);
-                }
-                catch (Exception)
-                {
-                    // We don't want to crash the process if the event handler throws an exception
-                }
-            }
-        };
-
-        // None of the loadersnap events are handled by the TraceEventParser, so we need to handle them ourselves
-        session.Source.Process();
-=======
         ServiceLifetimeController.ServiceStop += ServiceLifetimeController_ServiceStop;
         ServiceLifetimeController.RegisterProcess(_owner);
 
@@ -136,6 +90,5 @@
         _etwSession?.Source.StopProcessing();
         _etwSession?.Dispose();
         GC.SuppressFinalize(this);
->>>>>>> e8ab9674
     }
 }