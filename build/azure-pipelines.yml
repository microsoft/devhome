trigger:
- main
- staging
- release

pool:
  vmImage: 'windows-latest'

parameters:
  - name: SignOutput
    type: boolean
    default: False
  - name: Platforms
    type: object
    default:
    - x86
    - x64
    - arm64
  - name: Configurations
    type: object
    default:
    - Debug
    - Release

variables:
<<<<<<< HEAD
  MSIXVersion: '0.106'
  VersionOfSDK: '0.100'
=======
  MSIXVersion: '0.200'
  SDKVersion: '0.100'
>>>>>>> ff682ac6
  solution: '**/DevHome.sln'
  appxPackageDir: 'AppxPackages'
  testOutputArtifactDir: 'TestResults'

resources:
  repositories:
  - repository: templates_onebranch
    type: git
    name: OneBranch.Pipelines/GovernedTemplates
    ref: refs/heads/main

stages:
- stage: Build_SDK
  dependsOn: []
  jobs:
  - job: Build_SDK
    steps:
    - task: NuGetToolInstaller@1

    - task: NuGetAuthenticate@0
      inputs:
        nuGetServiceConnections: 'DevHomeInternal'

    - task: PowerShell@2
      displayName: Build SDK
      name: BuildSDKCommand
      inputs:
        filePath: 'Build.ps1'
        arguments: -Configuration "Release" -VersionOfSDK $(VersionOfSDK) -BuildStep "sdk" -IsAzurePipelineBuild

    - task: PublishPipelineArtifact@0
      displayName: Publish Artifacts
      inputs:
        artifactName: SdkNugetPackage
        targetPath: pluginsdk\_build

    - task: PublishSymbols@2
      displayName: Publish Symbols
      inputs:
        SearchPattern: '**/bin/**/*.pdb'
        IndexSources: false
        SymbolServerType: TeamServices
        SymbolsProduct: DevHomeSDK

- stage: SourceAnalysis
  # This stage is expected to run in parallel with Build_* stages
  dependsOn: []
  jobs:
  - job: SDLSourcesScanning
    steps:
    # Required by the Packaged ES SDL Templates.
    - checkout: self

    # Typically this has been done.
    - task: NodeTool@0
      displayName: 'Use Node >=8.6.0'
      inputs:
        versionSpec: '>=8.6.0'

    - task: powershell@2
      displayName: BuildingBranch
      inputs:
        targetType: 'inline'
        script: |
          Write-Host "$(BuildingBranch)"

    - template: v2/Steps/PackageES/Windows.SDL.Sources.Analysis.OS.Undocked.yml@templates_onebranch
      parameters:
        globalsdl:
          tsa:
            # Not filing bugs for issues found by the scans just yet.
            #enabled: true
            enabled: false
          codeql:
            # We currently don't disable other scans that are enabled by default. Just ensure that
            # scans that we are interested in are enabled.
            psscriptanalyzer:
              enable: true
              break: true
            credscan:
              enable: true
              break: true
            policheck:
              enable: true
              break: true
            antimalwarescan:
              enable: true
              break: true
            armory:
              enable: true
              break: true
            eslint:
              enable: false
              break: true

    - task: Flawfinder@2
      displayName: 'Run Flawfinder'
      inputs:
        targetFlawfinderPattern: '$(Build.SourcesDirectory)'
        minRiskLevel: 2
        onlyInputs: false

- stage: Build_StubPackages
  dependsOn: []
  jobs:
  - job: Build_StubPackages
    steps:
      - checkout: self
        path: s
      - checkout: git://Dart/DevHomeStub

      - task: NuGetToolInstaller@1
      
      - task: NuGetAuthenticate@1
        inputs:
          nuGetServiceConnections: 'DevHomeInternal'
      - task: PowerShell@2
        displayName: Build Stub Packages
        inputs:
          filePath: 'Build.ps1'
          arguments: -Configuration "Release" -Version $(MSIXVersion) -BuildStep "stubpackages"
      - task: PublishPipelineArtifact@0
        displayName: Publish MSIX Bundle Artifacts
        inputs:
          artifactName: MsixBundle_Stub
          targetPath: DevHomeStub\DevHomeStubPackage\AppxPackages

- stage: Build_DevHome
  dependsOn: Build_SDK
  condition: in(dependencies.Build_SDK.result, 'Succeeded')
  variables:
    VersionOfSDK: $[stageDependencies.Build_SDK.Build_SDK.outputs['BuildSDKCommand.VersionOfSDK']]
  jobs:
  - ${{ each configuration in parameters.Configurations }}:
    - ${{ each platform in parameters.Platforms }}:
      - job: Build_${{ platform }}_${{ configuration }}
        steps:
        - task: NuGetToolInstaller@1

        - task: NuGetAuthenticate@0
          inputs:
            nuGetServiceConnections: 'DevHomeInternal'

        - task: PowerShell@2
          displayName: Replace Stubbed Files
          inputs:
            filePath: 'build/scripts/Unstub.ps1'

        - task: DownloadPipelineArtifact@2
          inputs:
            buildType: 'current'
            artifactName: 'SdkNugetPackage'
            targetPath: '$(Pipeline.Workspace)\sdkArtifacts\'

        - task: MicrosoftTDBuild.tdbuild-task.tdbuild-task.TouchdownBuildTask@1
          displayName: Send and Download Localization Files for Artifacts
          condition: and(eq(variables['EnableLocalization'], 'true'), eq(variables['UpdateLocalization'], 'true'))
          inputs:
            teamId: 71220
            authId: $(TouchdownAppId)
            authKey: $(TouchdownAppKey)
            resourceFilePath: |
              **\en-US\*.resw
              **\en-US\PDP.xml
            outputDirectoryRoot: LocOutput
            localizationTarget: true
            appendRelativeDir: true
            pseudoSetting: Included

        - task: MicrosoftTDBuild.tdbuild-task.tdbuild-task.TouchdownBuildTask@1
          displayName: Download and Use Localization Files
          condition: eq(variables['EnableLocalization'], 'true')
          retryCountOnTaskFailure: 2
          inputs:
            teamId: 71220
            authId: $(TouchdownAppId)
            authKey: $(TouchdownAppKey)
            resourceFilePath: |
              **\en-US\*.resw
            localizationTarget: false
            appendRelativeDir: true
            pseudoSetting: Included

        - task: PowerShell@2
          displayName: Move Loc files one level up
          condition: eq(variables['EnableLocalization'], 'true')
          inputs:
            targetType: inline
            script: >-
              $Files = Get-ChildItem . -R -Filter 'Resources.resw' | ? FullName -Like '*en-US\*\Resources.resw'

              $Files | % { Move-Item -Verbose $_.Directory $_.Directory.Parent.Parent -EA:Ignore }
            pwsh: true

        # Saving one of these makes it really easy to inspect the loc output...
        - powershell: 'tar czf LocOutput.tar.gz LocOutput'
          displayName: 'Archive Loc Output for Submission'
          condition: and(eq(variables['EnableLocalization'], 'true'), eq(variables['UpdateLocalization'], 'true'))

        - task: PublishBuildArtifacts@1
          displayName: 'Publish Artifact: LocOutput'
          condition: and(eq(variables['EnableLocalization'], 'true'), eq(variables['UpdateLocalization'], 'true'))
          inputs:
            PathtoPublish: LocOutput.tar.gz
            ArtifactName: LocOutput

        - task: PowerShell@2
          displayName: Build Dev Home
          retryCountOnTaskFailure: 2
          inputs:
            filePath: 'Build.ps1'
            arguments: -Platform "${{ platform }}" -Configuration "${{ configuration }}" -Version $(MSIXVersion) -VersionOfSDK $(VersionOfSDK) -SDKNugetSource $(Pipeline.Workspace)\sdkArtifacts\ -BuildStep "msix" -AzureBuildingBranch "$(BuildingBranch)" -IsAzurePipelineBuild

        - task: EsrpCodeSigning@2
          inputs:
            ConnectedServiceName: 'Xlang Code Signing'
            FolderPath: '$(appxPackageDir)\${{ configuration }}'
            Pattern: '*.msix'
            signConfigType: 'inlineSignParams'
            inlineOperation: |
              [
                {
                  "keycode": "CP-230012",
                  "operationSetCode": "SigntoolvNextSign",
                  "parameters": [
                    {
                      "parameterName": "OpusName",
                      "parameterValue": "Microsoft"
                    },
                    {
                      "parameterName": "OpusInfo",
                      "parameterValue": "http://www.microsoft.com"
                    },
                    {
                      "parameterName": "PageHash",
                      "parameterValue": "/NPH"
                    },
                    {
                      "parameterName": "FileDigest",
                      "parameterValue": "/fd sha256"
                    },
                    {
                      "parameterName": "TimeStamp",
                      "parameterValue": "/tr \"http://rfc3161.gtm.corp.microsoft.com/TSS/HttpTspServer\" /td sha256"
                    }
                  ],
                  "toolName": "signtool.exe",
                  "toolVersion": "6.2.9304.0"
                }
              ]
            SessionTimeout: '60'
            MaxConcurrency: '50'
            MaxRetryAttempts: '5'

        - task: PublishPipelineArtifact@0
          displayName: Publish MSIX Artifacts
          inputs:
            artifactName: msix_${{ platform }}_${{ configuration }}
            targetPath: $(appxPackageDir)\${{ configuration }}

        - task: AzureKeyVault@1
          inputs:
            azureSubscription: 'DevHomeAzureServiceConnection'
            KeyVaultName: 'DevHomeKeyVault'
            SecretsFilter: 'ApiScanConnectionString'
            RunAsPreJob: false

        - task: APIScan@2
          inputs:
            softwareFolder: '$(Build.StagingDirectory)'
            softwareName: 'Dev Home'
            softwareVersionNum: '1.0'
            softwareBuildNum: '$(Build.BuildId)'
            symbolsFolder: 'SRV*http://symweb'
          env:
            AzureServicesAuthConnectionString: $(ApiScanConnectionString)

        - task: Windows Application Driver@0
          condition: and(always(), ne('${{ platform}}', 'arm64'))
          inputs:
            OperationType: 'Start'

        - task: PowerShell@2
          displayName: 'Run Unittests'
          condition: ne('${{ platform}}', 'arm64')
          inputs:
            filePath: 'Test.ps1'
            arguments: -Platform "${{ platform }}" -Configuration "${{ configuration }}" -IsAzurePipelineBuild

        - task: Windows Application Driver@0
          condition: and(always(), ne('${{ platform}}', 'arm64'))
          inputs:
            OperationType: 'Stop'

        - task: PublishBuildArtifacts@1
          displayName: 'Publish Test Results'
          condition: and(always(), ne('${{ platform}}', 'arm64'))
          inputs:
            PathtoPublish: $(testOutputArtifactDir)
            artifactName: TestResults

        - task: PublishTestResults@2
          displayName: 'Add Test Results to ADO'
          condition: and(always(), ne('${{ platform}}', 'arm64'))
          inputs:
            testResultsFormat: 'VSTest'
            testResultsFiles: '*.trx'
            searchFolder: '$(testOutputArtifactDir)'
            mergeTestResults: true
            failTaskOnFailedTests: true
            testRunTitle: '$(Agent.JobName)'
            buildPlatform: '${{ platform }}'
            buildConfiguration: '${{ configuration }}'

        - task: PublishSymbols@2
          displayName: Publish Symbols
          inputs:
            SearchPattern: '**/bin/**/*.pdb'
            IndexSources: false
            SymbolServerType: TeamServices
            SymbolsProduct: DevHome

- stage: Build_MsixBundle
  dependsOn: [Build_DevHome, Build_StubPackages]
  condition: in(dependencies.Build_DevHome.result, 'Succeeded')
  jobs:
  - job: Build_MsixBundles
    steps:
      - ${{ each configuration in parameters.Configurations }}:
        - ${{ each platform in parameters.Platforms }}:
          - task: DownloadPipelineArtifact@2
            inputs:
              buildType: 'current'
              artifactName: msix_${{ platform }}_${{ configuration }}
              targetPath: $(appxPackageDir)\${{ configuration }}

        - task: PowerShell@2
          displayName: Create Stub Directory
          condition: and(eq(variables['BuildingBranch'], 'release'), eq('${{ configuration }}', 'Release'))
          inputs:
            targetType: 'inline'
            script: New-Item -Path $(appxPackageDir)\${{ configuration }}\AppxMetadata\Stub -ItemType Directory

        - task: DownloadPipelineArtifact@2
          condition: and(eq(variables['BuildingBranch'], 'release'), eq('${{ configuration }}', 'Release'))
          inputs:
            buildType: 'current'
            artifactName: MsixBundle_Stub
            targetPath: $(appxPackageDir)\Staging

        - task: PowerShell@2
          displayName: Unbundle Stub Packages
          condition: and(eq(variables['BuildingBranch'], 'release'), eq('${{ configuration }}', 'Release'))
          inputs:
            filePath: 'build/scripts/UnbundleStubPackage.ps1'
            arguments: -InputPath $(appxPackageDir)\Staging -OutputLocation $(appxPackageDir)\${{ configuration }}\AppxMetadata\Stub

        - task: EsrpCodeSigning@2
          condition: and(eq(variables['BuildingBranch'], 'release'), eq('${{ configuration }}', 'Release'))
          inputs:
            ConnectedServiceName: 'Xlang Code Signing'
            FolderPath: '$(appxPackageDir)\${{ configuration }}\AppxMetadata\Stub'
            Pattern: '*.msix'
            signConfigType: 'inlineSignParams'
            inlineOperation: |
              [
                {
                  "keycode": "CP-230012",
                  "operationSetCode": "SigntoolvNextSign",
                  "parameters": [
                    {
                      "parameterName": "OpusName",
                      "parameterValue": "Microsoft"
                    },
                    {
                      "parameterName": "OpusInfo",
                      "parameterValue": "http://www.microsoft.com"
                    },
                    {
                      "parameterName": "PageHash",
                      "parameterValue": "/NPH"
                    },
                    {
                      "parameterName": "FileDigest",
                      "parameterValue": "/fd sha256"
                    },
                    {
                      "parameterName": "TimeStamp",
                      "parameterValue": "/tr \"http://rfc3161.gtm.corp.microsoft.com/TSS/HttpTspServer\" /td sha256"
                    }
                  ],
                  "toolName": "signtool.exe",
                  "toolVersion": "6.2.9304.0"
                }
              ]
            SessionTimeout: '60'
            MaxConcurrency: '50'
            MaxRetryAttempts: '5'

        - task: PowerShell@2
          displayName: Build MsixBundle
          inputs:
            filePath: 'Build.ps1'
            arguments: -Configuration "${{ configuration }}" -Version $(MSIXVersion) -BuildStep "msixbundle" -IsAzurePipelineBuild

        - task: EsrpCodeSigning@2
          inputs:
            ConnectedServiceName: 'Xlang Code Signing'
            FolderPath: 'AppxBundles\${{ configuration }}'
            Pattern: '*.msixbundle'
            signConfigType: 'inlineSignParams'
            inlineOperation: |
              [
                {
                  "keycode": "CP-230012",
                  "operationSetCode": "SigntoolvNextSign",
                  "parameters": [
                    {
                      "parameterName": "OpusName",
                      "parameterValue": "Microsoft"
                    },
                    {
                      "parameterName": "OpusInfo",
                      "parameterValue": "http://www.microsoft.com"
                    },
                    {
                      "parameterName": "PageHash",
                      "parameterValue": "/NPH"
                    },
                    {
                      "parameterName": "FileDigest",
                      "parameterValue": "/fd sha256"
                    },
                    {
                      "parameterName": "TimeStamp",
                      "parameterValue": "/tr \"http://rfc3161.gtm.corp.microsoft.com/TSS/HttpTspServer\" /td sha256"
                    }
                  ],
                  "toolName": "signtool.exe",
                  "toolVersion": "6.2.9304.0"
                }
              ]
            SessionTimeout: '60'
            MaxConcurrency: '50'
            MaxRetryAttempts: '5'

        - task: PublishPipelineArtifact@0
          displayName: Publish MSIX Bundle Artifacts
          inputs:
            artifactName: MsixBundle_${{ configuration }}
            targetPath: AppxBundles\${{ configuration }}

- stage: Store_Publish
  dependsOn:
  - SourceAnalysis
  - Build_MsixBundle
  condition: |
    and
    (
      in(dependencies.Build_MsixBundle.result, 'Succeeded'),
      in(dependencies.SourceAnalysis.result, 'Succeeded', 'SucceededWithIssues'),
      eq(variables['EnableStorePublishing'], 'true')
    )
  jobs:
  - job: Store_Publish
    timeoutInMinutes: 120
    steps:
    - task: DownloadPipelineArtifact@2
      inputs:
        buildType: 'current'
        artifactName: MsixBundle_Release
        targetPath: StorePublish

    # Automated localization coming soon
    # - task: MicrosoftTDBuild.tdbuild-task.tdbuild-task.TouchdownBuildTask@1
    #   displayName: Download and Use Localization Files
    #   condition: eq(variables['EnableLocalization'], 'true')
    #   retryCountOnTaskFailure: 2
    #   inputs:
    #     teamId: 71220
    #     authId: $(TouchdownAppId)
    #     authKey: $(TouchdownAppKey)
    #     resourceFilePath: |
    #       **\en-US\PDP.xml
    #     localizationTarget: false
    #     appendRelativeDir: true

    # - task: PowerShell@2
    #   displayName: Move Loc files one level up
    #   condition: eq(variables['EnableLocalization'], 'true')
    #   inputs:
    #     targetType: inline
    #     script: >-
    #       $Files = Get-ChildItem . -R -Filter 'Resources.resw' | ? FullName -Like '*en-US\*\Resources.resw'

    #       $Files | % { Move-Item -Verbose $_.Directory $_.Directory.Parent.Parent -EA:Ignore }
    #     pwsh: true

    - task: MS-RDX-MRO.windows-store-publish-dev.package-task.store-package@2
      displayName: 'Create Staging StoreBroker Package'
      condition: eq(variables['BuildingBranch'], 'staging')
      inputs:
        serviceEndpoint: 'DevHomeCanary StoreBroker'
        sbConfigPath: '$(System.DefaultWorkingDirectory)\build\store\canary\SBConfig.json'
        sourceFolder: 'StorePublish'
        contents: '*.msixbundle'
        pdpPath: '$(System.DefaultWorkingDirectory)\build\store\canary\PDPs'
        pdpMediaPath: '$(System.DefaultWorkingDirectory)\build\store\canary\media'
        outSBName: DevHomeStoreSubmissionPackage
        pdpInclude: 'PDP.xml'

    - task: MS-RDX-MRO.windows-store-publish-dev.publish-task.store-publish@2
      displayName: 'Publish Staging StoreBroker Package'
      condition: eq(variables['BuildingBranch'], 'staging')
      inputs:
        serviceEndpoint: 'DevHomeCanary StoreBroker'
        appId: 9MX22N5S7HRD
        inputMethod: JsonAndZip
        jsonPath: '$(System.DefaultWorkingDirectory)\SBOutDir\DevHomeStoreSubmissionPackage.json'
        zipPath: '$(System.DefaultWorkingDirectory)\SBOutDir\DevHomeStoreSubmissionPackage.zip'
        force: true
        deletePackages: true
        numberOfPackagesToKeep: 2
        jsonZipUpdateMetadata: true
        updateImages: true

    - task: MS-RDX-MRO.windows-store-publish-dev.package-task.store-package@2
      displayName: 'Create Release StoreBroker Package'
      condition: eq(variables['BuildingBranch'], 'release')
      inputs:
        serviceEndpoint: 'DevHome StoreBroker'
        sbConfigPath: '$(System.DefaultWorkingDirectory)\build\store\preview\SBConfig.json'
        sourceFolder: 'StorePublish'
        contents: '*.msixbundle'
        pdpPath: '$(System.DefaultWorkingDirectory)\build\store\preview\PDPs'
        pdpMediaPath: '$(System.DefaultWorkingDirectory)\build\store\preview\media'
        outSBName: DevHomeStoreSubmissionPackage
        pdpInclude: 'PDP.xml'

    - task: MS-RDX-MRO.windows-store-publish-dev.publish-task.store-publish@2
      displayName: 'Publish Release StoreBroker Package'
      condition: eq(variables['BuildingBranch'], 'release')
      inputs:
        serviceEndpoint: 'DevHome StoreBroker'
        appId: 9N8MHTPHNGVV
        inputMethod: JsonAndZip
        jsonPath: '$(System.DefaultWorkingDirectory)\SBOutDir\DevHomeStoreSubmissionPackage.json'
        zipPath: '$(System.DefaultWorkingDirectory)\SBOutDir\DevHomeStoreSubmissionPackage.zip'
        force: true
        deletePackages: true
        numberOfPackagesToKeep: 2
        jsonZipUpdateMetadata: true
        updateImages: true

    - task: PublishPipelineArtifact@0
      displayName: Publish StoreBroker Artifacts
      condition: or(eq(variables['BuildingBranch'], 'staging'), eq(variables['BuildingBranch'], 'release'))
      inputs:
        artifactName: StoreBrokerPackage
        targetPath: '$(System.DefaultWorkingDirectory)\SBOutDir'
<|MERGE_RESOLUTION|>--- conflicted
+++ resolved
@@ -23,13 +23,8 @@
     - Release
 
 variables:
-<<<<<<< HEAD
-  MSIXVersion: '0.106'
-  VersionOfSDK: '0.100'
-=======
   MSIXVersion: '0.200'
   SDKVersion: '0.100'
->>>>>>> ff682ac6
   solution: '**/DevHome.sln'
   appxPackageDir: 'AppxPackages'
   testOutputArtifactDir: 'TestResults'
