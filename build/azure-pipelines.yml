--- conflicted
+++ resolved
@@ -23,13 +23,8 @@
     - Release
 
 variables:
-<<<<<<< HEAD
-  MSIXVersion: '0.105'
-  VersionOfSDK: '0.100'
-=======
   MSIXVersion: '0.106'
   SDKVersion: '0.100'
->>>>>>> 9a9d4730
   solution: '**/DevHome.sln'
   appxPackageDir: 'AppxPackages'
   testOutputArtifactDir: 'TestResults'
