﻿// Copyright (c) Microsoft Corporation.
// Licensed under the MIT License.

using CommunityToolkit.Mvvm.ComponentModel;
using DevHome.Common.Contracts;
using DevHome.Common.Helpers;
using DevHome.Common.Services;
using DevHome.Contracts.Services;
using Microsoft.UI.Xaml.Navigation;
using Microsoft.Windows.AppLifecycle;

namespace DevHome.ViewModels;

public partial class ShellViewModel : ObservableObject
{
    private readonly ILocalSettingsService _localSettingsService;
    private readonly IAppInfoService _appInfoService;
    private readonly IThemeSelectorService _themeSelectorService;

    [ObservableProperty]
    private string? _announcementText;

    public string Title => _appInfoService.GetAppNameLocalized();

    public INavigationService NavigationService { get; }

    public INavigationViewService NavigationViewService { get; }

    [ObservableProperty]
    private object? _selected;

    [ObservableProperty]
    private InfoBarModel _shellInfoBarModel = new();

    public ShellViewModel(
        INavigationService navigationService,
        INavigationViewService navigationViewService,
        ILocalSettingsService localSettingsService,
        IScreenReaderService screenReaderService,
        IAppInfoService appInfoService,
        IThemeSelectorService themeSelectorService)
    {
        NavigationService = navigationService;
        NavigationService.Navigated += OnNavigated;
        NavigationViewService = navigationViewService;
        _localSettingsService = localSettingsService;
        _appInfoService = appInfoService;
        _themeSelectorService = themeSelectorService;

        screenReaderService.AnnouncementTextChanged += OnAnnouncementTextChanged;
    }

    public async Task OnLoaded()
    {
<<<<<<< HEAD
        switch (AppInstance.GetCurrent().GetActivatedEventArgs().Kind)
=======
        // Load the Machine Configuration Page if the app is launched via file activation
        var activatedEventArgs = AppInstance.GetCurrent().GetActivatedEventArgs();
        if (activatedEventArgs.Kind == ExtendedActivationKind.File)
        {
            NavigationService.NavigateTo(typeof(DevHome.SetupFlow.ViewModels.SetupFlowViewModel).FullName!);
        }
        else if (await _localSettingsService.ReadSettingAsync<bool>(WellKnownSettingsKeys.IsNotFirstRun))
        {
            NavigationService.NavigateTo(NavigationService.DefaultPage);
        }
        else
>>>>>>> 6baa2d78
        {
            case ExtendedActivationKind.File:
                // Allow the file activation handler to navigate to the appropriate page.
                break;
            case ExtendedActivationKind.Protocol:
                break;
            case ExtendedActivationKind.Launch:
            default:
                var isNotFirstRun = await _localSettingsService.ReadSettingAsync<bool>(WellKnownSettingsKeys.IsNotFirstRun);
                NavigationService.NavigateTo(isNotFirstRun ? NavigationService.DefaultPage : typeof(WhatsNewViewModel).FullName!);
                break;
        }
    }

    private void OnNavigated(object sender, NavigationEventArgs e)
    {
        if (IsSettingsPage(e.SourcePageType.FullName))
        {
            Selected = NavigationViewService.SettingsItem;
            return;
        }

        var selectedItem = NavigationViewService.GetSelectedItem(e.SourcePageType);
        if (selectedItem != null)
        {
            Selected = selectedItem;
        }
    }

    private bool IsSettingsPage(string? pageType)
    {
        if (string.IsNullOrEmpty(pageType))
        {
            return false;
        }

        return pageType.StartsWith("DevHome.Settings", StringComparison.Ordinal);
    }

    private void OnAnnouncementTextChanged(object? sender, string text)
    {
        // Clear previous value to notify all bindings.
        // This allows announcing the same text consecutively multiple times.
        AnnouncementText = string.Empty;

        // Set new announcement title
        AnnouncementText = text;
    }

    internal void NotifyActualThemeChanged()
    {
        _themeSelectorService.SetRequestedTheme();
    }
}
<|MERGE_RESOLUTION|>--- conflicted
+++ resolved
@@ -1,123 +1,124 @@
-﻿// Copyright (c) Microsoft Corporation.
-// Licensed under the MIT License.
-
-using CommunityToolkit.Mvvm.ComponentModel;
-using DevHome.Common.Contracts;
-using DevHome.Common.Helpers;
-using DevHome.Common.Services;
-using DevHome.Contracts.Services;
-using Microsoft.UI.Xaml.Navigation;
-using Microsoft.Windows.AppLifecycle;
-
-namespace DevHome.ViewModels;
-
-public partial class ShellViewModel : ObservableObject
-{
-    private readonly ILocalSettingsService _localSettingsService;
-    private readonly IAppInfoService _appInfoService;
-    private readonly IThemeSelectorService _themeSelectorService;
-
-    [ObservableProperty]
-    private string? _announcementText;
-
-    public string Title => _appInfoService.GetAppNameLocalized();
-
-    public INavigationService NavigationService { get; }
-
-    public INavigationViewService NavigationViewService { get; }
-
-    [ObservableProperty]
-    private object? _selected;
-
-    [ObservableProperty]
-    private InfoBarModel _shellInfoBarModel = new();
-
-    public ShellViewModel(
-        INavigationService navigationService,
-        INavigationViewService navigationViewService,
-        ILocalSettingsService localSettingsService,
-        IScreenReaderService screenReaderService,
-        IAppInfoService appInfoService,
-        IThemeSelectorService themeSelectorService)
-    {
-        NavigationService = navigationService;
-        NavigationService.Navigated += OnNavigated;
-        NavigationViewService = navigationViewService;
-        _localSettingsService = localSettingsService;
-        _appInfoService = appInfoService;
-        _themeSelectorService = themeSelectorService;
-
-        screenReaderService.AnnouncementTextChanged += OnAnnouncementTextChanged;
-    }
-
-    public async Task OnLoaded()
-    {
-<<<<<<< HEAD
-        switch (AppInstance.GetCurrent().GetActivatedEventArgs().Kind)
-=======
-        // Load the Machine Configuration Page if the app is launched via file activation
-        var activatedEventArgs = AppInstance.GetCurrent().GetActivatedEventArgs();
-        if (activatedEventArgs.Kind == ExtendedActivationKind.File)
-        {
-            NavigationService.NavigateTo(typeof(DevHome.SetupFlow.ViewModels.SetupFlowViewModel).FullName!);
-        }
-        else if (await _localSettingsService.ReadSettingAsync<bool>(WellKnownSettingsKeys.IsNotFirstRun))
-        {
-            NavigationService.NavigateTo(NavigationService.DefaultPage);
-        }
-        else
->>>>>>> 6baa2d78
-        {
-            case ExtendedActivationKind.File:
-                // Allow the file activation handler to navigate to the appropriate page.
-                break;
-            case ExtendedActivationKind.Protocol:
-                break;
-            case ExtendedActivationKind.Launch:
-            default:
-                var isNotFirstRun = await _localSettingsService.ReadSettingAsync<bool>(WellKnownSettingsKeys.IsNotFirstRun);
-                NavigationService.NavigateTo(isNotFirstRun ? NavigationService.DefaultPage : typeof(WhatsNewViewModel).FullName!);
-                break;
-        }
-    }
-
-    private void OnNavigated(object sender, NavigationEventArgs e)
-    {
-        if (IsSettingsPage(e.SourcePageType.FullName))
-        {
-            Selected = NavigationViewService.SettingsItem;
-            return;
-        }
-
-        var selectedItem = NavigationViewService.GetSelectedItem(e.SourcePageType);
-        if (selectedItem != null)
-        {
-            Selected = selectedItem;
-        }
-    }
-
-    private bool IsSettingsPage(string? pageType)
-    {
-        if (string.IsNullOrEmpty(pageType))
-        {
-            return false;
-        }
-
-        return pageType.StartsWith("DevHome.Settings", StringComparison.Ordinal);
-    }
-
-    private void OnAnnouncementTextChanged(object? sender, string text)
-    {
-        // Clear previous value to notify all bindings.
-        // This allows announcing the same text consecutively multiple times.
-        AnnouncementText = string.Empty;
-
-        // Set new announcement title
-        AnnouncementText = text;
-    }
-
-    internal void NotifyActualThemeChanged()
-    {
-        _themeSelectorService.SetRequestedTheme();
-    }
-}
+﻿// Copyright (c) Microsoft Corporation and Contributors
+// Licensed under the MIT license.
+
+using CommunityToolkit.Mvvm.ComponentModel;
+using DevHome.Common.Contracts;
+using DevHome.Common.Helpers;
+using DevHome.Common.Services;
+using DevHome.Contracts.Services;
+using Microsoft.UI.Xaml.Navigation;
+using Microsoft.Windows.AppLifecycle;
+
+namespace DevHome.ViewModels;
+
+public partial class ShellViewModel : ObservableObject
+{
+    private readonly ILocalSettingsService _localSettingsService;
+    private readonly IAppInfoService _appInfoService;
+
+    [ObservableProperty]
+    private string? _announcementText;
+
+    public string Title => _appInfoService.GetAppNameLocalized();
+
+    public INavigationService NavigationService
+    {
+        get;
+    }
+
+    public INavigationViewService NavigationViewService
+    {
+        get;
+    }
+
+    [ObservableProperty]
+    private object? _selected;
+
+    [ObservableProperty]
+    private InfoBarModel _shellInfoBarModel = new ();
+
+    public ShellViewModel(
+        INavigationService navigationService,
+        INavigationViewService navigationViewService,
+        ILocalSettingsService localSettingsService,
+        IScreenReaderService screenReaderService,
+        IAppInfoService appInfoService)
+    {
+        NavigationService = navigationService;
+        NavigationService.Navigated += OnNavigated;
+        NavigationViewService = navigationViewService;
+        _localSettingsService = localSettingsService;
+        _appInfoService = appInfoService;
+
+        screenReaderService.AnnouncementTextChanged += OnAnnouncementTextChanged;
+    }
+
+    public async Task OnLoaded()
+    {
+        // Load the Machine Configuration Page if the app is launched via file activation
+        var activatedEventArgs = AppInstance.GetCurrent().GetActivatedEventArgs();
+        if (activatedEventArgs.Kind == ExtendedActivationKind.File)
+        {
+            NavigationService.NavigateTo(typeof(DevHome.SetupFlow.ViewModels.SetupFlowViewModel).FullName!);
+        }
+        else if (await _localSettingsService.ReadSettingAsync<bool>(WellKnownSettingsKeys.IsNotFirstRun))
+        {
+            NavigationService.NavigateTo(NavigationService.DefaultPage);
+        }
+        else
+        {
+            NavigationService.NavigateTo(typeof(WhatsNewViewModel).FullName!);
+        }
+    }
+
+    private void OnNavigated(object sender, NavigationEventArgs e)
+    {
+        if (IsExtensionSettingsPage(e.SourcePageType.FullName))
+        {
+            // If we navigate to the L3 settings page for an extension, leave the selected NavigationView item as it
+            // was, since we might be coming from Settings or Extensions.
+            return;
+        }
+        else if (IsSettingsPage(e.SourcePageType.FullName))
+        {
+            Selected = NavigationViewService.SettingsItem;
+            return;
+        }
+
+        var selectedItem = NavigationViewService.GetSelectedItem(e.SourcePageType);
+        if (selectedItem != null)
+        {
+            Selected = selectedItem;
+        }
+    }
+
+    private bool IsExtensionSettingsPage(string? pageType)
+    {
+        if (string.IsNullOrEmpty(pageType))
+        {
+            return false;
+        }
+
+        return pageType.StartsWith("DevHome.Settings.Views.ExtensionSettingsPage", StringComparison.Ordinal);
+    }
+
+    private bool IsSettingsPage(string? pageType)
+    {
+        if (string.IsNullOrEmpty(pageType))
+        {
+            return false;
+        }
+
+        return pageType.StartsWith("DevHome.Settings", StringComparison.Ordinal);
+    }
+
+    private void OnAnnouncementTextChanged(object? sender, string text)
+    {
+        // Clear previous value to notify all bindings.
+        // This allows announcing the same text consecutively multiple times.
+        AnnouncementText = string.Empty;
+
+        // Set new announcement title
+        AnnouncementText = text;
+    }
+}