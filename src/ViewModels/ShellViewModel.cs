﻿// Copyright (c) Microsoft Corporation and Contributors
// Licensed under the MIT license.

using System.ComponentModel;
using CommunityToolkit.Mvvm.ComponentModel;
using DevHome.Common.Contracts;
using DevHome.Common.Helpers;
using DevHome.Common.Services;
using DevHome.Contracts.Services;
using DevHome.Dashboard.ViewModels;
<<<<<<< HEAD
using DevHome.Services;
using DevHome.Settings.Views;
using DevHome.Views;
using Microsoft.UI.Xaml;
using Microsoft.UI.Xaml.Controls;
=======
>>>>>>> 47c8de9d
using Microsoft.UI.Xaml.Navigation;

namespace DevHome.ViewModels;

public class ShellViewModel : ObservableRecipient
{

    private readonly ILocalSettingsService _localSettingsService;
    private object? _selected;
    private InfoBarModel _shellInfoBarModel = new ();

    public INavigationService NavigationService
    {
        get;
    }

    public INavigationViewService NavigationViewService
    {
        get;
    }

    public object? Selected
    {
        get => _selected;
        set => SetProperty(ref _selected, value);
    }

    public InfoBarModel ShellInfoBarModel
    {
        get => _shellInfoBarModel;
        set => SetProperty(ref _shellInfoBarModel, value);
    }

    public ShellViewModel(INavigationService navigationService, INavigationViewService navigationViewService, ILocalSettingsService localSettingsService)
    {
        NavigationService = navigationService;
        NavigationService.Navigated += OnNavigated;
        NavigationViewService = navigationViewService;
        _localSettingsService = localSettingsService;
    }

    public async Task OnLoaded()
    {
        if (await _localSettingsService.ReadSettingAsync<bool>(WellKnownSettingsKeys.IsNotFirstRun))
        {
            NavigationService.NavigateTo(typeof(DashboardViewModel).FullName!);
        }
        else
        {
            NavigationService.NavigateTo(typeof(WhatsNewViewModel).FullName!);
        }
    }

    private void OnNavigated(object sender, NavigationEventArgs e)
    {
        if (IsSettingsPage(e.SourcePageType.FullName))
        {
            Selected = NavigationViewService.SettingsItem;
            return;
        }

        var selectedItem = NavigationViewService.GetSelectedItem(e.SourcePageType);
        if (selectedItem != null)
        {
            Selected = selectedItem;
        }
    }

    private bool IsSettingsPage(string? pageType)
    {
        if (string.IsNullOrEmpty(pageType))
        {
            return false;
        }

#pragma warning disable CA1310 // Specify StringComparison for correctness
        return pageType.StartsWith("DevHome.Settings");
#pragma warning restore CA1310 // Specify StringComparison for correctness
    }
}
<|MERGE_RESOLUTION|>--- conflicted
+++ resolved
@@ -1,98 +1,93 @@
-﻿// Copyright (c) Microsoft Corporation and Contributors
-// Licensed under the MIT license.
-
-using System.ComponentModel;
-using CommunityToolkit.Mvvm.ComponentModel;
-using DevHome.Common.Contracts;
-using DevHome.Common.Helpers;
-using DevHome.Common.Services;
-using DevHome.Contracts.Services;
-using DevHome.Dashboard.ViewModels;
-<<<<<<< HEAD
-using DevHome.Services;
-using DevHome.Settings.Views;
-using DevHome.Views;
-using Microsoft.UI.Xaml;
-using Microsoft.UI.Xaml.Controls;
-=======
->>>>>>> 47c8de9d
-using Microsoft.UI.Xaml.Navigation;
-
-namespace DevHome.ViewModels;
-
-public class ShellViewModel : ObservableRecipient
-{
-
-    private readonly ILocalSettingsService _localSettingsService;
-    private object? _selected;
-    private InfoBarModel _shellInfoBarModel = new ();
-
-    public INavigationService NavigationService
-    {
-        get;
-    }
-
-    public INavigationViewService NavigationViewService
-    {
-        get;
-    }
-
-    public object? Selected
-    {
-        get => _selected;
-        set => SetProperty(ref _selected, value);
-    }
-
-    public InfoBarModel ShellInfoBarModel
-    {
-        get => _shellInfoBarModel;
-        set => SetProperty(ref _shellInfoBarModel, value);
-    }
-
-    public ShellViewModel(INavigationService navigationService, INavigationViewService navigationViewService, ILocalSettingsService localSettingsService)
-    {
-        NavigationService = navigationService;
-        NavigationService.Navigated += OnNavigated;
-        NavigationViewService = navigationViewService;
-        _localSettingsService = localSettingsService;
-    }
-
-    public async Task OnLoaded()
-    {
-        if (await _localSettingsService.ReadSettingAsync<bool>(WellKnownSettingsKeys.IsNotFirstRun))
-        {
-            NavigationService.NavigateTo(typeof(DashboardViewModel).FullName!);
-        }
-        else
-        {
-            NavigationService.NavigateTo(typeof(WhatsNewViewModel).FullName!);
-        }
-    }
-
-    private void OnNavigated(object sender, NavigationEventArgs e)
-    {
-        if (IsSettingsPage(e.SourcePageType.FullName))
-        {
-            Selected = NavigationViewService.SettingsItem;
-            return;
-        }
-
-        var selectedItem = NavigationViewService.GetSelectedItem(e.SourcePageType);
-        if (selectedItem != null)
-        {
-            Selected = selectedItem;
-        }
-    }
-
-    private bool IsSettingsPage(string? pageType)
-    {
-        if (string.IsNullOrEmpty(pageType))
-        {
-            return false;
-        }
-
-#pragma warning disable CA1310 // Specify StringComparison for correctness
-        return pageType.StartsWith("DevHome.Settings");
-#pragma warning restore CA1310 // Specify StringComparison for correctness
-    }
-}
+﻿// Copyright (c) Microsoft Corporation and Contributors
+// Licensed under the MIT license.
+
+using System.ComponentModel;
+using CommunityToolkit.Mvvm.ComponentModel;
+using DevHome.Common.Contracts;
+using DevHome.Common.Helpers;
+using DevHome.Common.Services;
+using DevHome.Contracts.Services;
+using DevHome.Dashboard.ViewModels;
+using DevHome.Services;
+using DevHome.Settings.Views;
+using DevHome.Views;
+using Microsoft.UI.Xaml;
+using Microsoft.UI.Xaml.Navigation;
+
+namespace DevHome.ViewModels;
+
+public class ShellViewModel : ObservableRecipient
+{
+    private readonly ILocalSettingsService _localSettingsService;
+    private object? _selected;
+    private InfoBarModel _shellInfoBarModel = new ();
+
+    public INavigationService NavigationService
+    {
+        get;
+    }
+
+    public INavigationViewService NavigationViewService
+    {
+        get;
+    }
+
+    public object? Selected
+    {
+        get => _selected;
+        set => SetProperty(ref _selected, value);
+    }
+
+    public InfoBarModel ShellInfoBarModel
+    {
+        get => _shellInfoBarModel;
+        set => SetProperty(ref _shellInfoBarModel, value);
+    }
+
+    public ShellViewModel(INavigationService navigationService, INavigationViewService navigationViewService, ILocalSettingsService localSettingsService)
+    {
+        NavigationService = navigationService;
+        NavigationService.Navigated += OnNavigated;
+        NavigationViewService = navigationViewService;
+        _localSettingsService = localSettingsService;
+    }
+
+    public async Task OnLoaded()
+    {
+        if (await _localSettingsService.ReadSettingAsync<bool>(WellKnownSettingsKeys.IsNotFirstRun))
+        {
+            NavigationService.NavigateTo(typeof(DashboardViewModel).FullName!);
+        }
+        else
+        {
+            NavigationService.NavigateTo(typeof(WhatsNewViewModel).FullName!);
+        }
+    }
+
+    private void OnNavigated(object sender, NavigationEventArgs e)
+    {
+        if (IsSettingsPage(e.SourcePageType.FullName))
+        {
+            Selected = NavigationViewService.SettingsItem;
+            return;
+        }
+
+        var selectedItem = NavigationViewService.GetSelectedItem(e.SourcePageType);
+        if (selectedItem != null)
+        {
+            Selected = selectedItem;
+        }
+    }
+
+    private bool IsSettingsPage(string? pageType)
+    {
+        if (string.IsNullOrEmpty(pageType))
+        {
+            return false;
+        }
+
+#pragma warning disable CA1310 // Specify StringComparison for correctness
+        return pageType.StartsWith("DevHome.Settings");
+#pragma warning restore CA1310 // Specify StringComparison for correctness
+    }
+}