{
  "navMenu": {
    "groups": [
      {
        "identity": "main",
        "tools": [
          {
            "identity": "DevHome.Dashboard",
            "assembly": "DevHome.Dashboard",
            "viewFullName": "DevHome.Dashboard.Views.DashboardView",
            "viewModelFullName": "DevHome.Dashboard.ViewModels.DashboardViewModel",
            "icon": "f246"
          },
          {
            "identity": "DevHome.SetupFlow",
            "assembly": "DevHome.SetupFlow",
            "viewFullName": "DevHome.SetupFlow.Views.SetupFlowPage",
            "viewModelFullName": "DevHome.SetupFlow.ViewModels.SetupFlowViewModel",
            "icon": "f156"
          },
          {
<<<<<<< HEAD
            "experimentalFeatureIdentity": "EnvironmentsManagementPage",
            "identity": "DevHome.Environments",
            "assembly": "DevHome.Environments",
            "viewFullName": "DevHome.Environments.Views.LandingPage",
            "viewModelFullName": "DevHome.Environments.ViewModels.LandingPageViewModel",
            "icon": "E83B"
          },
          {
            "identity": "DevHome.Customization",
            "assembly": "DevHome.Customization",
            "viewFullName": "DevHome.Customization.Views.MainPage",
            "viewModelFullName": "DevHome.Customization.ViewModels.MainPageViewModel",
            "icon": "e9f5"
          },
          {
            "identity": "DevHome.Utilities",
            "assembly": "DevHome.Utilities",
            "viewFullName": "DevHome.Utilities.Views.UtilitiesMainPageView",
            "viewModelFullName": "DevHome.Utilities.ViewModels.UtilitiesMainPageViewModel",
            "iconFontFamily": "DevHomeFluentIcons",
            "icon": "ECED"
=======
            "identity": "DevHome.ExtensionLibrary",
            "assembly": "DevHome.ExtensionLibrary",
            "viewFullName": "DevHome.ExtensionLibrary.Views.ExtensionLibraryView",
            "viewModelFullName": "DevHome.ExtensionLibrary.ViewModels.ExtensionLibraryViewModel",
            "icon": "ea86"
          },
          {
            "identity": "DevHome.AppsPackages",
            "assembly": "DevHome.AppsPackages",
            "viewFullName": "DevHome.AppsPackages.Views.AppsPackagesView",
            "viewModelFullName": "DevHome.AppsPackages.ViewModels.AppsPackagesViewModel",
            "icon": "E7B8"
>>>>>>> 50ee728b
          }
        ]
      }
    ]
  },
  "experimentalFeatures": [
    {
      "identity": "QuietBackgroundProcessesExperiment",
      "enabledByDefault": false,
      "buildTypeOverrides": [
        {
          "buildType": "dev",
          "enabledByDefault": true,
          "visible": true
        },
        {
          "buildType": "canary",
          "enabledByDefault": true,
          "visible": true
        },
        {
          "buildType": "stable",
          "enabledByDefault": false,
          "visible": true
        }
      ]
    },
    {
      "identity": "QuickstartPlayground",
      "enabledByDefault": false,
      "buildTypeOverrides": [
        {
          "buildType": "dev",
          "enabledByDefault": true,
          "visible": true
        },
        {
          "buildType": "canary",
          "enabledByDefault": false,
          "visible": true
        },
        {
          "buildType": "stable",
          "enabledByDefault": false,
          "visible": true
        }
      ]
    },
    {
      "identity": "ProjectIronsidesExperiment",
      "enabledByDefault": false,
      "buildTypeOverrides": [
        {
          "buildType": "dev",
          "enabledByDefault": true,
          "visible": true
        },
        {
          "buildType": "canary",
          "enabledByDefault": true,
          "visible": true
        },
        {
          "buildType": "stable",
          "enabledByDefault": false,
          "visible": true
        }
      ]
    }
  ]
}
<|MERGE_RESOLUTION|>--- conflicted
+++ resolved
@@ -1,128 +1,40 @@
-{
-  "navMenu": {
-    "groups": [
-      {
-        "identity": "main",
-        "tools": [
-          {
-            "identity": "DevHome.Dashboard",
-            "assembly": "DevHome.Dashboard",
-            "viewFullName": "DevHome.Dashboard.Views.DashboardView",
-            "viewModelFullName": "DevHome.Dashboard.ViewModels.DashboardViewModel",
-            "icon": "f246"
-          },
-          {
-            "identity": "DevHome.SetupFlow",
-            "assembly": "DevHome.SetupFlow",
-            "viewFullName": "DevHome.SetupFlow.Views.SetupFlowPage",
-            "viewModelFullName": "DevHome.SetupFlow.ViewModels.SetupFlowViewModel",
-            "icon": "f156"
-          },
-          {
-<<<<<<< HEAD
-            "experimentalFeatureIdentity": "EnvironmentsManagementPage",
-            "identity": "DevHome.Environments",
-            "assembly": "DevHome.Environments",
-            "viewFullName": "DevHome.Environments.Views.LandingPage",
-            "viewModelFullName": "DevHome.Environments.ViewModels.LandingPageViewModel",
-            "icon": "E83B"
-          },
-          {
-            "identity": "DevHome.Customization",
-            "assembly": "DevHome.Customization",
-            "viewFullName": "DevHome.Customization.Views.MainPage",
-            "viewModelFullName": "DevHome.Customization.ViewModels.MainPageViewModel",
-            "icon": "e9f5"
-          },
-          {
-            "identity": "DevHome.Utilities",
-            "assembly": "DevHome.Utilities",
-            "viewFullName": "DevHome.Utilities.Views.UtilitiesMainPageView",
-            "viewModelFullName": "DevHome.Utilities.ViewModels.UtilitiesMainPageViewModel",
-            "iconFontFamily": "DevHomeFluentIcons",
-            "icon": "ECED"
-=======
-            "identity": "DevHome.ExtensionLibrary",
-            "assembly": "DevHome.ExtensionLibrary",
-            "viewFullName": "DevHome.ExtensionLibrary.Views.ExtensionLibraryView",
-            "viewModelFullName": "DevHome.ExtensionLibrary.ViewModels.ExtensionLibraryViewModel",
-            "icon": "ea86"
-          },
-          {
-            "identity": "DevHome.AppsPackages",
-            "assembly": "DevHome.AppsPackages",
-            "viewFullName": "DevHome.AppsPackages.Views.AppsPackagesView",
-            "viewModelFullName": "DevHome.AppsPackages.ViewModels.AppsPackagesViewModel",
-            "icon": "E7B8"
->>>>>>> 50ee728b
-          }
-        ]
-      }
-    ]
-  },
-  "experimentalFeatures": [
-    {
-      "identity": "QuietBackgroundProcessesExperiment",
-      "enabledByDefault": false,
-      "buildTypeOverrides": [
-        {
-          "buildType": "dev",
-          "enabledByDefault": true,
-          "visible": true
-        },
-        {
-          "buildType": "canary",
-          "enabledByDefault": true,
-          "visible": true
-        },
-        {
-          "buildType": "stable",
-          "enabledByDefault": false,
-          "visible": true
-        }
-      ]
-    },
-    {
-      "identity": "QuickstartPlayground",
-      "enabledByDefault": false,
-      "buildTypeOverrides": [
-        {
-          "buildType": "dev",
-          "enabledByDefault": true,
-          "visible": true
-        },
-        {
-          "buildType": "canary",
-          "enabledByDefault": false,
-          "visible": true
-        },
-        {
-          "buildType": "stable",
-          "enabledByDefault": false,
-          "visible": true
-        }
-      ]
-    },
-    {
-      "identity": "ProjectIronsidesExperiment",
-      "enabledByDefault": false,
-      "buildTypeOverrides": [
-        {
-          "buildType": "dev",
-          "enabledByDefault": true,
-          "visible": true
-        },
-        {
-          "buildType": "canary",
-          "enabledByDefault": true,
-          "visible": true
-        },
-        {
-          "buildType": "stable",
-          "enabledByDefault": false,
-          "visible": true
-        }
-      ]
-    }
-  ]
-}
+{
+  "navMenu": {
+    "groups": [
+      {
+        "identity": "main",
+        "tools": [
+          {
+            "identity": "DevHome.Dashboard",
+            "assembly": "DevHome.Dashboard",
+            "viewFullName": "DevHome.Dashboard.Views.DashboardView",
+            "viewModelFullName": "DevHome.Dashboard.ViewModels.DashboardViewModel",
+            "icon": "f246"
+          },
+          {
+            "identity": "DevHome.SetupFlow",
+            "assembly": "DevHome.SetupFlow",
+            "viewFullName": "DevHome.SetupFlow.Views.SetupFlowPage",
+            "viewModelFullName": "DevHome.SetupFlow.ViewModels.SetupFlowViewModel",
+            "icon": "f156"
+          },
+          {
+            "identity": "DevHome.ExtensionLibrary",
+            "assembly": "DevHome.ExtensionLibrary",
+            "viewFullName": "DevHome.ExtensionLibrary.Views.ExtensionLibraryView",
+            "viewModelFullName": "DevHome.ExtensionLibrary.ViewModels.ExtensionLibraryViewModel",
+            "icon": "ea86"
+          },
+          {
+            "identity": "DevHome.AppsPackages",
+            "assembly": "DevHome.AppsPackages",
+            "viewFullName": "DevHome.AppsPackages.Views.AppsPackagesView",
+            "viewModelFullName": "DevHome.AppsPackages.ViewModels.AppsPackagesViewModel",
+            "icon": "E7B8"
+          }
+        ]
+      }
+    ]
+  },
+  "experimentalFeatures": []
+}