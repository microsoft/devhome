﻿// Copyright (c) Microsoft Corporation and Contributors
// Licensed under the MIT license.

using System.Diagnostics;
using DevHome.Common.Contracts.Services;
using DevHome.Common.Extensions;
using DevHome.Common.Services;
using DevHome.Common.TelemetryEvents;
using DevHome.Logging;
using DevHome.Telemetry;
using Microsoft.UI.Xaml;
using Microsoft.Windows.DevHome.SDK;
using Windows.Win32;
using Windows.Win32.Foundation;

namespace DevHome.Services;

public class AccountsService : IAccountsService
{
    private readonly IPluginService _pluginService;

    public AccountsService(IPluginService pluginService)
    {
        _pluginService = pluginService;
    }

    public async Task InitializeAsync()
    {
        (await GetDevIdProviders()).ToList().ForEach((devIdProvider) =>
        {
            var developerIdsResult = devIdProvider.GetLoggedInDeveloperIds();
            if (developerIdsResult.Result.Status == ProviderOperationStatus.Failure)
            {
                GlobalLog.Logger?.ReportError($"{developerIdsResult.Result.DisplayMessage} - {developerIdsResult.Result.DiagnosticText}");
                return;
            }

            var devIds = developerIdsResult.DeveloperIds.ToList();

            TelemetryFactory.Get<ITelemetry>().Log("Startup_DevId_Event", LogLevel.Critical, new DeveloperIdEvent(devIdProvider.DisplayName, devIds));

            devIdProvider.Changed += ChangedEventHandler;
        });
    }

    public async Task<IReadOnlyList<IDeveloperIdProvider>> GetDevIdProviders()
    {
        var devIdProviders = new List<IDeveloperIdProvider>();
<<<<<<< HEAD
        var extensionService = Application.Current.GetService<IExtensionService>();
        var extensions = await extensionService.GetInstalledExtensionsAsync(ProviderType.DeveloperId);

        foreach (var extension in extensions)
        {
            var devIdProvider = await extension.GetProviderAsync<IDeveloperIdProvider>();
            if (devIdProvider is not null)
=======
        var plugins = await _pluginService.GetInstalledPluginsAsync(ProviderType.DeveloperId);
        foreach (var plugin in plugins)
        {
            try
            {
                var devIdProvider = await plugin.GetProviderAsync<IDeveloperIdProvider>();
                if (devIdProvider is not null)
                {
                    devIdProviders.Add(devIdProvider);
                }
            }
            catch (Exception ex)
>>>>>>> 7efcf0da
            {
                GlobalLog.Logger?.ReportError($"Failed to get {nameof(IDeveloperIdProvider)} provider from '{plugin.Name}'", ex);
            }
        }

        return devIdProviders;
    }

    public IReadOnlyList<IDeveloperId> GetDeveloperIds(IDeveloperIdProvider iDevIdProvider)
    {
        var developerIdsResult = iDevIdProvider.GetLoggedInDeveloperIds();
        if (developerIdsResult.Result.Status == ProviderOperationStatus.Failure)
        {
            GlobalLog.Logger?.ReportError($"{developerIdsResult.Result.DisplayMessage} - {developerIdsResult.Result.DiagnosticText}");
            return (IReadOnlyList<IDeveloperId>)Enumerable.Empty<IDeveloperId>();
        }

        return developerIdsResult.DeveloperIds.ToList();
    }

    // public IReadOnlyList<IDeveloperId> GetDeveloperIds(IDeveloperIdProvider iDevIdProvider) => iDevIdProvider.GetLoggedInDeveloperIds().ToList();
    public IReadOnlyList<IDeveloperId> GetDeveloperIds(IExtension extension)
    {
        if (extension.GetProvider(ProviderType.DeveloperId) is IDeveloperIdProvider devIdProvider)
        {
            return GetDeveloperIds(devIdProvider);
        }

        return new List<IDeveloperId>();
    }

    public void ChangedEventHandler(object? sender, IDeveloperId developerId)
    {
        if (sender is IDeveloperIdProvider devIdProvider)
        {
            var authenticationState = devIdProvider.GetDeveloperIdState(developerId);

            if (authenticationState == AuthenticationState.LoggedIn)
            {
                TelemetryFactory.Get<ITelemetry>().Log("Login_DevId_Event", LogLevel.Critical, new DeveloperIdEvent(devIdProvider.DisplayName, developerId));

                // Bring focus back to DevHome after login
                _ = PInvoke.SetForegroundWindow((HWND)Process.GetCurrentProcess().MainWindowHandle);
            }
            else if (authenticationState == AuthenticationState.LoggedOut)
            {
                TelemetryFactory.Get<ITelemetry>().Log("Logout_DevId_Event", LogLevel.Critical, new DeveloperIdEvent(devIdProvider.DisplayName, developerId));
            }
        }
    }
}
<|MERGE_RESOLUTION|>--- conflicted
+++ resolved
@@ -1,121 +1,111 @@
-﻿// Copyright (c) Microsoft Corporation and Contributors
-// Licensed under the MIT license.
-
-using System.Diagnostics;
-using DevHome.Common.Contracts.Services;
-using DevHome.Common.Extensions;
-using DevHome.Common.Services;
-using DevHome.Common.TelemetryEvents;
-using DevHome.Logging;
-using DevHome.Telemetry;
-using Microsoft.UI.Xaml;
-using Microsoft.Windows.DevHome.SDK;
-using Windows.Win32;
-using Windows.Win32.Foundation;
-
-namespace DevHome.Services;
-
-public class AccountsService : IAccountsService
-{
-    private readonly IPluginService _pluginService;
-
-    public AccountsService(IPluginService pluginService)
-    {
-        _pluginService = pluginService;
-    }
-
-    public async Task InitializeAsync()
-    {
-        (await GetDevIdProviders()).ToList().ForEach((devIdProvider) =>
-        {
-            var developerIdsResult = devIdProvider.GetLoggedInDeveloperIds();
-            if (developerIdsResult.Result.Status == ProviderOperationStatus.Failure)
-            {
-                GlobalLog.Logger?.ReportError($"{developerIdsResult.Result.DisplayMessage} - {developerIdsResult.Result.DiagnosticText}");
-                return;
-            }
-
-            var devIds = developerIdsResult.DeveloperIds.ToList();
-
-            TelemetryFactory.Get<ITelemetry>().Log("Startup_DevId_Event", LogLevel.Critical, new DeveloperIdEvent(devIdProvider.DisplayName, devIds));
-
-            devIdProvider.Changed += ChangedEventHandler;
-        });
-    }
-
-    public async Task<IReadOnlyList<IDeveloperIdProvider>> GetDevIdProviders()
-    {
-        var devIdProviders = new List<IDeveloperIdProvider>();
-<<<<<<< HEAD
-        var extensionService = Application.Current.GetService<IExtensionService>();
-        var extensions = await extensionService.GetInstalledExtensionsAsync(ProviderType.DeveloperId);
-
-        foreach (var extension in extensions)
-        {
-            var devIdProvider = await extension.GetProviderAsync<IDeveloperIdProvider>();
-            if (devIdProvider is not null)
-=======
-        var plugins = await _pluginService.GetInstalledPluginsAsync(ProviderType.DeveloperId);
-        foreach (var plugin in plugins)
-        {
-            try
-            {
-                var devIdProvider = await plugin.GetProviderAsync<IDeveloperIdProvider>();
-                if (devIdProvider is not null)
-                {
-                    devIdProviders.Add(devIdProvider);
-                }
-            }
-            catch (Exception ex)
->>>>>>> 7efcf0da
-            {
-                GlobalLog.Logger?.ReportError($"Failed to get {nameof(IDeveloperIdProvider)} provider from '{plugin.Name}'", ex);
-            }
-        }
-
-        return devIdProviders;
-    }
-
-    public IReadOnlyList<IDeveloperId> GetDeveloperIds(IDeveloperIdProvider iDevIdProvider)
-    {
-        var developerIdsResult = iDevIdProvider.GetLoggedInDeveloperIds();
-        if (developerIdsResult.Result.Status == ProviderOperationStatus.Failure)
-        {
-            GlobalLog.Logger?.ReportError($"{developerIdsResult.Result.DisplayMessage} - {developerIdsResult.Result.DiagnosticText}");
-            return (IReadOnlyList<IDeveloperId>)Enumerable.Empty<IDeveloperId>();
-        }
-
-        return developerIdsResult.DeveloperIds.ToList();
-    }
-
-    // public IReadOnlyList<IDeveloperId> GetDeveloperIds(IDeveloperIdProvider iDevIdProvider) => iDevIdProvider.GetLoggedInDeveloperIds().ToList();
-    public IReadOnlyList<IDeveloperId> GetDeveloperIds(IExtension extension)
-    {
-        if (extension.GetProvider(ProviderType.DeveloperId) is IDeveloperIdProvider devIdProvider)
-        {
-            return GetDeveloperIds(devIdProvider);
-        }
-
-        return new List<IDeveloperId>();
-    }
-
-    public void ChangedEventHandler(object? sender, IDeveloperId developerId)
-    {
-        if (sender is IDeveloperIdProvider devIdProvider)
-        {
-            var authenticationState = devIdProvider.GetDeveloperIdState(developerId);
-
-            if (authenticationState == AuthenticationState.LoggedIn)
-            {
-                TelemetryFactory.Get<ITelemetry>().Log("Login_DevId_Event", LogLevel.Critical, new DeveloperIdEvent(devIdProvider.DisplayName, developerId));
-
-                // Bring focus back to DevHome after login
-                _ = PInvoke.SetForegroundWindow((HWND)Process.GetCurrentProcess().MainWindowHandle);
-            }
-            else if (authenticationState == AuthenticationState.LoggedOut)
-            {
-                TelemetryFactory.Get<ITelemetry>().Log("Logout_DevId_Event", LogLevel.Critical, new DeveloperIdEvent(devIdProvider.DisplayName, developerId));
-            }
-        }
-    }
-}
+﻿// Copyright (c) Microsoft Corporation and Contributors
+// Licensed under the MIT license.
+
+using System.Diagnostics;
+using DevHome.Common.Contracts.Services;
+using DevHome.Common.Extensions;
+using DevHome.Common.Services;
+using DevHome.Common.TelemetryEvents;
+using DevHome.Logging;
+using DevHome.Telemetry;
+using Microsoft.UI.Xaml;
+using Microsoft.Windows.DevHome.SDK;
+using Windows.Win32;
+using Windows.Win32.Foundation;
+
+namespace DevHome.Services;
+
+public class AccountsService : IAccountsService
+{
+    private readonly IExtensionService _extensionService;
+
+    public AccountsService(IExtensionService extensionService)
+    {
+        _extensionService = extensionService;
+    }
+
+    public async Task InitializeAsync()
+    {
+        (await GetDevIdProviders()).ToList().ForEach((devIdProvider) =>
+        {
+            var developerIdsResult = devIdProvider.GetLoggedInDeveloperIds();
+            if (developerIdsResult.Result.Status == ProviderOperationStatus.Failure)
+            {
+                GlobalLog.Logger?.ReportError($"{developerIdsResult.Result.DisplayMessage} - {developerIdsResult.Result.DiagnosticText}");
+                return;
+            }
+
+            var devIds = developerIdsResult.DeveloperIds.ToList();
+
+            TelemetryFactory.Get<ITelemetry>().Log("Startup_DevId_Event", LogLevel.Critical, new DeveloperIdEvent(devIdProvider.DisplayName, devIds));
+
+            devIdProvider.Changed += ChangedEventHandler;
+        });
+    }
+
+    public async Task<IReadOnlyList<IDeveloperIdProvider>> GetDevIdProviders()
+    {
+        var devIdProviders = new List<IDeveloperIdProvider>();
+        var extensions = await _extensionService.GetInstalledExtensionsAsync(ProviderType.DeveloperId);
+        foreach (var extension in extensions)
+        {
+            try
+            {
+                var devIdProvider = await extension.GetProviderAsync<IDeveloperIdProvider>();
+                if (devIdProvider is not null)
+                {
+                    devIdProviders.Add(devIdProvider);
+                }
+            }
+            catch (Exception ex)
+            {
+                GlobalLog.Logger?.ReportError($"Failed to get {nameof(IDeveloperIdProvider)} provider from '{extension.Name}'", ex);
+            }
+        }
+
+        return devIdProviders;
+    }
+
+    public IReadOnlyList<IDeveloperId> GetDeveloperIds(IDeveloperIdProvider iDevIdProvider)
+    {
+        var developerIdsResult = iDevIdProvider.GetLoggedInDeveloperIds();
+        if (developerIdsResult.Result.Status == ProviderOperationStatus.Failure)
+        {
+            GlobalLog.Logger?.ReportError($"{developerIdsResult.Result.DisplayMessage} - {developerIdsResult.Result.DiagnosticText}");
+            return (IReadOnlyList<IDeveloperId>)Enumerable.Empty<IDeveloperId>();
+        }
+
+        return developerIdsResult.DeveloperIds.ToList();
+    }
+
+    // public IReadOnlyList<IDeveloperId> GetDeveloperIds(IDeveloperIdProvider iDevIdProvider) => iDevIdProvider.GetLoggedInDeveloperIds().ToList();
+    public IReadOnlyList<IDeveloperId> GetDeveloperIds(IExtension extension)
+    {
+        if (extension.GetProvider(ProviderType.DeveloperId) is IDeveloperIdProvider devIdProvider)
+        {
+            return GetDeveloperIds(devIdProvider);
+        }
+
+        return new List<IDeveloperId>();
+    }
+
+    public void ChangedEventHandler(object? sender, IDeveloperId developerId)
+    {
+        if (sender is IDeveloperIdProvider devIdProvider)
+        {
+            var authenticationState = devIdProvider.GetDeveloperIdState(developerId);
+
+            if (authenticationState == AuthenticationState.LoggedIn)
+            {
+                TelemetryFactory.Get<ITelemetry>().Log("Login_DevId_Event", LogLevel.Critical, new DeveloperIdEvent(devIdProvider.DisplayName, developerId));
+
+                // Bring focus back to DevHome after login
+                _ = PInvoke.SetForegroundWindow((HWND)Process.GetCurrentProcess().MainWindowHandle);
+            }
+            else if (authenticationState == AuthenticationState.LoggedOut)
+            {
+                TelemetryFactory.Get<ITelemetry>().Log("Logout_DevId_Event", LogLevel.Critical, new DeveloperIdEvent(devIdProvider.DisplayName, developerId));
+            }
+        }
+    }
+}