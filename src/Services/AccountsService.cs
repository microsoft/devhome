--- conflicted
+++ resolved
@@ -1,77 +1,72 @@
-﻿// Copyright (c) Microsoft Corporation and Contributors
-// Licensed under the MIT license.
-
-using DevHome.Contracts.Services;
-using DevHome.Helpers;
-using Microsoft.Windows.DevHome.SDK;
-using WinRT;
-
-namespace DevHome.Services;
-
-public class AccountsService : IAccountsService
-{
-    private readonly Dictionary<IDevIdProvider, List<IDeveloperId>> _accountsDictionary;
-
-    public AccountsService()
-    {
-        _accountsDictionary = new ();
-    }
-
-    public async Task InitializeAsync()
-    {
-        var pluginService = new PluginService();
-        var plugins = await pluginService.GetInstalledPluginsAsync(ProviderType.DevId);
-        foreach (var plugin in plugins)
-        {
-            var devIdProvider = await plugin.GetProviderAsync<IDevIdProvider>();
-
-            if (devIdProvider is not null)
-            {
-<<<<<<< HEAD
-                var devIds = devIdProvider.GetLoggedInDeveloperIds().ToList();
-                _accountsDictionary.Add(devIdProvider, devIds);
-=======
-                var devIds = iDevIdProvider.GetLoggedInDeveloperIds().ToList();
-                _accountsDictionary.TryAdd(iDevIdProvider, devIds);
->>>>>>> f95a1430
-
-                LoggingHelper.AccountStartupEvent("Startup_DevId_Event", devIdProvider.GetName(), devIds);
-
-                devIdProvider.LoggedIn += LoggedInEventHandler;
-                devIdProvider.LoggedOut += LoggedOutEventHandler;
-            }
-        }
-    }
-
-    public IReadOnlyList<IDevIdProvider> GetDevIdProviders() => _accountsDictionary.Keys.ToList();
-
-    public IReadOnlyList<IDeveloperId> GetDeveloperIds(IDevIdProvider iDevIdProvider) => _accountsDictionary[iDevIdProvider];
-
-    public IReadOnlyList<IDeveloperId> GetDeveloperIds(IPlugin plugin)
-    {
-        if (plugin.GetProvider(ProviderType.DevId) is IDevIdProvider iDevIdProvider)
-        {
-            return GetDeveloperIds(iDevIdProvider);
-        }
-
-        return new List<IDeveloperId>();
-    }
-
-    public void LoggedInEventHandler(object? sender, IDeveloperId developerId)
-    {
-        if (sender is IDevIdProvider iDevIdProvider)
-        {
-            _accountsDictionary[iDevIdProvider].Add(developerId);
-            LoggingHelper.AccountEvent("Login_DevId_Event", iDevIdProvider.GetName(), developerId.LoginId());
-        }
-    }
-
-    public void LoggedOutEventHandler(object? sender, IDeveloperId developerId)
-    {
-        if (sender is IDevIdProvider iDevIdProvider)
-        {
-            _accountsDictionary[iDevIdProvider].Remove(developerId);
-            LoggingHelper.AccountEvent("Logout_DevId_Event", iDevIdProvider.GetName(), developerId.LoginId());
-        }
-    }
-}
+﻿// Copyright (c) Microsoft Corporation and Contributors
+// Licensed under the MIT license.
+
+using DevHome.Contracts.Services;
+using DevHome.Helpers;
+using Microsoft.Windows.DevHome.SDK;
+using WinRT;
+
+namespace DevHome.Services;
+
+public class AccountsService : IAccountsService
+{
+    private readonly Dictionary<IDevIdProvider, List<IDeveloperId>> _accountsDictionary;
+
+    public AccountsService()
+    {
+        _accountsDictionary = new ();
+    }
+
+    public async Task InitializeAsync()
+    {
+        var pluginService = new PluginService();
+        var plugins = await pluginService.GetInstalledPluginsAsync(ProviderType.DevId);
+        foreach (var plugin in plugins)
+        {
+            var devIdProvider = await plugin.GetProviderAsync<IDevIdProvider>();
+
+            if (devIdProvider is not null)
+            {
+                var devIds = devIdProvider.GetLoggedInDeveloperIds().ToList();
+                _accountsDictionary.TryAdd(devIdProvider, devIds);
+
+                LoggingHelper.AccountStartupEvent("Startup_DevId_Event", devIdProvider.GetName(), devIds);
+
+                devIdProvider.LoggedIn += LoggedInEventHandler;
+                devIdProvider.LoggedOut += LoggedOutEventHandler;
+            }
+        }
+    }
+
+    public IReadOnlyList<IDevIdProvider> GetDevIdProviders() => _accountsDictionary.Keys.ToList();
+
+    public IReadOnlyList<IDeveloperId> GetDeveloperIds(IDevIdProvider iDevIdProvider) => _accountsDictionary[iDevIdProvider];
+
+    public IReadOnlyList<IDeveloperId> GetDeveloperIds(IPlugin plugin)
+    {
+        if (plugin.GetProvider(ProviderType.DevId) is IDevIdProvider iDevIdProvider)
+        {
+            return GetDeveloperIds(iDevIdProvider);
+        }
+
+        return new List<IDeveloperId>();
+    }
+
+    public void LoggedInEventHandler(object? sender, IDeveloperId developerId)
+    {
+        if (sender is IDevIdProvider iDevIdProvider)
+        {
+            _accountsDictionary[iDevIdProvider].Add(developerId);
+            LoggingHelper.AccountEvent("Login_DevId_Event", iDevIdProvider.GetName(), developerId.LoginId());
+        }
+    }
+
+    public void LoggedOutEventHandler(object? sender, IDeveloperId developerId)
+    {
+        if (sender is IDevIdProvider iDevIdProvider)
+        {
+            _accountsDictionary[iDevIdProvider].Remove(developerId);
+            LoggingHelper.AccountEvent("Logout_DevId_Event", iDevIdProvider.GetName(), developerId.LoginId());
+        }
+    }
+}