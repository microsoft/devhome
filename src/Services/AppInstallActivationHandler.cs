--- conflicted
+++ resolved
@@ -1,20 +1,17 @@
 ﻿// Copyright (c) Microsoft Corporation.
 // Licensed under the MIT License.
 
-using System.Diagnostics;
 using System.Web;
 using DevHome.Activation;
 using DevHome.Common.Extensions;
 using DevHome.Common.Services;
 using DevHome.Services.WindowsPackageManager.Contracts;
-using DevHome.Settings.ViewModels;
-using DevHome.SetupFlow.Models;
+using DevHome.Services.WindowsPackageManager.Models;
 using DevHome.SetupFlow.Services;
 using DevHome.SetupFlow.ViewModels;
 using Microsoft.UI.Xaml;
 using Serilog;
 using Windows.ApplicationModel.Activation;
-using Windows.Storage;
 
 namespace DevHome.Services;
 
@@ -44,15 +41,10 @@
         INavigationService navigationService,
         SetupFlowViewModel setupFlowViewModel,
         PackageProvider packageProvider,
-<<<<<<< HEAD
         IWinGet winget,
-        SetupFlowOrchestrator setupFlowOrchestrator)
-=======
-        IWindowsPackageManager wpm,
         SetupFlowOrchestrator setupFlowOrchestrator,
         ISetupFlowStringResource setupFlowStringResource,
         Window mainWindow)
->>>>>>> 099a2c72
     {
         _navigationService = navigationService;
         _setupFlowViewModel = setupFlowViewModel;
@@ -69,21 +61,21 @@
     }
 
     protected async override Task HandleInternalAsync(ProtocolActivatedEventArgs args)
-    {
-        var uri = args.Uri;
+    {
+        var uri = args.Uri;
         var parameters = HttpUtility.ParseQueryString(uri.Query);
 
         if (parameters != null)
         {
-            foreach (ActivationQueryType queryType in Enum.GetValues(typeof(ActivationQueryType)))
-            {
-                var query = parameters.Get(queryType.ToString());
-
-                if (!string.IsNullOrEmpty(query))
-                {
-                    await AppActivationFlowAsync(query, queryType);
-                    return; // Exit after handling the first non-null query
-                }
+            foreach (ActivationQueryType queryType in Enum.GetValues(typeof(ActivationQueryType)))
+            {
+                var query = parameters.Get(queryType.ToString());
+
+                if (!string.IsNullOrEmpty(query))
+                {
+                    await AppActivationFlowAsync(query, queryType);
+                    return; // Exit after handling the first non-null query
+                }
             }
         }
     }
@@ -111,77 +103,73 @@
         _navigationService.NavigateTo(typeof(SetupFlowViewModel).FullName!);
         _setupFlowViewModel.StartAppManagementFlow(queryType == ActivationQueryType.Search ? identifiers[0] : null);
         await HandleAppSelectionAsync(identifiers, queryType);
-    }
-
-    private string[] SplitAndTrimIdentifiers(string query)
-    {
-        return query.Split(Separator, StringSplitOptions.RemoveEmptyEntries)
-                    .Select(id => id.Trim(' ', '"'))
-                    .ToArray();
-    }
+    }
+
+    private string[] SplitAndTrimIdentifiers(string query)
+    {
+        return query.Split(Separator, StringSplitOptions.RemoveEmptyEntries)
+                    .Select(id => id.Trim(' ', '"'))
+                    .ToArray();
+    }
 
     private async Task HandleAppSelectionAsync(string[] identifiers, ActivationQueryType queryType)
     {
         try
-        {
-            switch (queryType)
-            {
-                case ActivationQueryType.Search:
-                    await SearchAndSelectAsync(identifiers[0]);
-                    return;
-
-                case ActivationQueryType.WingetURIs:
-                    await PackageSearchAsync(identifiers);
-                    return;
-            }
+        {
+            switch (queryType)
+            {
+                case ActivationQueryType.Search:
+                    await SearchAndSelectAsync(identifiers[0]);
+                    return;
+
+                case ActivationQueryType.WingetURIs:
+                    await PackageSearchAsync(identifiers);
+                    return;
+            }
         }
         catch (Exception ex)
         {
             _log.Error(ex, $"Error executing the {AppSearchUri} activation flow");
         }
-    }
-
-    private async Task PackageSearchAsync(string[] identifiers)
-    {
+    }
+
+    private async Task PackageSearchAsync(string[] identifiers)
+    {
         List<WinGetPackageUri> uris = [];
 
-<<<<<<< HEAD
-        var searchResults = await _winget.SearchAsync(firstSearchTerm, 1);
-=======
         foreach (var identifier in identifiers)
         {
             uris.Add(new WinGetPackageUri(identifier));
-        }
-
-        try
-        {
-            var list = await _windowsPackageManager.GetPackagesAsync(uris);
-            foreach (var item in list)
-            {
-                var package = _packageProvider.CreateOrGet(item);
-                package.IsSelected = true;
-                _log.Information($"Selected package: {item} for addition to cart.");
-            }
-        }
-        catch (Exception ex)
-        {
-            _log.Error(ex, $"Error occurred during package search for URIs: {uris}.");
-        }
+        }
+
+        try
+        {
+            var list = await _winget.GetPackagesAsync(uris);
+            foreach (var item in list)
+            {
+                var package = _packageProvider.CreateOrGet(item);
+                package.IsSelected = true;
+                _log.Information($"Selected package: {item} for addition to cart.");
+            }
+        }
+        catch (Exception ex)
+        {
+            _log.Error(ex, $"Error occurred during package search for URIs: {uris}.");
+        }
     }
 
     private async Task SearchAndSelectAsync(string identifier)
     {
-        var searchResults = await _windowsPackageManager.SearchAsync(identifier, 1);
->>>>>>> 099a2c72
+        var searchResults = await _winget.SearchAsync(identifier, 1);
         if (searchResults.Count == 0)
         {
             _log.Warning($"No results found for the identifier: {identifier}");
-        }
-        else
-        {
-            var package = _packageProvider.CreateOrGet(searchResults[0]);
-            package.IsSelected = true;
-            _log.Information($"Selected package: {package} for addition to cart.");
+        }
+        else
+        {
+            var package = _packageProvider.CreateOrGet(searchResults[0]);
+            package.IsSelected = true;
+            _log.Information($"Selected package: {package} for addition to cart.");
         }
     }
 }