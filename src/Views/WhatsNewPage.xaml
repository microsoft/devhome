--- conflicted
+++ resolved
@@ -1,485 +1,463 @@
-﻿<Page
-    x:Class="DevHome.Views.WhatsNewPage"
-    xmlns="http://schemas.microsoft.com/winfx/2006/xaml/presentation"
-    xmlns:x="http://schemas.microsoft.com/winfx/2006/xaml"
-    xmlns:d="http://schemas.microsoft.com/expression/blend/2008"
-    xmlns:mc="http://schemas.openxmlformats.org/markup-compatibility/2006"
-    xmlns:animations="using:CommunityToolkit.WinUI.Animations"
-    xmlns:muxc="using:Microsoft.UI.Xaml.Controls" 
-    xmlns:models="using:DevHome.Models"
-    xmlns:behaviors="using:DevHome.Common.Behaviors" 
-    xmlns:controls="using:CommunityToolkit.WinUI.Controls"
-    behaviors:NavigationViewHeaderBehavior.HeaderMode="Never"
-    Loaded="OnLoaded"
-    SizeChanged="OnSizeChanged"
-    mc:Ignorable="d">
-
-    <Page.Resources>
-        <ResourceDictionary>
-            <ResourceDictionary.ThemeDictionaries>
-                <ResourceDictionary x:Key="Light">
-                    <x:String x:Key="Background">/Assets/WhatsNewPage/LightTheme/Background.png</x:String>
-                    <Color x:Key="LearnMoreForeground">#005FB8</Color>
-                </ResourceDictionary>
-                <ResourceDictionary x:Key="Dark">
-                    <x:String x:Key="Background">/Assets/WhatsNewPage/DarkTheme/Background.png</x:String>
-                    <Color x:Key="LearnMoreForeground">#60CDFF</Color>
-                </ResourceDictionary>
-                <ResourceDictionary x:Key="HighContrast">
-                    <x:String x:Key="Background">/Assets/WhatsNewPage/DarkTheme/Background.png</x:String>
-                    <Color x:Key="LearnMoreForeground">#60CDFF</Color>
-                </ResourceDictionary>
-            </ResourceDictionary.ThemeDictionaries>
-        </ResourceDictionary>
-    </Page.Resources>
-
-    <ScrollViewer HorizontalScrollMode="Disabled" VerticalScrollMode="Auto">
-        <RelativePanel MaxWidth="{ThemeResource MaxPageBackgroundWidth}">
-            <Grid>
-                <Image Source="{ThemeResource Background}"
-                       MinWidth="{ThemeResource MaxPageBackgroundWidth}"
-                       VerticalAlignment="Top"
-                       HorizontalAlignment="Center"
-                       Stretch="UniformToFill" />
-            </Grid>
-      <Grid x:Name="ContentArea" Padding="35 0 35 30" HorizontalAlignment="Center">
-        <Grid.RowDefinitions>
-          <RowDefinition MinHeight="325" />
-          <RowDefinition Height="Auto" />
-          <RowDefinition Height="Auto" />
-        </Grid.RowDefinitions>
-
-        <!-- Header area -->
-        <StackPanel
-                    Grid.Row="0"
-                    Padding="32 12 32 0"
-                    VerticalAlignment="Center">
-          <TextBlock
-                        x:Uid="WhatsNewPage_Header"
-                        Style="{ThemeResource SubtitleTextBlockStyle}" />
-          <TextBlock
-                        x:Uid="WhatsNewPage_Title"
-                        Style="{ThemeResource TitleLargeTextBlockStyle}" />
-          <TextBlock
-                        x:Uid="WhatsNewPage_Description"
-                        Margin="0 12 0 0"
-                        MaxWidth="400"
-                        HorizontalAlignment="Left"
-                        TextWrapping="WrapWholeWords" />
-          <Button
-                        x:Uid="WhatsNewPage_GetStartedButton"
-                        AutomationProperties.AutomationId="WhatsNewPage_GetStartedButton"
-                        Margin="0 16"
-                        MinWidth="248"
-                        Style="{ThemeResource AccentButtonStyle}"
-                        Click="MachineConfigButton_Click" />
-        </StackPanel>
-
-        <!-- Big Cards -->
-        <muxc:ItemsRepeater
-                    Name="BigFeaturesContainer"
-                    Grid.Row="1"
-                    Margin="35, 5, 45, 10"
-                    animations:Connected.ListItemElementName="itemThumbnail"
-                    animations:Connected.ListItemKey="animationKeyContentGrid"
-                    ItemsSource="{x:Bind ViewModel.BigSource,Mode=OneWay}">
-
-          <muxc:ItemsRepeater.Resources>
-            <!-- This repeater is responsible for the big cards. To add another here, make sure to assign IsBig as true -->
-            <models:WhatsNewCard 
-                            x:Uid="WhatsNewPage_ExtensionsCard"
-                            x:Key="WhatsNewPage_ExtensionsCard"
-                            AutomationId="WhatsNewPage_ExtensionsButton"
-                            DarkThemeImage="ms-appx:///Assets/WhatsNewPage/DarkTheme/Extensions.png"
-                            LightThemeImage="ms-appx:///Assets/WhatsNewPage/LightTheme/Extensions.png"
-                            DarkThemeImageBig="ms-appx:///Assets/WhatsNewPage/DarkTheme/ExtensionsBig.png"
-                            LightThemeImageBig="ms-appx:///Assets/WhatsNewPage/LightTheme/ExtensionsBig.png"
-                            PageKey="DevHome.ExtensionLibrary.ViewModels.ExtensionLibraryViewModel"
-                            IsBig="True"
-                            Priority="0" />
-          </muxc:ItemsRepeater.Resources>
-
-          <muxc:ItemsRepeater.Layout>
-            <muxc:StackLayout 
-                            x:Name="BigCardGrid"
-                            Spacing="12"
-                            Orientation="Vertical" >
-            </muxc:StackLayout>
-          </muxc:ItemsRepeater.Layout>
-
-          <muxc:ItemsRepeater.ItemTemplate>
-            <DataTemplate x:DataType="models:WhatsNewCard">
-              <Grid
-                                HorizontalAlignment="Stretch"
-                                Padding="15 15"
-                                CornerRadius="{ThemeResource ControlCornerRadius}"
-                                Background="{ThemeResource CardBackgroundFillColorDefaultBrush}"
-                                BorderBrush="{ThemeResource CardStrokeColorDefaultBrush}"
-                                BorderThickness="{ThemeResource ExpanderBorderThickness}">
-                <Grid.Resources>
-                  <ResourceDictionary>
-                    <ResourceDictionary.ThemeDictionaries>
-                      <ResourceDictionary x:Key="Light">
-                        <BitmapImage x:Key="ItemImage" UriSource="{x:Bind LightThemeImageBig}" />
-                      </ResourceDictionary>
-                      <ResourceDictionary x:Key="Dark">
-                        <BitmapImage x:Key="ItemImage" UriSource="{x:Bind DarkThemeImageBig}" />
-                      </ResourceDictionary>
-                    </ResourceDictionary.ThemeDictionaries>
-                  </ResourceDictionary>
-                </Grid.Resources>
-
-                <Grid.ColumnDefinitions>
-                  <ColumnDefinition Width="Auto" />
-                  <ColumnDefinition Width="*" />
-                </Grid.ColumnDefinitions>
-
-                <Grid.RowDefinitions>
-                  <RowDefinition Height="Auto" />
-                </Grid.RowDefinitions>
-
-                <Image
-                                    Grid.Row="0"
-                                    Grid.Column="0"
-                                    Source="{ThemeResource ItemImage}"
-                                    MaxHeight="188"
-                                    MaxWidth="376"
-                                    HorizontalAlignment="Left"
-                                    VerticalAlignment="Center"/>
-
-                <StackPanel Grid.Column="1" Padding="25 10 15 0">
-                  <TextBlock
-                                        HorizontalAlignment="Left"
-                                        Style="{ThemeResource BodyTextStyle}"
-                                        Text="{x:Bind Title}" />
-
-                  <TextBlock
-                                        Margin="0 8 0 10"
-                                        TextWrapping="Wrap"
-                                        HorizontalAlignment="Left"
-                                        Text="{x:Bind Description}"/>
-
-                  <HyperlinkButton
-                                        Content="{x:Bind Link}"
-                                        Foreground="{ThemeResource LearnMoreForeground}"
-                                        NavigateUri="https://go.microsoft.com/fwlink/?linkid=2236041"
-                                        Padding="0"
-                                        Margin="0"
-                                        Visibility="{x:Bind HasLinkAndShouldShowIt(Link, ShouldShowLink), Mode=OneWay}" />
-
-                  <Button 
-                                        Margin="0 0 0 10"
-                                        Padding="50 5 50 5"
-                                        DataContext="{x:Bind PageKey}"
-                                        AutomationProperties.AutomationId="{x:Bind AutomationId}"
-                                        Click="Button_ClickAsync"
-                                        HorizontalAlignment="Left"
-                                        VerticalAlignment="Bottom"
-                                        Content="{x:Bind Button}" />
-
-                </StackPanel>
-              </Grid>
-            </DataTemplate>
-          </muxc:ItemsRepeater.ItemTemplate>
-        </muxc:ItemsRepeater>
-
-        <!-- Small Cards Row 1 -->
-        <muxc:ItemsRepeater
-                    Name="FeaturesContainerRow1"
-                    Grid.Row="2"
-                    Margin="35, 5, 45, 45"
-                    animations:Connected.ListItemElementName="itemThumbnail"
-                    animations:Connected.ListItemKey="animationKeyContentGrid"
-                    ItemsSource="{x:Bind ViewModel.Source, Mode=OneWay}">
-
-          <muxc:ItemsRepeater.Resources>
-            <models:WhatsNewCard 
-                            x:Uid="WhatsNewPage_DevDashCard"
-                            x:Key="WhatsNewPage_DevDashCard"
-                            AutomationId="WhatsNewPage_DevDashButton"
-                            DarkThemeImage="ms-appx:///Assets/WhatsNewPage/DarkTheme/DashboardHero.png"
-                            LightThemeImage="ms-appx:///Assets/WhatsNewPage/LightTheme/DashboardHero.png"
-                            PageKey="DevHome.Dashboard.ViewModels.DashboardViewModel"
-                            Priority="1" />
-
-<<<<<<< HEAD
-            <models:WhatsNewCard 
-                            x:Uid="WhatsNewPage_SetupCard"
-                            x:Key="WhatsNewPage_SetupCard"
-=======
-                        <models:WhatsNewCard 
-                            x:Uid="WhatsNewPage_DevIdCard"
-                            x:Key="WhatsNewPage_DevIdCard"
-                            AutomationId="WhatsNewPage_DevIdButton"
->>>>>>> 2d54d385
-                            DarkThemeImage="ms-appx:///Assets/WhatsNewPage/DarkTheme/DevIdHero.png"
-                            LightThemeImage="ms-appx:///Assets/WhatsNewPage/LightTheme/DevIdHero.png"
-                            PageKey="DevHome.SetupFlow.ViewModels.SetupFlowViewModel"
-                            Priority="2" />
-
-<<<<<<< HEAD
-            <models:WhatsNewCard 
-                            x:Uid="WhatsNewPage_EnvironmentsCard"
-                            x:Key="WhatsNewPage_EnvironmentsCard"
-=======
-                        <models:WhatsNewCard 
-                            x:Uid="WhatsNewPage_DevDriveCard"
-                            x:Key="WhatsNewPage_DevDriveCard"
-                            AutomationId="WhatsNewPage_DevDrive"
->>>>>>> 2d54d385
-                            DarkThemeImage="ms-appx:///Assets/WhatsNewPage/DarkTheme/DevDriveHero.png"
-                            LightThemeImage="ms-appx:///Assets/WhatsNewPage/LightTheme/DevDriveHero.png"
-                            PageKey="ms-settings:disksandvolumes"
-                            Priority="3" />
-          </muxc:ItemsRepeater.Resources>
-
-          <muxc:ItemsRepeater.Layout>
-            <muxc:UniformGridLayout 
-                            x:Name="CardGridRow1"
-                            Orientation="Horizontal" 
-                            MinItemWidth="200"
-                            MinItemHeight="358"
-                            MinRowSpacing="12" 
-                            MinColumnSpacing="12"
-                            ItemsStretch="Fill"
-                            MaximumRowsOrColumns="3"
-                            ItemsJustification="Center" />
-          </muxc:ItemsRepeater.Layout>
-
-          <muxc:ItemsRepeater.ItemTemplate>
-            <DataTemplate 
-                            x:DataType="models:WhatsNewCard">
-              <Grid
-                                HorizontalAlignment="Stretch"
-                                Padding="15 15"
-                                CornerRadius="{ThemeResource ControlCornerRadius}"
-                                Margin="0"
-                                Background="{ThemeResource CardBackgroundFillColorDefaultBrush}"
-                                BorderBrush="{ThemeResource CardStrokeColorDefaultBrush}"
-                                BorderThickness="{ThemeResource ExpanderBorderThickness}">
-                <Grid.Resources>
-                  <ResourceDictionary>
-                    <ResourceDictionary.ThemeDictionaries>
-                      <ResourceDictionary x:Key="Light">
-                        <BitmapImage x:Key="ItemImage" UriSource="{x:Bind LightThemeImage}" />
-                      </ResourceDictionary>
-                      <ResourceDictionary x:Key="Dark">
-                        <BitmapImage x:Key="ItemImage" UriSource="{x:Bind DarkThemeImage}" />
-                      </ResourceDictionary>
-                    </ResourceDictionary.ThemeDictionaries>
-                  </ResourceDictionary>
-                </Grid.Resources>
-
-                <Grid.RowDefinitions>
-                  <RowDefinition Height="Auto" />
-                  <RowDefinition Height="*" />
-                  <RowDefinition Height="Auto" />
-                </Grid.RowDefinitions>
-
-                <Image
-                                    Grid.Row="0"
-                                    Source="{ThemeResource ItemImage}"
-                                    HorizontalAlignment="Stretch"
-                                    VerticalAlignment="Top"/>
-
-                <ScrollViewer Grid.Row="1" Padding="15 10 15 0">
-                  <StackPanel>
-                    <TextBlock
-                                            HorizontalAlignment="Left"
-                                            Style="{ThemeResource BodyTextStyle}"
-                                            Text="{x:Bind Title}" />
-
-<<<<<<< HEAD
-                    <controls:WrapPanel Orientation="Vertical" Margin="0 16 0 20">
-                      <TextBlock
-=======
-                                        <StackPanel Margin="0 16 0 20">
-                                            <TextBlock
->>>>>>> 2d54d385
-                                                Margin="0 0 0 5"
-                                                TextWrapping="Wrap"
-                                                VerticalAlignment="Top"
-                                                TextTrimming="WordEllipsis"
-                                                Text="{x:Bind Description}"/>
-
-                      <HyperlinkButton
-                                                Content="{x:Bind Link}"
-                                                Foreground="{ThemeResource LearnMoreForeground}"
-                                                NavigateUri="https://go.microsoft.com/fwlink/?linkid=2236041"
-                                                VerticalAlignment="Top"
-                                                Padding="0"
-                                                Margin="0"
-                                                Visibility="{x:Bind HasLinkAndShouldShowIt(Link, ShouldShowLink), Mode=OneWay}" />
-<<<<<<< HEAD
-                    </controls:WrapPanel>
-                  </StackPanel>
-                </ScrollViewer>
-=======
-                                        </StackPanel>
-                                    </StackPanel>
-                                </ScrollViewer>
->>>>>>> 2d54d385
-
-                <Button
-                                    Grid.Row="2"
-                                    Margin="15 0 15 10"
-                                    AutomationProperties.AutomationId="{x:Bind AutomationId}"
-                                    DataContext="{x:Bind PageKey}"
-                                    Click="Button_ClickAsync"
-                                    HorizontalAlignment="Stretch"
-                                    AutomationProperties.Name="{x:Bind Button}"
-                                    VerticalAlignment="Bottom">
-                  <Button.Content>
-                    <StackPanel Orientation="Horizontal">
-                      <TextBlock Text="{x:Bind Button}" Margin="0 0 5 0" />
-                      <!-- The open new window icon -->
-                      <FontIcon 
-                                                Glyph="&#xE8A7;" 
-                                                Visibility="{x:Bind ShouldShowIcon}" 
-                                                FontSize="12"/>
-                    </StackPanel>
-                  </Button.Content>
-                </Button>
-              </Grid>
-            </DataTemplate>
-          </muxc:ItemsRepeater.ItemTemplate>
-        </muxc:ItemsRepeater>
-
-        <!-- Small Cards Row 2-->
-        <muxc:ItemsRepeater
-          Name="FeaturesContainerRow2"
-          Grid.Row="3"
-          Margin="35, 5, 45, 45"
-          animations:Connected.ListItemElementName="itemThumbnail"
-          animations:Connected.ListItemKey="animationKeyContentGrid"
-          ItemsSource="{x:Bind ViewModel.Source, Mode=OneWay}">
-
-          <muxc:ItemsRepeater.Resources>
-            <models:WhatsNewCard 
-              x:Uid="WhatsNewPage_DevDashCard"
-              x:Key="WhatsNewPage_DevDashCard"
-              DarkThemeImage="ms-appx:///Assets/WhatsNewPage/DarkTheme/DashboardHero.png"
-              LightThemeImage="ms-appx:///Assets/WhatsNewPage/LightTheme/DashboardHero.png"
-              PageKey="DevHome.Dashboard.ViewModels.DashboardViewModel"
-              Priority="1" />
-
-            <models:WhatsNewCard 
-              x:Uid="WhatsNewPage_DevIdCard"
-              x:Key="WhatsNewPage_DevIdCard"
-              DarkThemeImage="ms-appx:///Assets/WhatsNewPage/DarkTheme/DevIdHero.png"
-              LightThemeImage="ms-appx:///Assets/WhatsNewPage/LightTheme/DevIdHero.png"
-              PageKey="DevHome.Settings.ViewModels.AccountsViewModel"
-              Priority="2" />
-
-            <models:WhatsNewCard 
-              x:Uid="WhatsNewPage_DevDriveCard"
-              x:Key="WhatsNewPage_DevDriveCard"
-              DarkThemeImage="ms-appx:///Assets/WhatsNewPage/DarkTheme/DevDriveHero.png"
-              LightThemeImage="ms-appx:///Assets/WhatsNewPage/LightTheme/DevDriveHero.png"
-              PageKey="ms-settings:disksandvolumes"
-              Priority="3" />
-          </muxc:ItemsRepeater.Resources>
-
-          <muxc:ItemsRepeater.Layout>
-            <muxc:UniformGridLayout 
-              x:Name="CardGridRow2"
-              Orientation="Horizontal" 
-              MinItemWidth="200"
-              MinItemHeight="358"
-              MinRowSpacing="12" 
-              MinColumnSpacing="12"
-              ItemsStretch="Fill"
-              MaximumRowsOrColumns="3"
-              ItemsJustification="Center" />
-          </muxc:ItemsRepeater.Layout>
-
-          <muxc:ItemsRepeater.ItemTemplate>
-            <DataTemplate 
-              x:DataType="models:WhatsNewCard">
-              <Grid
-                  HorizontalAlignment="Stretch"
-                  Padding="15 15"
-                  CornerRadius="{ThemeResource ControlCornerRadius}"
-                  Margin="0"
-                  Background="{ThemeResource CardBackgroundFillColorDefaultBrush}"
-                  BorderBrush="{ThemeResource CardStrokeColorDefaultBrush}"
-                  BorderThickness="{ThemeResource ExpanderBorderThickness}">
-                <Grid.Resources>
-                  <ResourceDictionary>
-                    <ResourceDictionary.ThemeDictionaries>
-                      <ResourceDictionary x:Key="Light">
-                        <BitmapImage x:Key="ItemImage" UriSource="{x:Bind LightThemeImage}" />
-                      </ResourceDictionary>
-                      <ResourceDictionary x:Key="Dark">
-                        <BitmapImage x:Key="ItemImage" UriSource="{x:Bind DarkThemeImage}" />
-                      </ResourceDictionary>
-                    </ResourceDictionary.ThemeDictionaries>
-                  </ResourceDictionary>
-                </Grid.Resources>
-
-                <Grid.RowDefinitions>
-                  <RowDefinition Height="Auto" />
-                  <RowDefinition Height="*" />
-                  <RowDefinition Height="Auto" />
-                </Grid.RowDefinitions>
-
-                <Image
-                      Grid.Row="0"
-                      Source="{ThemeResource ItemImage}"
-                      HorizontalAlignment="Stretch"
-                      VerticalAlignment="Top"/>
-
-                <ScrollViewer Grid.Row="1" Padding="15 10 15 0">
-                  <StackPanel>
-                    <TextBlock
-                              HorizontalAlignment="Left"
-                              Style="{ThemeResource BodyTextStyle}"
-                              Text="{x:Bind Title}" />
-
-                    <controls:WrapPanel Orientation="Vertical" Margin="0 16 0 20">
-                      <TextBlock
-                                  Margin="0 0 0 5"
-                                  TextWrapping="Wrap"
-                                  VerticalAlignment="Top"
-                                  TextTrimming="WordEllipsis"
-                                  Text="{x:Bind Description}"/>
-
-                      <HyperlinkButton
-                                  Content="{x:Bind Link}"
-                                  Foreground="{ThemeResource LearnMoreForeground}"
-                                  NavigateUri="https://go.microsoft.com/fwlink/?linkid=2236041"
-                                  VerticalAlignment="Top"
-                                  Padding="0"
-                                  Margin="0"
-                                  Visibility="{x:Bind HasLinkAndShouldShowIt(Link, ShouldShowLink), Mode=OneWay}" />
-                    </controls:WrapPanel>
-                  </StackPanel>
-                </ScrollViewer>
-
-                <Button
-                      Grid.Row="2"
-                      Margin="15 0 15 10"
-                      DataContext="{x:Bind PageKey}"
-                      Click="Button_ClickAsync"
-                      HorizontalAlignment="Stretch"
-                      AutomationProperties.Name="{x:Bind Button}"
-                      VerticalAlignment="Bottom">
-                  <Button.Content>
-                    <StackPanel Orientation="Horizontal">
-                      <TextBlock Text="{x:Bind Button}" Margin="0 0 5 0" />
-                      <!-- The open new window icon -->
-                      <FontIcon 
-                                  Glyph="&#xE8A7;" 
-                                  Visibility="{x:Bind ShouldShowIcon}" 
-                                  FontSize="12"/>
-                    </StackPanel>
-                  </Button.Content>
-                </Button>
-              </Grid>
-            </DataTemplate>
-          </muxc:ItemsRepeater.ItemTemplate>
-        </muxc:ItemsRepeater>
-      </Grid>
-    </RelativePanel>
-    </ScrollViewer>
-</Page>
+﻿<Page
+    x:Class="DevHome.Views.WhatsNewPage"
+    xmlns="http://schemas.microsoft.com/winfx/2006/xaml/presentation"
+    xmlns:x="http://schemas.microsoft.com/winfx/2006/xaml"
+    xmlns:d="http://schemas.microsoft.com/expression/blend/2008"
+    xmlns:mc="http://schemas.openxmlformats.org/markup-compatibility/2006"
+    xmlns:animations="using:CommunityToolkit.WinUI.Animations"
+    xmlns:muxc="using:Microsoft.UI.Xaml.Controls" 
+    xmlns:models="using:DevHome.Models"
+    xmlns:behaviors="using:DevHome.Common.Behaviors" 
+    xmlns:controls="using:CommunityToolkit.WinUI.Controls"
+    behaviors:NavigationViewHeaderBehavior.HeaderMode="Never"
+    Loaded="OnLoaded"
+    SizeChanged="OnSizeChanged"
+    mc:Ignorable="d">
+
+    <Page.Resources>
+        <ResourceDictionary>
+            <ResourceDictionary.ThemeDictionaries>
+                <ResourceDictionary x:Key="Light">
+                    <x:String x:Key="Background">/Assets/WhatsNewPage/LightTheme/Background.png</x:String>
+                    <Color x:Key="LearnMoreForeground">#005FB8</Color>
+                </ResourceDictionary>
+                <ResourceDictionary x:Key="Dark">
+                    <x:String x:Key="Background">/Assets/WhatsNewPage/DarkTheme/Background.png</x:String>
+                    <Color x:Key="LearnMoreForeground">#60CDFF</Color>
+                </ResourceDictionary>
+                <ResourceDictionary x:Key="HighContrast">
+                    <x:String x:Key="Background">/Assets/WhatsNewPage/DarkTheme/Background.png</x:String>
+                    <Color x:Key="LearnMoreForeground">#60CDFF</Color>
+                </ResourceDictionary>
+            </ResourceDictionary.ThemeDictionaries>
+        </ResourceDictionary>
+    </Page.Resources>
+
+    <ScrollViewer HorizontalScrollMode="Disabled" VerticalScrollMode="Auto">
+        <RelativePanel MaxWidth="{ThemeResource MaxPageBackgroundWidth}">
+            <Grid>
+                <Image Source="{ThemeResource Background}"
+                       MinWidth="{ThemeResource MaxPageBackgroundWidth}"
+                       VerticalAlignment="Top"
+                       HorizontalAlignment="Center"
+                       Stretch="UniformToFill" />
+            </Grid>
+      <Grid x:Name="ContentArea" Padding="35 0 35 30" HorizontalAlignment="Center">
+        <Grid.RowDefinitions>
+          <RowDefinition MinHeight="325" />
+          <RowDefinition Height="Auto" />
+          <RowDefinition Height="Auto" />
+        </Grid.RowDefinitions>
+
+        <!-- Header area -->
+        <StackPanel
+                    Grid.Row="0"
+                    Padding="32 12 32 0"
+                    VerticalAlignment="Center">
+          <TextBlock
+                        x:Uid="WhatsNewPage_Header"
+                        Style="{ThemeResource SubtitleTextBlockStyle}" />
+          <TextBlock
+                        x:Uid="WhatsNewPage_Title"
+                        Style="{ThemeResource TitleLargeTextBlockStyle}" />
+          <TextBlock
+                        x:Uid="WhatsNewPage_Description"
+                        Margin="0 12 0 0"
+                        MaxWidth="400"
+                        HorizontalAlignment="Left"
+                        TextWrapping="WrapWholeWords" />
+          <Button
+                        x:Uid="WhatsNewPage_GetStartedButton"
+                        AutomationProperties.AutomationId="WhatsNewPage_GetStartedButton"
+                        Margin="0 16"
+                        MinWidth="248"
+                        Style="{ThemeResource AccentButtonStyle}"
+                        Click="MachineConfigButton_Click" />
+        </StackPanel>
+
+        <!-- Big Cards -->
+        <muxc:ItemsRepeater
+                    Name="BigFeaturesContainer"
+                    Grid.Row="1"
+                    Margin="35, 5, 45, 10"
+                    animations:Connected.ListItemElementName="itemThumbnail"
+                    animations:Connected.ListItemKey="animationKeyContentGrid"
+                    ItemsSource="{x:Bind ViewModel.BigSource,Mode=OneWay}">
+
+          <muxc:ItemsRepeater.Resources>
+            <!-- This repeater is responsible for the big cards. To add another here, make sure to assign IsBig as true -->
+            <models:WhatsNewCard 
+                            x:Uid="WhatsNewPage_ExtensionsCard"
+                            x:Key="WhatsNewPage_ExtensionsCard"
+                            AutomationId="WhatsNewPage_ExtensionsButton"
+                            DarkThemeImage="ms-appx:///Assets/WhatsNewPage/DarkTheme/Extensions.png"
+                            LightThemeImage="ms-appx:///Assets/WhatsNewPage/LightTheme/Extensions.png"
+                            DarkThemeImageBig="ms-appx:///Assets/WhatsNewPage/DarkTheme/ExtensionsBig.png"
+                            LightThemeImageBig="ms-appx:///Assets/WhatsNewPage/LightTheme/ExtensionsBig.png"
+                            PageKey="DevHome.ExtensionLibrary.ViewModels.ExtensionLibraryViewModel"
+                            IsBig="True"
+                            Priority="0" />
+          </muxc:ItemsRepeater.Resources>
+
+          <muxc:ItemsRepeater.Layout>
+            <muxc:StackLayout 
+                            x:Name="BigCardGrid"
+                            Spacing="12"
+                            Orientation="Vertical" >
+            </muxc:StackLayout>
+          </muxc:ItemsRepeater.Layout>
+
+          <muxc:ItemsRepeater.ItemTemplate>
+            <DataTemplate x:DataType="models:WhatsNewCard">
+              <Grid
+                                HorizontalAlignment="Stretch"
+                                Padding="15 15"
+                                CornerRadius="{ThemeResource ControlCornerRadius}"
+                                Background="{ThemeResource CardBackgroundFillColorDefaultBrush}"
+                                BorderBrush="{ThemeResource CardStrokeColorDefaultBrush}"
+                                BorderThickness="{ThemeResource ExpanderBorderThickness}">
+                <Grid.Resources>
+                  <ResourceDictionary>
+                    <ResourceDictionary.ThemeDictionaries>
+                      <ResourceDictionary x:Key="Light">
+                        <BitmapImage x:Key="ItemImage" UriSource="{x:Bind LightThemeImageBig}" />
+                      </ResourceDictionary>
+                      <ResourceDictionary x:Key="Dark">
+                        <BitmapImage x:Key="ItemImage" UriSource="{x:Bind DarkThemeImageBig}" />
+                      </ResourceDictionary>
+                    </ResourceDictionary.ThemeDictionaries>
+                  </ResourceDictionary>
+                </Grid.Resources>
+
+                <Grid.ColumnDefinitions>
+                  <ColumnDefinition Width="Auto" />
+                  <ColumnDefinition Width="*" />
+                </Grid.ColumnDefinitions>
+
+                <Grid.RowDefinitions>
+                  <RowDefinition Height="Auto" />
+                </Grid.RowDefinitions>
+
+                <Image
+                                    Grid.Row="0"
+                                    Grid.Column="0"
+                                    Source="{ThemeResource ItemImage}"
+                                    MaxHeight="188"
+                                    MaxWidth="376"
+                                    HorizontalAlignment="Left"
+                                    VerticalAlignment="Center"/>
+
+                <StackPanel Grid.Column="1" Padding="25 10 15 0">
+                  <TextBlock
+                                        HorizontalAlignment="Left"
+                                        Style="{ThemeResource BodyTextStyle}"
+                                        Text="{x:Bind Title}" />
+
+                  <TextBlock
+                                        Margin="0 8 0 10"
+                                        TextWrapping="Wrap"
+                                        HorizontalAlignment="Left"
+                                        Text="{x:Bind Description}"/>
+
+                  <HyperlinkButton
+                                        Content="{x:Bind Link}"
+                                        Foreground="{ThemeResource LearnMoreForeground}"
+                                        NavigateUri="https://go.microsoft.com/fwlink/?linkid=2236041"
+                                        Padding="0"
+                                        Margin="0"
+                                        Visibility="{x:Bind HasLinkAndShouldShowIt(Link, ShouldShowLink), Mode=OneWay}" />
+
+                  <Button 
+                                        Margin="0 0 0 10"
+                                        Padding="50 5 50 5"
+                                        DataContext="{x:Bind PageKey}"
+                                        AutomationProperties.AutomationId="{x:Bind AutomationId}"
+                                        Click="Button_ClickAsync"
+                                        HorizontalAlignment="Left"
+                                        VerticalAlignment="Bottom"
+                                        Content="{x:Bind Button}" />
+
+                </StackPanel>
+              </Grid>
+            </DataTemplate>
+          </muxc:ItemsRepeater.ItemTemplate>
+        </muxc:ItemsRepeater>
+
+        <!-- Small Cards Row 1 -->
+        <muxc:ItemsRepeater
+                    Name="FeaturesContainerRow1"
+                    Grid.Row="2"
+                    Margin="35, 5, 45, 45"
+                    animations:Connected.ListItemElementName="itemThumbnail"
+                    animations:Connected.ListItemKey="animationKeyContentGrid"
+                    ItemsSource="{x:Bind ViewModel.Source, Mode=OneWay}">
+
+          <muxc:ItemsRepeater.Resources>
+            <models:WhatsNewCard 
+                            x:Uid="WhatsNewPage_DevDashCard"
+                            x:Key="WhatsNewPage_DevDashCard"
+                            AutomationId="WhatsNewPage_DevDashButton"
+                            DarkThemeImage="ms-appx:///Assets/WhatsNewPage/DarkTheme/DashboardHero.png"
+                            LightThemeImage="ms-appx:///Assets/WhatsNewPage/LightTheme/DashboardHero.png"
+                            PageKey="DevHome.Dashboard.ViewModels.DashboardViewModel"
+                            Priority="1" />
+
+                        <models:WhatsNewCard 
+                            x:Uid="WhatsNewPage_SetupCard"
+                            x:Key="WhatsNewPage_SetupCard"
+                            AutomationId="WhatsNewPage_DevIdButton"
+                            DarkThemeImage="ms-appx:///Assets/WhatsNewPage/DarkTheme/DevIdHero.png"
+                            LightThemeImage="ms-appx:///Assets/WhatsNewPage/LightTheme/DevIdHero.png"
+                            PageKey="DevHome.SetupFlow.ViewModels.SetupFlowViewModel"
+                            Priority="2" />
+
+                        <models:WhatsNewCard 
+                            x:Uid="WhatsNewPage_EnvironmentsCard"
+                            x:Key="WhatsNewPage_EnvironmentsCard"
+                            AutomationId="WhatsNewPage_DevDrive"
+                            DarkThemeImage="ms-appx:///Assets/WhatsNewPage/DarkTheme/DevDriveHero.png"
+                            LightThemeImage="ms-appx:///Assets/WhatsNewPage/LightTheme/DevDriveHero.png"
+                            PageKey="ms-settings:disksandvolumes"
+                            Priority="3" />
+          </muxc:ItemsRepeater.Resources>
+
+          <muxc:ItemsRepeater.Layout>
+            <muxc:UniformGridLayout 
+                            x:Name="CardGridRow1"
+                            Orientation="Horizontal" 
+                            MinItemWidth="200"
+                            MinItemHeight="358"
+                            MinRowSpacing="12" 
+                            MinColumnSpacing="12"
+                            ItemsStretch="Fill"
+                            MaximumRowsOrColumns="3"
+                            ItemsJustification="Center" />
+          </muxc:ItemsRepeater.Layout>
+
+          <muxc:ItemsRepeater.ItemTemplate>
+            <DataTemplate 
+                            x:DataType="models:WhatsNewCard">
+              <Grid
+                                HorizontalAlignment="Stretch"
+                                Padding="15 15"
+                                CornerRadius="{ThemeResource ControlCornerRadius}"
+                                Margin="0"
+                                Background="{ThemeResource CardBackgroundFillColorDefaultBrush}"
+                                BorderBrush="{ThemeResource CardStrokeColorDefaultBrush}"
+                                BorderThickness="{ThemeResource ExpanderBorderThickness}">
+                <Grid.Resources>
+                  <ResourceDictionary>
+                    <ResourceDictionary.ThemeDictionaries>
+                      <ResourceDictionary x:Key="Light">
+                        <BitmapImage x:Key="ItemImage" UriSource="{x:Bind LightThemeImage}" />
+                      </ResourceDictionary>
+                      <ResourceDictionary x:Key="Dark">
+                        <BitmapImage x:Key="ItemImage" UriSource="{x:Bind DarkThemeImage}" />
+                      </ResourceDictionary>
+                    </ResourceDictionary.ThemeDictionaries>
+                  </ResourceDictionary>
+                </Grid.Resources>
+
+                <Grid.RowDefinitions>
+                  <RowDefinition Height="Auto" />
+                  <RowDefinition Height="*" />
+                  <RowDefinition Height="Auto" />
+                </Grid.RowDefinitions>
+
+                <Image
+                                    Grid.Row="0"
+                                    Source="{ThemeResource ItemImage}"
+                                    HorizontalAlignment="Stretch"
+                                    VerticalAlignment="Top"/>
+
+                <ScrollViewer Grid.Row="1" Padding="15 10 15 0">
+                  <StackPanel>
+                    <TextBlock
+                                            HorizontalAlignment="Left"
+                                            Style="{ThemeResource BodyTextStyle}"
+                                            Text="{x:Bind Title}" />
+
+                                        <StackPanel Margin="0 16 0 20">
+                                            <TextBlock
+                                                Margin="0 0 0 5"
+                                                TextWrapping="Wrap"
+                                                VerticalAlignment="Top"
+                                                TextTrimming="WordEllipsis"
+                                                Text="{x:Bind Description}"/>
+
+                      <HyperlinkButton
+                                                Content="{x:Bind Link}"
+                                                Foreground="{ThemeResource LearnMoreForeground}"
+                                                NavigateUri="https://go.microsoft.com/fwlink/?linkid=2236041"
+                                                VerticalAlignment="Top"
+                                                Padding="0"
+                                                Margin="0"
+                                                Visibility="{x:Bind HasLinkAndShouldShowIt(Link, ShouldShowLink), Mode=OneWay}" />
+                                        </StackPanel>
+                                    </StackPanel>
+                                </ScrollViewer>
+
+                <Button
+                                    Grid.Row="2"
+                                    Margin="15 0 15 10"
+                                    AutomationProperties.AutomationId="{x:Bind AutomationId}"
+                                    DataContext="{x:Bind PageKey}"
+                                    Click="Button_ClickAsync"
+                                    HorizontalAlignment="Stretch"
+                                    AutomationProperties.Name="{x:Bind Button}"
+                                    VerticalAlignment="Bottom">
+                  <Button.Content>
+                    <StackPanel Orientation="Horizontal">
+                      <TextBlock Text="{x:Bind Button}" Margin="0 0 5 0" />
+                      <!-- The open new window icon -->
+                      <FontIcon 
+                                                Glyph="&#xE8A7;" 
+                                                Visibility="{x:Bind ShouldShowIcon}" 
+                                                FontSize="12"/>
+                    </StackPanel>
+                  </Button.Content>
+                </Button>
+              </Grid>
+            </DataTemplate>
+          </muxc:ItemsRepeater.ItemTemplate>
+        </muxc:ItemsRepeater>
+
+        <!-- Small Cards Row 2-->
+        <muxc:ItemsRepeater
+          Name="FeaturesContainerRow2"
+          Grid.Row="3"
+          Margin="35, 5, 45, 45"
+          animations:Connected.ListItemElementName="itemThumbnail"
+          animations:Connected.ListItemKey="animationKeyContentGrid"
+          ItemsSource="{x:Bind ViewModel.Source, Mode=OneWay}">
+
+          <muxc:ItemsRepeater.Resources>
+            <models:WhatsNewCard 
+              x:Uid="WhatsNewPage_DevDashCard"
+              x:Key="WhatsNewPage_DevDashCard"
+              DarkThemeImage="ms-appx:///Assets/WhatsNewPage/DarkTheme/DashboardHero.png"
+              LightThemeImage="ms-appx:///Assets/WhatsNewPage/LightTheme/DashboardHero.png"
+              PageKey="DevHome.Dashboard.ViewModels.DashboardViewModel"
+              Priority="1" />
+
+            <models:WhatsNewCard 
+              x:Uid="WhatsNewPage_DevIdCard"
+              x:Key="WhatsNewPage_DevIdCard"
+              DarkThemeImage="ms-appx:///Assets/WhatsNewPage/DarkTheme/DevIdHero.png"
+              LightThemeImage="ms-appx:///Assets/WhatsNewPage/LightTheme/DevIdHero.png"
+              PageKey="DevHome.Settings.ViewModels.AccountsViewModel"
+              Priority="2" />
+
+            <models:WhatsNewCard 
+              x:Uid="WhatsNewPage_DevDriveCard"
+              x:Key="WhatsNewPage_DevDriveCard"
+              AutomationId="WhatsNewPage_DevDrive"
+              DarkThemeImage="ms-appx:///Assets/WhatsNewPage/DarkTheme/DevDriveHero.png"
+              LightThemeImage="ms-appx:///Assets/WhatsNewPage/LightTheme/DevDriveHero.png"
+              PageKey="ms-settings:disksandvolumes"
+              Priority="3" />
+          </muxc:ItemsRepeater.Resources>
+
+          <muxc:ItemsRepeater.Layout>
+            <muxc:UniformGridLayout 
+              x:Name="CardGridRow2"
+              Orientation="Horizontal" 
+              MinItemWidth="200"
+              MinItemHeight="358"
+              MinRowSpacing="12" 
+              MinColumnSpacing="12"
+              ItemsStretch="Fill"
+              MaximumRowsOrColumns="3"
+              ItemsJustification="Center" />
+          </muxc:ItemsRepeater.Layout>
+
+          <muxc:ItemsRepeater.ItemTemplate>
+            <DataTemplate 
+              x:DataType="models:WhatsNewCard">
+              <Grid
+                  HorizontalAlignment="Stretch"
+                  Padding="15 15"
+                  CornerRadius="{ThemeResource ControlCornerRadius}"
+                  Margin="0"
+                  Background="{ThemeResource CardBackgroundFillColorDefaultBrush}"
+                  BorderBrush="{ThemeResource CardStrokeColorDefaultBrush}"
+                  BorderThickness="{ThemeResource ExpanderBorderThickness}">
+                <Grid.Resources>
+                  <ResourceDictionary>
+                    <ResourceDictionary.ThemeDictionaries>
+                      <ResourceDictionary x:Key="Light">
+                        <BitmapImage x:Key="ItemImage" UriSource="{x:Bind LightThemeImage}" />
+                      </ResourceDictionary>
+                      <ResourceDictionary x:Key="Dark">
+                        <BitmapImage x:Key="ItemImage" UriSource="{x:Bind DarkThemeImage}" />
+                      </ResourceDictionary>
+                    </ResourceDictionary.ThemeDictionaries>
+                  </ResourceDictionary>
+                </Grid.Resources>
+
+                <Grid.RowDefinitions>
+                  <RowDefinition Height="Auto" />
+                  <RowDefinition Height="*" />
+                  <RowDefinition Height="Auto" />
+                </Grid.RowDefinitions>
+
+                <Image
+                      Grid.Row="0"
+                      Source="{ThemeResource ItemImage}"
+                      HorizontalAlignment="Stretch"
+                      VerticalAlignment="Top"/>
+
+                <ScrollViewer Grid.Row="1" Padding="15 10 15 0">
+                  <StackPanel>
+                    <TextBlock
+                              HorizontalAlignment="Left"
+                              Style="{ThemeResource BodyTextStyle}"
+                              Text="{x:Bind Title}" />
+
+                    <controls:WrapPanel Orientation="Vertical" Margin="0 16 0 20">
+                      <TextBlock
+                                  Margin="0 0 0 5"
+                                  TextWrapping="Wrap"
+                                  VerticalAlignment="Top"
+                                  TextTrimming="WordEllipsis"
+                                  Text="{x:Bind Description}"/>
+
+                      <HyperlinkButton
+                                  Content="{x:Bind Link}"
+                                  Foreground="{ThemeResource LearnMoreForeground}"
+                                  NavigateUri="https://go.microsoft.com/fwlink/?linkid=2236041"
+                                  VerticalAlignment="Top"
+                                  Padding="0"
+                                  Margin="0"
+                                  Visibility="{x:Bind HasLinkAndShouldShowIt(Link, ShouldShowLink), Mode=OneWay}" />
+                    </controls:WrapPanel>
+                  </StackPanel>
+                </ScrollViewer>
+
+                <Button
+                      Grid.Row="2"
+                      Margin="15 0 15 10"
+                      DataContext="{x:Bind PageKey}"
+                      Click="Button_ClickAsync"
+                      HorizontalAlignment="Stretch"
+                      AutomationProperties.Name="{x:Bind Button}"
+                      VerticalAlignment="Bottom">
+                  <Button.Content>
+                    <StackPanel Orientation="Horizontal">
+                      <TextBlock Text="{x:Bind Button}" Margin="0 0 5 0" />
+                      <!-- The open new window icon -->
+                      <FontIcon 
+                                  Glyph="&#xE8A7;" 
+                                  Visibility="{x:Bind ShouldShowIcon}" 
+                                  FontSize="12"/>
+                    </StackPanel>
+                  </Button.Content>
+                </Button>
+              </Grid>
+            </DataTemplate>
+          </muxc:ItemsRepeater.ItemTemplate>
+        </muxc:ItemsRepeater>
+      </Grid>
+    </RelativePanel>
+    </ScrollViewer>
+</Page>