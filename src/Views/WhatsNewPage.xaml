﻿<Page
    x:Class="DevHome.Views.WhatsNewPage"
    xmlns="http://schemas.microsoft.com/winfx/2006/xaml/presentation"
    xmlns:x="http://schemas.microsoft.com/winfx/2006/xaml"
    xmlns:d="http://schemas.microsoft.com/expression/blend/2008"
    xmlns:mc="http://schemas.openxmlformats.org/markup-compatibility/2006"
    xmlns:animations="using:CommunityToolkit.WinUI.UI.Animations"
    xmlns:muxc="using:Microsoft.UI.Xaml.Controls" 
    xmlns:models="using:DevHome.Models"
    xmlns:behaviors="using:DevHome.Common.Behaviors"
    behaviors:NavigationViewHeaderBehavior.HeaderMode="Never"
    Loaded="OnLoaded"
    mc:Ignorable="d">

    <Page.Resources>
        <ResourceDictionary>
            <ResourceDictionary.ThemeDictionaries>
                <ResourceDictionary x:Key="Light">
                    <x:String x:Key="BackgroundFront">/Assets/WhatsNewPage/LightTheme/BackgroundFront.png</x:String>
                    <x:String x:Key="BackgroundBack">/Assets/WhatsNewPage/LightTheme/BackgroundBack.png</x:String>
                    <x:String x:Key="BackgroundShadow">/Assets/WhatsNewPage/LightTheme/BackgroundShadow.png</x:String>
                    <Color x:Key="CardBackground">#fdfdfd</Color>
                </ResourceDictionary>
                <ResourceDictionary x:Key="Dark">
                    <x:String x:Key="BackgroundFront">/Assets/WhatsNewPage/DarkTheme/DevVisual_Splash_BUILD_M_v02_ox003_dark_01_noBG 2.png</x:String>
                    <x:String x:Key="BackgroundBack">/Assets/WhatsNewPage/DarkTheme/DevVisual_Splash_BUILD_M_v02_ox003_dark_01_BG 2.png</x:String>
                    <x:String x:Key="BackgroundShadow">/Assets/WhatsNewPage/DarkTheme/BackgroundShadow.png</x:String>
                    <Color x:Key="CardBackground">#323232</Color>
                </ResourceDictionary>
            </ResourceDictionary.ThemeDictionaries>
        </ResourceDictionary>
    </Page.Resources>

    <ScrollViewer HorizontalScrollMode="Disabled" VerticalScrollMode="Auto" MaxWidth="{ThemeResource MaxPageBackgroundWidth}">
        <RelativePanel>
            <Grid>
                <Image Source="{ThemeResource BackgroundBack}" MinWidth="974" VerticalAlignment="Top" HorizontalAlignment="Center" Stretch="UniformToFill" />
                <Image Source="{ThemeResource BackgroundFront}" MinWidth="974" VerticalAlignment="Top" HorizontalAlignment="Right" Stretch="UniformToFill"/>
                <Image Source="{ThemeResource BackgroundShadow}" MinWidth="974" Margin="0 100 0 0" VerticalAlignment="Top" Stretch="UniformToFill"/>
            </Grid>
            <Grid x:Name="ContentArea" Padding="35 0 35 30" HorizontalAlignment="Center">
                <Grid.RowDefinitions>
                    <RowDefinition Height="341" />
                    <RowDefinition Height="Auto" />
                    <RowDefinition Height="*" />
                </Grid.RowDefinitions>

                <Grid Grid.Row="0" Padding="32 0">
                    <Grid.RowDefinitions>
                        <RowDefinition Height="*" />
                        <RowDefinition Height="65" />
                        <RowDefinition Height="*" />
                        <RowDefinition Height="*" />
                    </Grid.RowDefinitions>

                    <TextBlock
                        Grid.Row="0"
                        x:Uid="WhatsNewPage_Header"
                        Style="{ThemeResource SubtitleTextBlockStyle}"
                        VerticalAlignment="Bottom" />
                    
                    <TextBlock
                        Grid.Row="1"
                        x:Uid="WhatsNewPage_Title"
                        Style="{ThemeResource TitleLargeTextBlockStyle}"
                        VerticalAlignment="Bottom" />

                    <TextBlock
                        Grid.Row="2"
                        Margin="0 12"
                        VerticalAlignment="Top"
                        x:Uid="WhatsNewPage_Description"
                        Width="400"
                        HorizontalAlignment="Left"
                        TextWrapping="Wrap"
                        Text="{StaticResource SplitViewPaneAnimationOpenDuration}" />

                    <Button 
                        Grid.Row="3"
                        x:Uid="WhatsNewPage_GetStartedButton" />
                </Grid>

                <!--<Grid 
                    x:Name="ConnectDevIdContentArea"
                    Grid.Row="1"
                    Padding="28"
                    CornerRadius="{ThemeResource ControlCornerRadius}"
                    Margin="0 0 0 12"
                    BorderBrush="{ThemeResource ControlElevationBorderBrush}"
                    BorderThickness="{ThemeResource ExpanderBorderThickness}"
                    Background="{ThemeResource CardBackground}">

                    <Grid.ColumnDefinitions>
                        <ColumnDefinition Width="30" />
                        <ColumnDefinition Width="*" />
                    </Grid.ColumnDefinitions>

                    <Image Source="/Assets/WhatsNewPage/ConnectDevId.png"
                        HorizontalAlignment="Left"
                        VerticalAlignment="Top"
                        Width="32"
                        Height="32" />

                    <StackPanel 
                        Orientation="Vertical" 
                        Grid.Column="1"
                        Margin="10 0 5 5">
                
                        <TextBlock
                            Grid.Column="1"
                            FontSize="20"
                            x:Uid="WhatsNewPage_DevIdCard_Title" />
                
                        <TextBlock
                            Grid.Column="1"
                            Margin="0 10"
                            x:Uid="WhatsNewPage_DevIdCard_Description" />

                        <Button
                            Margin="0 10"
                            Padding="30 7"
                            x:Uid="WhatsNewPage_DevIdCard_Button"
                            Click="ConnectToAccountsButton_Click" />
                    </StackPanel>
                </Grid>-->

                <muxc:ItemsRepeater
                    Name="FeaturesContainer"
                    Grid.Row="1"
                    animations:Connected.ListItemElementName="itemThumbnail"
                    animations:Connected.ListItemKey="animationKeyContentGrid"
                    ItemsSource="{x:Bind ViewModel.Source,Mode=OneWay}">

                    <muxc:ItemsRepeater.Resources>
                        <models:WhatsNewCard 
                            x:Uid="WhatsNewPage_DevDashCard"
                            x:Key="WhatsNewPage_DevDashCard"
                            Image="/Assets/WhatsNewPage/DashboardHero.png"
                            PageKey="DevHome.Dashboard.ViewModels.DashboardViewModel"
                            Priority="0" />

                        <models:WhatsNewCard 
                            x:Uid="WhatsNewPage_DevIdCard"
                            x:Key="WhatsNewPage_DevIdCard"
                            Image="/Assets/WhatsNewPage/DevIdHero.png"
                            PageKey="DevHome.Settings.ViewModels.AccountsViewModel"
                            Priority="1" />
                        
                        <models:WhatsNewCard 
                            x:Uid="WhatsNewPage_DevDriveCard"
                            x:Key="WhatsNewPage_DevDriveCard"
                            Image="/Assets/WhatsNewPage/DevDriveHero.png"
                            PageKey="ms-settings:disksandvolumes"
                            Priority="2" />
                        
                    </muxc:ItemsRepeater.Resources>

                    <muxc:ItemsRepeater.Layout>
                        <muxc:UniformGridLayout 
                            x:Name="CardGrid"
                            Orientation="Horizontal" 
                            MinItemWidth="250" 
                            MinItemHeight="358"
                            MinRowSpacing="12" 
                            MinColumnSpacing="12"
                            ItemsStretch="Fill" />
                    </muxc:ItemsRepeater.Layout>

                    <muxc:ItemsRepeater.ItemTemplate>
                        <DataTemplate 
                            x:DataType="models:WhatsNewCard">
                            <Grid
                                HorizontalAlignment="Stretch"
                                Padding="15 15"
                                CornerRadius="{ThemeResource ControlCornerRadius}"
                                Margin="0"
                                Background="{ThemeResource CardBackground}"
                                BorderBrush="{ThemeResource ControlElevationBorderBrush}"
                                BorderThickness="{ThemeResource ExpanderBorderThickness}">

                                <Grid.ColumnDefinitions>
                                    <!--<ColumnDefinition Width="48" />-->
                                    <ColumnDefinition Width="*" />
                                </Grid.ColumnDefinitions>

                                <Grid.RowDefinitions>
                                    <RowDefinition Height="120" />
                                    <RowDefinition Height="*" />
                                </Grid.RowDefinitions>

                                <Image 
                                        Grid.Row="0"    
                                        Source="{x:Bind Image}"
                                        HorizontalAlignment="Stretch"
                                        VerticalAlignment="Top" />

                                <StackPanel Grid.Row="1" Padding="15 0" >


                                    <TextBlock
                                        HorizontalAlignment="Left"
                                        Style="{ThemeResource BodyTextStyle}"
                                        Text="{x:Bind Title}" />

                                    <TextBlock
                                        Margin="0 16 0 25"
                                        TextWrapping="Wrap"
                                        Text="{x:Bind Description}"/>

<<<<<<< HEAD
                                    <Button 
                                        DataContext="{x:Bind PageKey}"
                                        HorizontalAlignment="Stretch"
                                        Content="{x:Bind Button}"
                                        Click="Button_ClickAsync" />

=======
>>>>>>> 1b2108ba
                                </StackPanel>

                                <Button 
                                    Grid.Row="1"
                                    HorizontalAlignment="Stretch"
                                    VerticalAlignment="Bottom"
                                    Content="{x:Bind Button}" />

                            </Grid>
                        </DataTemplate>
                    </muxc:ItemsRepeater.ItemTemplate>
                </muxc:ItemsRepeater>
            </Grid>
        </RelativePanel>
    </ScrollViewer>
</Page><|MERGE_RESOLUTION|>--- conflicted
+++ resolved
@@ -207,15 +207,12 @@
                                         TextWrapping="Wrap"
                                         Text="{x:Bind Description}"/>
 
-<<<<<<< HEAD
                                     <Button 
                                         DataContext="{x:Bind PageKey}"
                                         HorizontalAlignment="Stretch"
                                         Content="{x:Bind Button}"
                                         Click="Button_ClickAsync" />
 
-=======
->>>>>>> 1b2108ba
                                 </StackPanel>
 
                                 <Button 
