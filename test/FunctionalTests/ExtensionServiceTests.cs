--- conflicted
+++ resolved
@@ -6,13 +6,10 @@
 using DevHome.Common.Models.ExtensionJsonData;
 using DevHome.Common.Services;
 using DevHome.Services;
-<<<<<<< HEAD
+using DevHome.Services.WindowsPackageManager.Contracts;
+using DevHome.Services.WindowsPackageManager.Models;
 using Microsoft.Extensions.DependencyInjection;
 using Microsoft.Extensions.Hosting;
-=======
-using DevHome.Services.WindowsPackageManager.Contracts;
-using DevHome.Services.WindowsPackageManager.Models;
->>>>>>> 77e8af84
 using Moq;
 
 namespace DevHome.Test.FunctionalTests;
@@ -24,9 +21,6 @@
 
     private readonly Mock<IStringResource> _stringResouce = new();
 
-<<<<<<< HEAD
-    private IHost? _hostService;
-=======
     private readonly Mock<IWinGet> _winGet = new();
 
     private readonly WinGetPackageUri _packageUri = new("x-ms-winget://msstore/9MV8F79FGXTR");
@@ -38,14 +32,12 @@
         await Task.CompletedTask;
         return new List<IWinGetPackage>() { _winGetPackage.Object };
     }
->>>>>>> 77e8af84
+
+    private IHost? _hostService;
 
     [TestInitialize]
     public void TestInitialize()
     {
-<<<<<<< HEAD
-        _hostService = CreateHost();
-=======
         // Setup WinGet to return at least one valid package.
         _winGet
             .Setup(manager => manager.CreateMsStoreCatalogPackageUri(It.IsAny<string>()))
@@ -56,7 +48,8 @@
             .Returns(MockGetPackagesAsync);
 
         _winGetPackage.Setup(package => package.Id).Returns("9MV8F79FGXTR");
->>>>>>> 77e8af84
+
+        _hostService = CreateHost();
 
         _stringResouce
             .Setup(strResource => strResource.GetLocalized(It.IsAny<string>(), It.IsAny<object[]>()))
@@ -70,11 +63,7 @@
     [TestMethod]
     public async Task ExtensionServiceReturnsValidExtensionJsonDataObject()
     {
-<<<<<<< HEAD
         var extensionService = _hostService!.GetService<IExtensionService>();
-=======
-        var extensionService = new ExtensionService(_localSettingsService.Object, _stringResouce.Object, _winGet.Object);
->>>>>>> 77e8af84
         var extensionJsonData = await extensionService.GetExtensionJsonDataAsync();
         Assert.IsNotNull(extensionJsonData);
 
@@ -88,6 +77,7 @@
             {
                 services.AddSingleton(_localSettingsService!.Object);
                 services.AddSingleton(_stringResouce!.Object);
+                services.AddSingleton<_winGet!.Object>();
                 services.AddSingleton<IExtensionService, ExtensionService>();
                 services.AddHttpClient();
             }).Build();
