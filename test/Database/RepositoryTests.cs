﻿// Copyright (c) Microsoft Corporation.
// Licensed under the MIT License.

using DevHome.Database;
using DevHome.Database.DatabaseModels.RepositoryManagement;
using Microsoft.EntityFrameworkCore;

namespace DevHome.Test.Database;

// TODO: Add Database tests.
[TestClass]
public class RepositoryTests
{
    private const string ConfigurationFileLocation = @"The\Best\Configuration\Location";

    private const string CloneLocation = @"The\Best\File\Location";

    private const string RepositoryName = "DevHome";

    private const string RepositoryUri = "https://www.github.com/microsoft/devhome";

    [TestInitialize]
    public void ResetDatabase()
    {
        var dbContext = new DevHomeDatabaseContext();

        // Reset the database
        // TODO: Do not test on a production database.
        dbContext.ChangeTracker
            .Entries()
            .ToList()
            .ForEach(e => e.State = EntityState.Detached);

        dbContext.Database.EnsureDeleted();
        dbContext.Database.EnsureCreated();
    }

    [TestMethod]
    [TestCategory("Unit")]
    public void MakeAndReadDefaultRepositoryValues()
    {
        var dbContext = new DevHomeDatabaseContext();

        // Insert a new record.
        var newRepo = new Repository();
        dbContext.Add(newRepo);
        dbContext.SaveChanges();

        var allRepositories = dbContext.Repositories.ToList();
        Assert.AreEqual(1, allRepositories.Count);

        var savedRepository = allRepositories[0];
        Assert.AreEqual(string.Empty, savedRepository.RepositoryName);
        Assert.AreEqual(string.Empty, savedRepository.RepositoryClonePath);
        Assert.IsTrue(savedRepository.CreatedUTCDate > DateTime.MinValue);
<<<<<<< HEAD
        Assert.AreEqual(new DateTime(1, 1, 1, 0, 0, 0, DateTimeKind.Utc), savedRepository.UpdatedUTCDate);
=======
        Assert.IsTrue(savedRepository.UpdatedUTCDate > DateTime.MinValue);
>>>>>>> 6b805e3f
        Assert.IsFalse(savedRepository.IsHidden);
        Assert.IsFalse(savedRepository.HasAConfigurationFile);
        Assert.AreEqual(string.Empty, savedRepository.RepositoryUri);
    }

    [TestMethod]
    [TestCategory("Unit")]
    public void MakefilledInRepository()
    {
        var newRepo = new Repository();
        newRepo.ConfigurationFileLocation = ConfigurationFileLocation;
        newRepo.RepositoryClonePath = CloneLocation;
        newRepo.RepositoryName = RepositoryName;
        newRepo.IsHidden = true;
        newRepo.RepositoryUri = RepositoryUri;

        var dbContext = new DevHomeDatabaseContext();
        dbContext.Add(newRepo);
        dbContext.SaveChanges();

        var allRepositories = dbContext.Repositories.ToList();
        Assert.AreEqual(1, allRepositories.Count);

        var savedRepository = allRepositories[0];

        Assert.AreEqual(RepositoryName, savedRepository.RepositoryName);
        Assert.AreEqual(CloneLocation, savedRepository.RepositoryClonePath);
        Assert.IsTrue(savedRepository.CreatedUTCDate > DateTime.MinValue);
<<<<<<< HEAD
        Assert.AreEqual(new DateTime(1, 1, 1, 0, 0, 0, DateTimeKind.Utc), savedRepository.UpdatedUTCDate);
=======
        Assert.IsTrue(savedRepository.UpdatedUTCDate > DateTime.MinValue);
>>>>>>> 6b805e3f
        Assert.IsTrue(savedRepository.IsHidden);
        Assert.IsTrue(savedRepository.HasAConfigurationFile);
        Assert.AreEqual(RepositoryUri, savedRepository.RepositoryUri);
    }
}<|MERGE_RESOLUTION|>--- conflicted
+++ resolved
@@ -53,11 +53,7 @@
         Assert.AreEqual(string.Empty, savedRepository.RepositoryName);
         Assert.AreEqual(string.Empty, savedRepository.RepositoryClonePath);
         Assert.IsTrue(savedRepository.CreatedUTCDate > DateTime.MinValue);
-<<<<<<< HEAD
-        Assert.AreEqual(new DateTime(1, 1, 1, 0, 0, 0, DateTimeKind.Utc), savedRepository.UpdatedUTCDate);
-=======
         Assert.IsTrue(savedRepository.UpdatedUTCDate > DateTime.MinValue);
->>>>>>> 6b805e3f
         Assert.IsFalse(savedRepository.IsHidden);
         Assert.IsFalse(savedRepository.HasAConfigurationFile);
         Assert.AreEqual(string.Empty, savedRepository.RepositoryUri);
@@ -86,11 +82,7 @@
         Assert.AreEqual(RepositoryName, savedRepository.RepositoryName);
         Assert.AreEqual(CloneLocation, savedRepository.RepositoryClonePath);
         Assert.IsTrue(savedRepository.CreatedUTCDate > DateTime.MinValue);
-<<<<<<< HEAD
-        Assert.AreEqual(new DateTime(1, 1, 1, 0, 0, 0, DateTimeKind.Utc), savedRepository.UpdatedUTCDate);
-=======
         Assert.IsTrue(savedRepository.UpdatedUTCDate > DateTime.MinValue);
->>>>>>> 6b805e3f
         Assert.IsTrue(savedRepository.IsHidden);
         Assert.IsTrue(savedRepository.HasAConfigurationFile);
         Assert.AreEqual(RepositoryUri, savedRepository.RepositoryUri);
