--- conflicted
+++ resolved
@@ -24,12 +24,7 @@
 
     private readonly IDevHomeDatabaseContextFactory _databaseContextFactory;
 
-<<<<<<< HEAD
     public RepositoryManagementDataAccessService(IDevHomeDatabaseContextFactory databaseContextFactory)
-=======
-    public RepositoryManagementDataAccessService(
-        DevHomeDatabaseContextFactory databaseContextFactory)
->>>>>>> 3b8cba04
     {
         _databaseContextFactory = databaseContextFactory;
     }
@@ -37,22 +32,16 @@
     /// <summary>
     /// Makes a new <see cref="Repository"/>.
     /// </summary>
-<<<<<<< HEAD
     /// <param name="repositoryName">The name of the repository.</param>
     /// <param name="cloneLocation">The full path to the root of the repository.</param>
     /// <param name="repositoryUri">The uri used to clone the repository.</param>
     /// <returns>The newly made Repository.  Null if an exception occured.  Can return a repository
     /// from the database if it already exists.</returns>
     public Repository? MakeRepository(string repositoryName, string cloneLocation, Uri repositoryUri)
-=======
-    /// <returns>The new repository.  Can return null if the database threw an exception.</returns>
-    public Repository MakeRepository(string repositoryName, string cloneLocation, string repositoryUri)
->>>>>>> 3b8cba04
     {
         return MakeRepository(repositoryName, cloneLocation, string.Empty, repositoryUri);
     }
 
-<<<<<<< HEAD
     /// <summary>
     /// Makes a new repository and incudes information about the configuration file.
     /// </summary>
@@ -63,14 +52,11 @@
     /// <returns>The newly made Repository.  Null if an exception occured.  Can return a repository
     /// from the database if it already exists.</returns>
     public Repository? MakeRepository(string repositoryName, string cloneLocation, string configurationFileLocationAndName, Uri repositoryUri)
-=======
-    public Repository MakeRepository(string repositoryName, string cloneLocation, string configurationFileLocationAndName, string repositoryUri)
     {
         return MakeRepository(repositoryName, cloneLocation, configurationFileLocationAndName, repositoryUri, null);
     }
 
     public Repository MakeRepository(string repositoryName, string cloneLocation, string configurationFileLocationAndName, string repositoryUri, Guid? sourceControlProviderClassId)
->>>>>>> 3b8cba04
     {
         var existingRepository = GetRepository(repositoryName, cloneLocation);
         if (existingRepository != null)
@@ -184,19 +170,6 @@
     {
         try
         {
-<<<<<<< HEAD
-=======
-            using var dbContext = _databaseContextFactory.GetNewContext();
-            var repositoryToUpdate = dbContext.Repositories.Find(repository.RepositoryId);
-            if (repositoryToUpdate == null)
-            {
-                _log.Warning($"{nameof(UpdateCloneLocation)} was called with a RepositoryId of {repository.RepositoryId} and it does not exist in the database.");
-                return false;
-            }
-
-            // Maybe update the tracking information on repository.  This way
-            // EF will catch the change.
->>>>>>> 3b8cba04
             repository.RepositoryClonePath = newLocation;
 
             if (repository.HasAConfigurationFile)
@@ -226,13 +199,6 @@
         return true;
     }
 
-<<<<<<< HEAD
-    /// <summary>
-    /// Sets the IsHidden property of the <see cref="Repository"/>.
-    /// </summary>
-    /// <param name="repository">The repository to update.</param>
-    /// <param name="isHidden">The value to put into the database.</param>
-=======
     public bool SetSourceControlId(Repository repository, Guid sourceControlId)
     {
         try
@@ -265,7 +231,12 @@
         return true;
     }
 
->>>>>>> 3b8cba04
+
+    /// <summary>
+    /// Sets the IsHidden property of the <see cref="Repository"/>.
+    /// </summary>
+    /// <param name="repository">The repository to update.</param>
+    /// <param name="isHidden">The value to put into the database.</param>
     public void SetIsHidden(Repository repository, bool isHidden)
     {
         try
@@ -297,18 +268,7 @@
         try
         {
             using var dbContext = _databaseContextFactory.GetNewContext();
-<<<<<<< HEAD
             dbContext.Repositories.Remove(repository);
-=======
-            var repositoryToRemove = dbContext.Repositories.Find(repository.RepositoryId);
-            if (repositoryToRemove == null)
-            {
-                _log.Warning($"{nameof(RemoveRepository)} was called with a RepositoryId of {repository.RepositoryId} and it does not exist in the database.");
-                return;
-            }
-
-            dbContext.Repositories.Remove(repositoryToRemove);
->>>>>>> 3b8cba04
             dbContext.SaveChanges();
         }
         catch (Exception ex)
