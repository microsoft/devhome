--- conflicted
+++ resolved
@@ -22,19 +22,6 @@
 
     public bool IsHidden { get; set; }
 
-<<<<<<< HEAD
-    public bool HasAConfigurationFile => string.IsNullOrEmpty(ConfigurationFileLocation) ? false : true;
-
-    public string? ConfigurationFileLocation { get; set; }
-
-    // Use string here.  Uri is causing too many problems during add-migration.
-    public string? RepositoryUri { get; set; }
-
-    public Guid? SourceControlClassId { get; set; }
-
-    public bool HasAssignedSourceControlProvider => SourceControlClassId == null ? false : SourceControlClassId.Value != Guid.Empty;
-
-=======
     public bool HasAConfigurationFile => !string.IsNullOrEmpty(ConfigurationFileLocation);
 
     public string? ConfigurationFileLocation { get; set; }
@@ -43,7 +30,10 @@
     // This causes any fluent API statements to get ignored.
     public string? RepositoryUri { get; set; }
 
->>>>>>> 6b805e3f
+    public Guid? SourceControlClassId { get; set; }
+
+    public bool HasAssignedSourceControlProvider => SourceControlClassId == null ? false : SourceControlClassId.Value != Guid.Empty;
+
     public DateTime? CreatedUTCDate { get; set; }
 
     public DateTime? UpdatedUTCDate { get; set; }
