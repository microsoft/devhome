--- conflicted
+++ resolved
@@ -1,102 +1,96 @@
-﻿// Copyright (c) Microsoft Corporation and Contributors
-// Licensed under the MIT license.
-
-using System.Collections.ObjectModel;
-using CommunityToolkit.Mvvm.ComponentModel;
-using CommunityToolkit.Mvvm.Input;
-using DevHome.Common.Extensions;
-using DevHome.Common.Services;
-using DevHome.Settings.Models;
-using Microsoft.UI.Xaml;
-
-namespace DevHome.Settings.ViewModels;
-
-public partial class SettingViewModel : ObservableObject
-{
-    private readonly Setting _setting;
-
-    private readonly SettingsViewModel _settingsViewModel;
-
-    public SettingViewModel(Setting setting, SettingsViewModel settingsViewModel)
-    {
-        _setting = setting;
-        _settingsViewModel = settingsViewModel;
-    }
-
-    public string Path => _setting.Path;
-
-    public string Header => _setting.Header;
-
-    public string Description => _setting.Description;
-
-    public string Glyph => _setting.Glyph;
-
-    public bool HasToggleSwitch => _setting.HasToggleSwitch;
-
-    [RelayCommand]
-    private void NavigateSettings()
-    {
-        _settingsViewModel.Navigate(_setting.Path);
-    }
-}
-
-public partial class SettingsViewModel : ObservableObject
-{
-    [ObservableProperty]
-    private ObservableCollection<SettingViewModel> _settingsList = new ();
-
-    public SettingsViewModel()
-    {
-        var stringResource = new StringResource("DevHome.Settings/Resources");
-
-        var settings = new[]
-        {
-            new Setting("Preferences", string.Empty, stringResource.GetLocalized("Settings_Preferences_Header"), stringResource.GetLocalized("Settings_Preferences_Description"), "\ue713", false, false),
-            new Setting("Accounts", string.Empty, stringResource.GetLocalized("Settings_Accounts_Header"), stringResource.GetLocalized("Settings_Accounts_Description"), "\ue77b", false, false),
-            new Setting("Extensions", string.Empty, stringResource.GetLocalized("Settings_Extensions_Header"), stringResource.GetLocalized("Settings_Extensions_Description"), "\ued35", false, false),
-<<<<<<< HEAD
-            new Setting("About", string.Empty, stringResource.GetLocalized("Settings_About_Header"), stringResource.GetLocalized("Settings_About_Description"), "\ue946", false, false),
-            new Setting("ExperimentalFeatures", string.Empty, stringResource.GetLocalized("Settings_ExperimentalFeatures_Header"), stringResource.GetLocalized("Settings_ExperimentalFeatures_Description"), "\ue74c", false, false),
-            new Setting("Feedback", string.Empty, stringResource.GetLocalized("Settings_Feedback_Header"), stringResource.GetLocalized("Settings_Feedback_Description"), "\ued15", false, false),
-=======
-            new Setting("Feedback", string.Empty, stringResource.GetLocalized("Settings_Feedback_Header"), stringResource.GetLocalized("Settings_Feedback_Description"), "\ued15", false, false),
-            new Setting("ExperimentalFeatures", string.Empty, stringResource.GetLocalized("Settings_ExperimentalFeatures_Header"), stringResource.GetLocalized("Settings_ExperimentalFeatures_Description"), "\ue74c", false, false),
-            new Setting("About", string.Empty, stringResource.GetLocalized("Settings_About_Header"), stringResource.GetLocalized("Settings_About_Description"), "\ue946", false, false),
->>>>>>> c1cf19bd
-        };
-
-        foreach (var setting in settings)
-        {
-            SettingsList.Add(new SettingViewModel(setting, this));
-        }
-    }
-
-    public void Navigate(string path)
-    {
-        var navigationService = Application.Current.GetService<INavigationService>();
-        var segments = path.Split("/");
-        switch (segments[0])
-        {
-            case "Preferences":
-                navigationService.NavigateTo(typeof(PreferencesViewModel).FullName!);
-                return;
-            case "Accounts":
-                navigationService.NavigateTo(typeof(AccountsViewModel).FullName!);
-                return;
-            case "Extensions":
-                navigationService.NavigateTo(typeof(ExtensionsViewModel).FullName!);
-                return;
-            case "About":
-                navigationService.NavigateTo(typeof(AboutViewModel).FullName!);
-                return;
-            case "Feedback":
-                navigationService.NavigateTo(typeof(FeedbackViewModel).FullName!);
-                return;
-            case "ExperimentalFeatures":
-                navigationService.NavigateTo(typeof(ExperimentalFeaturesViewModel).FullName!);
-                return;
-            default:
-                return;
-        }
-    }
-}
+﻿// Copyright (c) Microsoft Corporation and Contributors
+// Licensed under the MIT license.
+
+using System.Collections.ObjectModel;
+using CommunityToolkit.Mvvm.ComponentModel;
+using CommunityToolkit.Mvvm.Input;
+using DevHome.Common.Extensions;
+using DevHome.Common.Services;
+using DevHome.Settings.Models;
+using Microsoft.UI.Xaml;
+
+namespace DevHome.Settings.ViewModels;
+
+public partial class SettingViewModel : ObservableObject
+{
+    private readonly Setting _setting;
+
+    private readonly SettingsViewModel _settingsViewModel;
+
+    public SettingViewModel(Setting setting, SettingsViewModel settingsViewModel)
+    {
+        _setting = setting;
+        _settingsViewModel = settingsViewModel;
+    }
+
+    public string Path => _setting.Path;
+
+    public string Header => _setting.Header;
+
+    public string Description => _setting.Description;
+
+    public string Glyph => _setting.Glyph;
+
+    public bool HasToggleSwitch => _setting.HasToggleSwitch;
+
+    [RelayCommand]
+    private void NavigateSettings()
+    {
+        _settingsViewModel.Navigate(_setting.Path);
+    }
+}
+
+public partial class SettingsViewModel : ObservableObject
+{
+    [ObservableProperty]
+    private ObservableCollection<SettingViewModel> _settingsList = new ();
+
+    public SettingsViewModel()
+    {
+        var stringResource = new StringResource("DevHome.Settings/Resources");
+
+        var settings = new[]
+        {
+            new Setting("Preferences", string.Empty, stringResource.GetLocalized("Settings_Preferences_Header"), stringResource.GetLocalized("Settings_Preferences_Description"), "\ue713", false, false),
+            new Setting("Accounts", string.Empty, stringResource.GetLocalized("Settings_Accounts_Header"), stringResource.GetLocalized("Settings_Accounts_Description"), "\ue77b", false, false),
+            new Setting("Extensions", string.Empty, stringResource.GetLocalized("Settings_Extensions_Header"), stringResource.GetLocalized("Settings_Extensions_Description"), "\ued35", false, false),
+            new Setting("ExperimentalFeatures", string.Empty, stringResource.GetLocalized("Settings_ExperimentalFeatures_Header"), stringResource.GetLocalized("Settings_ExperimentalFeatures_Description"), "\ue74c", false, false),
+            new Setting("Feedback", string.Empty, stringResource.GetLocalized("Settings_Feedback_Header"), stringResource.GetLocalized("Settings_Feedback_Description"), "\ued15", false, false),
+            new Setting("About", string.Empty, stringResource.GetLocalized("Settings_About_Header"), stringResource.GetLocalized("Settings_About_Description"), "\ue946", false, false),
+        };
+
+        foreach (var setting in settings)
+        {
+            SettingsList.Add(new SettingViewModel(setting, this));
+        }
+    }
+
+    public void Navigate(string path)
+    {
+        var navigationService = Application.Current.GetService<INavigationService>();
+        var segments = path.Split("/");
+        switch (segments[0])
+        {
+            case "Preferences":
+                navigationService.NavigateTo(typeof(PreferencesViewModel).FullName!);
+                return;
+            case "Accounts":
+                navigationService.NavigateTo(typeof(AccountsViewModel).FullName!);
+                return;
+            case "Extensions":
+                navigationService.NavigateTo(typeof(ExtensionsViewModel).FullName!);
+                return;
+            case "About":
+                navigationService.NavigateTo(typeof(AboutViewModel).FullName!);
+                return;
+            case "Feedback":
+                navigationService.NavigateTo(typeof(FeedbackViewModel).FullName!);
+                return;
+            case "ExperimentalFeatures":
+                navigationService.NavigateTo(typeof(ExperimentalFeaturesViewModel).FullName!);
+                return;
+            default:
+                return;
+        }
+    }
+}