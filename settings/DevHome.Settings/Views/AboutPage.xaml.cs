<<<<<<< HEAD
// Copyright (c) Microsoft Corporation and Contributors
// Licensed under the MIT license.
=======
// Copyright (c) Microsoft Corporation..
// Licensed under the MIT License.
>>>>>>> 213913e8

using System.Collections.ObjectModel;
using DevHome.Common.Extensions;
using DevHome.Common.Services;
using DevHome.Settings.Models;
using DevHome.Settings.ViewModels;
using Microsoft.UI.Xaml;
using Microsoft.UI.Xaml.Controls;

namespace DevHome.Settings.Views;

public sealed partial class AboutPage : Page
{
    public AboutViewModel ViewModel
    {
        get;
    }

    public ObservableCollection<Breadcrumb> Breadcrumbs
    {
        get;
    }

    public AboutPage()
    {
        ViewModel = Application.Current.GetService<AboutViewModel>();
        this.InitializeComponent();

        var stringResource = new StringResource("DevHome.Settings/Resources");
        Breadcrumbs = new ObservableCollection<Breadcrumb>
        {
            new(stringResource.GetLocalized("Settings_Header"), typeof(SettingsViewModel).FullName!),
            new(stringResource.GetLocalized("Settings_About_Header"), typeof(AboutViewModel).FullName!),
        };
    }

    private void BreadcrumbBar_ItemClicked(BreadcrumbBar sender, BreadcrumbBarItemClickedEventArgs args)
    {
        if (args.Index < Breadcrumbs.Count - 1)
        {
            var crumb = (Breadcrumb)args.Item;
            crumb.NavigateTo();
        }
    }
}
<|MERGE_RESOLUTION|>--- conflicted
+++ resolved
@@ -1,52 +1,47 @@
-<<<<<<< HEAD
-// Copyright (c) Microsoft Corporation and Contributors
-// Licensed under the MIT license.
-=======
-// Copyright (c) Microsoft Corporation..
-// Licensed under the MIT License.
->>>>>>> 213913e8
-
-using System.Collections.ObjectModel;
-using DevHome.Common.Extensions;
-using DevHome.Common.Services;
-using DevHome.Settings.Models;
-using DevHome.Settings.ViewModels;
-using Microsoft.UI.Xaml;
-using Microsoft.UI.Xaml.Controls;
-
-namespace DevHome.Settings.Views;
-
-public sealed partial class AboutPage : Page
-{
-    public AboutViewModel ViewModel
-    {
-        get;
-    }
-
-    public ObservableCollection<Breadcrumb> Breadcrumbs
-    {
-        get;
-    }
-
-    public AboutPage()
-    {
-        ViewModel = Application.Current.GetService<AboutViewModel>();
-        this.InitializeComponent();
-
-        var stringResource = new StringResource("DevHome.Settings/Resources");
-        Breadcrumbs = new ObservableCollection<Breadcrumb>
-        {
-            new(stringResource.GetLocalized("Settings_Header"), typeof(SettingsViewModel).FullName!),
-            new(stringResource.GetLocalized("Settings_About_Header"), typeof(AboutViewModel).FullName!),
-        };
-    }
-
-    private void BreadcrumbBar_ItemClicked(BreadcrumbBar sender, BreadcrumbBarItemClickedEventArgs args)
-    {
-        if (args.Index < Breadcrumbs.Count - 1)
-        {
-            var crumb = (Breadcrumb)args.Item;
-            crumb.NavigateTo();
-        }
-    }
-}
+// Copyright (c) Microsoft Corporation..
+// Licensed under the MIT License.
+
+using System.Collections.ObjectModel;
+using DevHome.Common.Extensions;
+using DevHome.Common.Services;
+using DevHome.Settings.Models;
+using DevHome.Settings.ViewModels;
+using Microsoft.UI.Xaml;
+using Microsoft.UI.Xaml.Controls;
+
+namespace DevHome.Settings.Views;
+
+public sealed partial class AboutPage : Page
+{
+    public AboutViewModel ViewModel
+    {
+        get;
+    }
+
+    public ObservableCollection<Breadcrumb> Breadcrumbs
+    {
+        get;
+    }
+
+    public AboutPage()
+    {
+        ViewModel = Application.Current.GetService<AboutViewModel>();
+        this.InitializeComponent();
+
+        var stringResource = new StringResource("DevHome.Settings/Resources");
+        Breadcrumbs = new ObservableCollection<Breadcrumb>
+        {
+            new(stringResource.GetLocalized("Settings_Header"), typeof(SettingsViewModel).FullName!),
+            new(stringResource.GetLocalized("Settings_About_Header"), typeof(AboutViewModel).FullName!),
+        };
+    }
+
+    private void BreadcrumbBar_ItemClicked(BreadcrumbBar sender, BreadcrumbBarItemClickedEventArgs args)
+    {
+        if (args.Index < Breadcrumbs.Count - 1)
+        {
+            var crumb = (Breadcrumb)args.Item;
+            crumb.NavigateTo();
+        }
+    }
+}