--- conflicted
+++ resolved
@@ -1,83 +1,84 @@
-<views:DevHomePage
-    x:Class="DevHome.Settings.Views.AccountsPage"
-    xmlns="http://schemas.microsoft.com/winfx/2006/xaml/presentation"
-    xmlns:x="http://schemas.microsoft.com/winfx/2006/xaml"
-<<<<<<< HEAD
-    xmlns:converters="using:CommunityToolkit.WinUI.Converters"
-    xmlns:ctControls="using:CommunityToolkit.WinUI.Controls"
-=======
-    xmlns:d="http://schemas.microsoft.com/expression/blend/2008"
-    xmlns:mc="http://schemas.openxmlformats.org/markup-compatibility/2006"
-    xmlns:converters="using:CommunityToolkit.WinUI.UI.Converters"
-    xmlns:viewmodels="using:DevHome.Settings.ViewModels"
->>>>>>> a3ab4f36
-    xmlns:models="using:DevHome.Settings.Models"
-    xmlns:viewmodels="using:DevHome.Settings.ViewModels"
-    xmlns:behaviors="using:DevHome.Common.Behaviors"
-    xmlns:views="using:DevHome.Common.Views"
-    behaviors:NavigationViewHeaderBehavior.HeaderTemplate="{StaticResource BreadcrumbBarDataTemplate}"
-    behaviors:NavigationViewHeaderBehavior.HeaderContext="{x:Bind ViewModel}">
-
-    <Page.Resources>
-        <converters:DoubleToVisibilityConverter x:Key="CountToVisibilityConverter" GreaterThan="0" FalseValue="Collapsed" TrueValue="Visible"/>
-
-        <DataTemplate x:Key="AccountsProviderButtonTemplate" x:DataType="viewmodels:AccountsProviderViewModel">
-            <Button Content="{x:Bind ProviderName}" HorizontalAlignment="Stretch" Click="AddDeveloperId_Click" Tag="{x:Bind}"/>
-        </DataTemplate>
-
-        <DataTemplate x:Key="AccountsProviderViewTemplate" x:DataType="viewmodels:AccountsProviderViewModel">
-            <StackPanel Visibility="{x:Bind LoggedInAccounts.Count, Converter={StaticResource CountToVisibilityConverter}, Mode=OneWay}">
-                <TextBlock Text="{x:Bind ProviderName}" Style="{ThemeResource SettingsSectionHeaderTextBlockStyle}"/>
-                <ItemsRepeater ItemsSource="{x:Bind LoggedInAccounts}" ItemTemplate="{StaticResource AccountsViewTemplate}"
-                                    HorizontalAlignment="Stretch" VerticalAlignment="Center" Visibility="Visible" />
-            </StackPanel>
-        </DataTemplate>
-
-        <DataTemplate x:Key="AccountsViewTemplate" x:DataType="models:Account">
-            <ctControls:SettingsCard Header="{x:Bind LoginId}" Margin="{StaticResource SettingsCardMargin}">
-                <Button Tag="{x:Bind}" x:Uid="Settings_Accounts_LogoutButton" Click="Logout_Click"/>
-            </ctControls:SettingsCard>
-        </DataTemplate>
-    </Page.Resources>
-
-    <ScrollViewer VerticalAlignment="Top" VerticalScrollBarVisibility="Auto">
-        <Grid MaxWidth="{ThemeResource MaxPageContentWidth}" Margin="{ThemeResource ContentPageMargin}">
-            <StackPanel>
-                <ctControls:SettingsCard x:Uid="Settings_Accounts_AddAccount">
-                    <ctControls:SettingsCard.HeaderIcon>
-                        <FontIcon FontFamily="{StaticResource SymbolThemeFontFamily}" Glyph="&#xe8fa;"/>
-                    </ctControls:SettingsCard.HeaderIcon>
-                    <Button
-                        x:Uid="Settings_Accounts_AddAccountButton"
-                        AutomationProperties.AutomationId="AddAccountsButton"
-                        HorizontalAlignment="Right"
-                        Click="AddAccountButton_Click">
-                        <Button.Resources>
-                            <Flyout x:Name="AccountsProvidersFlyout" Placement="Bottom">
-                                <ItemsRepeater ItemsSource="{x:Bind ViewModel.AccountsProviders}"
-                                               ItemTemplate="{StaticResource AccountsProviderButtonTemplate}"
-                                               HorizontalAlignment="Stretch" VerticalAlignment="Center">
-                                    <ItemsRepeater.Layout>
-                                        <StackLayout Orientation="Vertical" Spacing="8" />
-                                    </ItemsRepeater.Layout>
-                                </ItemsRepeater>
-                                <Flyout.FlyoutPresenterStyle>
-                                    <Style TargetType="FlyoutPresenter">
-                                        <Setter Property="IsTabStop" Value="True"/>
-                                        <Setter Property="TabNavigation" Value="Cycle"/>
-                                        <Setter Property="MinWidth" Value="150" />
-                                    </Style>
-                                </Flyout.FlyoutPresenterStyle>
-                            </Flyout>
-                        </Button.Resources>
-                    </Button>
-                </ctControls:SettingsCard>
-                
-                <ItemsRepeater ItemsSource="{x:Bind ViewModel.AccountsProviders}"
-                               ItemTemplate="{StaticResource AccountsProviderViewTemplate}"
-                               HorizontalAlignment="Stretch" VerticalAlignment="Center">
-                </ItemsRepeater>
-            </StackPanel>
-        </Grid>
-    </ScrollViewer>
-</views:DevHomePage>
+<Page
+    x:Class="DevHome.Settings.Views.AccountsPage"
+    xmlns="http://schemas.microsoft.com/winfx/2006/xaml/presentation"
+    xmlns:x="http://schemas.microsoft.com/winfx/2006/xaml"
+    xmlns:d="http://schemas.microsoft.com/expression/blend/2008"
+    xmlns:mc="http://schemas.openxmlformats.org/markup-compatibility/2006"
+    xmlns:converters="using:CommunityToolkit.WinUI.UI.Converters"
+    xmlns:viewmodels="using:DevHome.Settings.ViewModels"
+    xmlns:models="using:DevHome.Settings.Models"
+    xmlns:labs="using:CommunityToolkit.Labs.WinUI"
+    xmlns:behaviors="using:DevHome.Common.Behaviors"
+    behaviors:NavigationViewHeaderBehavior.HeaderMode="Never"
+    mc:Ignorable="d">
+    <Page.Resources>
+        <converters:DoubleToVisibilityConverter x:Key="CountToVisibilityConverter" GreaterThan="0" FalseValue="Collapsed" TrueValue="Visible"/>
+
+        <DataTemplate x:Key="AccountsProviderButtonTemplate" x:DataType="viewmodels:AccountsProviderViewModel">
+            <StackPanel>
+                <Button Content="{x:Bind ProviderName}" HorizontalAlignment="Stretch" Click="AddDeveloperId_Click" Tag="{x:Bind}" />
+            </StackPanel>
+        </DataTemplate>
+
+        <DataTemplate x:Key="AccountsProviderViewTemplate" x:DataType="viewmodels:AccountsProviderViewModel">
+            <StackPanel Visibility="{x:Bind LoggedInAccounts.Count, Converter={StaticResource CountToVisibilityConverter}, Mode=OneWay}">
+                <TextBlock Text="{x:Bind ProviderName}" Style="{ThemeResource SettingsSectionHeaderTextBlockStyle}"/>
+                <ItemsRepeater ItemsSource="{x:Bind LoggedInAccounts}" ItemTemplate="{StaticResource AccountsViewTemplate}"
+                                    HorizontalAlignment="Stretch" VerticalAlignment="Center" Visibility="Visible" />
+            </StackPanel>
+        </DataTemplate>
+
+        <DataTemplate x:Key="AccountsViewTemplate" x:DataType="models:Account">
+            <labs:SettingsCard Header="{x:Bind LoginId}" Margin="{StaticResource SettingsCardMargin}">
+                <Button Tag="{x:Bind}" x:Uid="Settings_Accounts_LogoutButton" Click="Logout_Click"/>
+            </labs:SettingsCard>
+        </DataTemplate>
+    </Page.Resources>
+
+    <Grid
+        MaxWidth="{ThemeResource MaxPageContentWidth}"
+        Margin="{ThemeResource ContentPageMargin}">
+        <Grid.RowDefinitions>
+            <RowDefinition Height="Auto" />
+            <RowDefinition Height="*" />
+        </Grid.RowDefinitions>
+
+        <BreadcrumbBar
+            x:Name="BreadcrumbBar"
+            Margin="0,0,0,16"
+            ItemClicked="BreadcrumbBar_ItemClicked"
+            ItemsSource="{x:Bind Breadcrumbs}" />
+
+        <ScrollViewer Grid.Row="1" VerticalAlignment="Top">
+            <StackPanel>
+                <labs:SettingsCard x:Uid="Settings_Accounts_AddAccount">
+                    <labs:SettingsCard.HeaderIcon>
+                        <FontIcon FontFamily="{StaticResource SymbolThemeFontFamily}" Glyph="&#xe8fa;"/>
+                    </labs:SettingsCard.HeaderIcon>
+                    <Button x:Uid="Settings_Accounts_AddAccountButton" HorizontalAlignment="Right" Click="AddAccountButton_Click">
+                        <Button.Resources>
+                            <Flyout x:Name="AccountsProvidersFlyout" Placement="Bottom">
+                                <ItemsRepeater ItemsSource="{x:Bind ViewModel.AccountsProviders}"
+                                               ItemTemplate="{StaticResource AccountsProviderButtonTemplate}"
+                                               HorizontalAlignment="Stretch" VerticalAlignment="Center">
+                                </ItemsRepeater>
+                                <Flyout.FlyoutPresenterStyle>
+                                    <Style TargetType="FlyoutPresenter">
+                                        <Setter Property="IsTabStop" Value="True"/>
+                                        <Setter Property="TabNavigation" Value="Cycle"/>
+                                        <Setter Property="MinWidth" Value="150" />
+                                    </Style>
+                                </Flyout.FlyoutPresenterStyle>
+                            </Flyout>
+                        </Button.Resources>
+                    </Button>
+                </labs:SettingsCard>
+                
+                <ItemsRepeater ItemsSource="{x:Bind ViewModel.AccountsProviders}"
+                               ItemTemplate="{StaticResource AccountsProviderViewTemplate}"
+                               HorizontalAlignment="Stretch" VerticalAlignment="Center">
+                </ItemsRepeater>
+            </StackPanel>
+        </ScrollViewer>
+    </Grid>
+</Page>