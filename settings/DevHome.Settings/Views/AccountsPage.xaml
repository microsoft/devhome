--- conflicted
+++ resolved
@@ -1,84 +1,78 @@
-<Page
-    x:Class="DevHome.Settings.Views.AccountsPage"
-    xmlns="http://schemas.microsoft.com/winfx/2006/xaml/presentation"
-    xmlns:x="http://schemas.microsoft.com/winfx/2006/xaml"
-    xmlns:d="http://schemas.microsoft.com/expression/blend/2008"
-    xmlns:mc="http://schemas.openxmlformats.org/markup-compatibility/2006"
-    xmlns:viewmodels="using:DevHome.Settings.ViewModels"
-    xmlns:models="using:DevHome.Settings.Models"
-    xmlns:labs="using:CommunityToolkit.Labs.WinUI"
-    xmlns:behaviors="using:DevHome.Common.Behaviors"
-    behaviors:NavigationViewHeaderBehavior.HeaderMode="Never"
-    mc:Ignorable="d">
-    <Page.Resources>
-        <DataTemplate x:Key="AccountsProviderButtonTemplate" x:DataType="viewmodels:AccountsProviderViewModel">
-            <StackPanel>
-                <Button Content="{x:Bind ProviderName}" HorizontalAlignment="Stretch" Click="AddDeveloperId_Click" Tag="{x:Bind}" />
-            </StackPanel>
-        </DataTemplate>
-
-        <DataTemplate x:Key="AccountsProviderViewTemplate" x:DataType="viewmodels:AccountsProviderViewModel">
-            <StackPanel>
-                <StackPanel>
-                    <TextBlock Text="{x:Bind ProviderName}" Style="{ThemeResource SubtitleTextBlockStyle}" Margin="{StaticResource XSmallTopMargin}"/>
-                </StackPanel>
-                <StackPanel>
-                    <ItemsRepeater ItemsSource="{x:Bind LoggedInAccounts}" ItemTemplate="{StaticResource AccountsViewTemplate}"
-                                    HorizontalAlignment="Stretch" VerticalAlignment="Center" Visibility="Visible" />
-                </StackPanel>
-            </StackPanel>
-        </DataTemplate>
-
-        <DataTemplate x:Key="AccountsViewTemplate" x:DataType="models:Account">
-            <StackPanel Margin="{StaticResource XSmallTopMargin}">
-                <labs:SettingsCard Header="{x:Bind LoginId}">
-                    <Button Tag="{x:Bind}" x:Uid="Settings_Accounts_LogoutButton" Click="Logout_Click"/>
-                </labs:SettingsCard>
-            </StackPanel>
-        </DataTemplate>
-    </Page.Resources>
-
-    <ScrollViewer VerticalScrollBarVisibility="Auto" MaxWidth="{ThemeResource MaxPageContentWidth}" Margin="{ThemeResource ContentPageMargin}">
-        <StackPanel x:Name="AccountsContentArea">
-            <BreadcrumbBar x:Name="BreadcrumbBar" ItemsSource="{x:Bind Breadcrumbs}" ItemClicked="BreadcrumbBar_ItemClicked" Margin="0,0,0,16" />
-
-            <StackPanel x:Name="AddAccountMainStackPanel" Margin="{StaticResource XSmallTopMargin}">
-                <labs:SettingsCard x:Uid="Settings_Accounts_AddAccount">
-<<<<<<< HEAD
-                    <Button x:Uid="Settings_Accounts_AddAccountButton" HorizontalAlignment="Right" Click="AddAccountButton_Click">
-                        <Button.Resources>
-                            <Flyout x:Name="AccountsProvidersFlyout" Placement="Bottom">
-=======
-                    <labs:SettingsCard.HeaderIcon>
-                        <FontIcon FontFamily="{StaticResource SymbolThemeFontFamily}" Glyph="&#xe8fa;"/>
-                    </labs:SettingsCard.HeaderIcon>
-                    <Button x:Uid="Settings_Accounts_AddAccountButton" HorizontalAlignment="Right">
-                        <Button.Flyout>
-                            <Flyout Placement="Bottom">
->>>>>>> 36f88158
-                                <ItemsRepeater ItemsSource="{x:Bind ViewModel.AccountsProviders}"
-                                               ItemTemplate="{StaticResource AccountsProviderButtonTemplate}"
-                                               HorizontalAlignment="Stretch" VerticalAlignment="Center">
-                                </ItemsRepeater>
-                                <Flyout.FlyoutPresenterStyle>
-                                    <Style TargetType="FlyoutPresenter">
-                                        <Setter Property="IsTabStop" Value="True"/>
-                                        <Setter Property="TabNavigation" Value="Cycle"/>
-                                        <Setter Property="MinWidth" Value="150" />
-                                    </Style>
-                                </Flyout.FlyoutPresenterStyle>
-                            </Flyout>
-                        </Button.Resources>
-                    </Button>
-                </labs:SettingsCard>
-            </StackPanel>
-                
-            <StackPanel>
-                <ItemsRepeater ItemsSource="{x:Bind ViewModel.AccountsProviders}"
-                               ItemTemplate="{StaticResource AccountsProviderViewTemplate}"
-                               HorizontalAlignment="Stretch" VerticalAlignment="Center">
-                </ItemsRepeater>
-            </StackPanel>
-        </StackPanel>
-    </ScrollViewer>
-</Page>
+<Page
+    x:Class="DevHome.Settings.Views.AccountsPage"
+    xmlns="http://schemas.microsoft.com/winfx/2006/xaml/presentation"
+    xmlns:x="http://schemas.microsoft.com/winfx/2006/xaml"
+    xmlns:d="http://schemas.microsoft.com/expression/blend/2008"
+    xmlns:mc="http://schemas.openxmlformats.org/markup-compatibility/2006"
+    xmlns:viewmodels="using:DevHome.Settings.ViewModels"
+    xmlns:models="using:DevHome.Settings.Models"
+    xmlns:labs="using:CommunityToolkit.Labs.WinUI"
+    xmlns:behaviors="using:DevHome.Common.Behaviors"
+    behaviors:NavigationViewHeaderBehavior.HeaderMode="Never"
+    mc:Ignorable="d">
+    <Page.Resources>
+        <DataTemplate x:Key="AccountsProviderButtonTemplate" x:DataType="viewmodels:AccountsProviderViewModel">
+            <StackPanel>
+                <Button Content="{x:Bind ProviderName}" HorizontalAlignment="Stretch" Click="AddDeveloperId_Click" Tag="{x:Bind}" />
+            </StackPanel>
+        </DataTemplate>
+
+        <DataTemplate x:Key="AccountsProviderViewTemplate" x:DataType="viewmodels:AccountsProviderViewModel">
+            <StackPanel>
+                <StackPanel>
+                    <TextBlock Text="{x:Bind ProviderName}" Style="{ThemeResource SubtitleTextBlockStyle}" Margin="{StaticResource XSmallTopMargin}"/>
+                </StackPanel>
+                <StackPanel>
+                    <ItemsRepeater ItemsSource="{x:Bind LoggedInAccounts}" ItemTemplate="{StaticResource AccountsViewTemplate}"
+                                    HorizontalAlignment="Stretch" VerticalAlignment="Center" Visibility="Visible" />
+                </StackPanel>
+            </StackPanel>
+        </DataTemplate>
+
+        <DataTemplate x:Key="AccountsViewTemplate" x:DataType="models:Account">
+            <StackPanel Margin="{StaticResource XSmallTopMargin}">
+                <labs:SettingsCard Header="{x:Bind LoginId}">
+                    <Button Tag="{x:Bind}" x:Uid="Settings_Accounts_LogoutButton" Click="Logout_Click"/>
+                </labs:SettingsCard>
+            </StackPanel>
+        </DataTemplate>
+    </Page.Resources>
+
+    <ScrollViewer VerticalScrollBarVisibility="Auto" MaxWidth="{ThemeResource MaxPageContentWidth}" Margin="{ThemeResource ContentPageMargin}">
+        <StackPanel x:Name="AccountsContentArea">
+            <BreadcrumbBar x:Name="BreadcrumbBar" ItemsSource="{x:Bind Breadcrumbs}" ItemClicked="BreadcrumbBar_ItemClicked" Margin="0,0,0,16" />
+
+            <StackPanel x:Name="AddAccountMainStackPanel" Margin="{StaticResource XSmallTopMargin}">
+                <labs:SettingsCard x:Uid="Settings_Accounts_AddAccount">
+                    <labs:SettingsCard.HeaderIcon>
+                        <FontIcon FontFamily="{StaticResource SymbolThemeFontFamily}" Glyph="&#xe8fa;"/>
+                    </labs:SettingsCard.HeaderIcon>
+                    <Button x:Uid="Settings_Accounts_AddAccountButton" HorizontalAlignment="Right" Click="AddAccountButton_Click">
+                        <Button.Resources>
+                            <Flyout x:Name="AccountsProvidersFlyout" Placement="Bottom">
+                                <ItemsRepeater ItemsSource="{x:Bind ViewModel.AccountsProviders}"
+                                               ItemTemplate="{StaticResource AccountsProviderButtonTemplate}"
+                                               HorizontalAlignment="Stretch" VerticalAlignment="Center">
+                                </ItemsRepeater>
+                                <Flyout.FlyoutPresenterStyle>
+                                    <Style TargetType="FlyoutPresenter">
+                                        <Setter Property="IsTabStop" Value="True"/>
+                                        <Setter Property="TabNavigation" Value="Cycle"/>
+                                        <Setter Property="MinWidth" Value="150" />
+                                    </Style>
+                                </Flyout.FlyoutPresenterStyle>
+                            </Flyout>
+                        </Button.Resources>
+                    </Button>
+                </labs:SettingsCard>
+            </StackPanel>
+                
+            <StackPanel>
+                <ItemsRepeater ItemsSource="{x:Bind ViewModel.AccountsProviders}"
+                               ItemTemplate="{StaticResource AccountsProviderViewTemplate}"
+                               HorizontalAlignment="Stretch" VerticalAlignment="Center">
+                </ItemsRepeater>
+            </StackPanel>
+        </StackPanel>
+    </ScrollViewer>
+</Page>