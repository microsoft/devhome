// Copyright (c) Microsoft Corporation and Contributors.
// Licensed under the MIT License.

using System;
<<<<<<< HEAD
=======
using System.Linq;
>>>>>>> 0bd07520
using DevHome.Common.Extensions;
using DevHome.Settings.ViewModels;
using DevHome.Telemetry;
using Microsoft.UI.Xaml;
using Microsoft.UI.Xaml.Controls;
<<<<<<< HEAD
using Microsoft.Windows.ApplicationModel.Resources;
=======
>>>>>>> 0bd07520

namespace DevHome.Settings.Views;

public sealed partial class AccountsPage : Page
{
    public AccountsViewModel ViewModel
    {
        get;
    }

    public AccountsPage()
    {
        ViewModel = Application.Current.GetService<AccountsViewModel>();
        this.InitializeComponent();
    }

    private async void AddDeveloperId_Click(object sender, RoutedEventArgs e)
    {
        if (ViewModel.AccountsProviders.Count == 0)
        {
            var resourceLoader = new ResourceLoader(ResourceLoader.GetDefaultResourceFilePath(), "DevHome.Settings/Resources");
            var noProvidersContentDialog = new ContentDialog
            {
                Title = resourceLoader.GetString("Settings_Accounts_NoProvidersContentDialog_Title"),
                Content = resourceLoader.GetString("Settings_Accounts_NoProvidersContentDialog_Content"),
                PrimaryButtonText = resourceLoader.GetString("Settings_Accounts_NoProvidersContentDialog_PrimaryButtonText"),
                XamlRoot = XamlRoot,
            };
            await noProvidersContentDialog.ShowAsync();
            return;
        }

        if (sender as Button is Button addAccountButton)
        {
            if (addAccountButton.Tag is AccountsProviderViewModel accountProvider)
            {
                try
                {
                    await accountProvider.ShowLoginUIAsync("Settings", this);
                }
                catch (Exception ex)
                {
                    LoggerFactory.Get<ILogger>().Log($"AddAccount_Click(): loginUIContentDialog failed", LogLevel.Local, $"Error: {ex} Sender: {sender} RoutedEventArgs: {e}");
                }

                accountProvider.RefreshLoggedInAccounts();
            }
            else
            {
                LoggerFactory.Get<ILogger>().Log($"AddAccount_Click(): addAccountButton.Tag is not AccountsProviderViewModel", LogLevel.Local, $"Sender: {sender} RoutedEventArgs: {e}");
                return;
            }
        }
    }

    private async void Logout_Click(object sender, RoutedEventArgs e)
    {
        var resourceLoader = new ResourceLoader(ResourceLoader.GetDefaultResourceFilePath(), "DevHome.Settings/Resources");
        var confirmLogoutContentDialog = new ContentDialog
        {
            Title = resourceLoader.GetString("Settings_Accounts_ConfirmLogoutContentDialog_Title"),
            Content = resourceLoader.GetString("Settings_Accounts_ConfirmLogoutContentDialog_Content"),
            PrimaryButtonText = resourceLoader.GetString("Settings_Accounts_ConfirmLogoutContentDialog_PrimaryButtonText"),
            SecondaryButtonText = resourceLoader.GetString("Settings_Accounts_ConfirmLogoutContentDialog_SecondaryButtonText"),
            DefaultButton = ContentDialogButton.Primary,
            XamlRoot = XamlRoot,
        };
        var contentDialogResult = await confirmLogoutContentDialog.ShowAsync();

        // No action if declined
        if (contentDialogResult.Equals(ContentDialogResult.Secondary))
        {
            return;
        }

        // Remove the account
        if (sender is Button { Tag: Account accountToRemove })
        {
            accountToRemove.RemoveAccount();

            // Confirmation of removal Content Dialog
            var afterLogoutContentDialog = new ContentDialog
            {
                Title = resourceLoader.GetString("Settings_Accounts_AfterLogoutContentDialog_Title"),
                Content = $"{accountToRemove.LoginId} " + resourceLoader.GetString("Settings_Accounts_AfterLogoutContentDialog_Content"),
                CloseButtonText = resourceLoader.GetString("Settings_Accounts_AfterLogoutContentDialog_PrimaryButtonText"),
                XamlRoot = XamlRoot,
            };
            _ = await afterLogoutContentDialog.ShowAsync();
        }
    }
}
<|MERGE_RESOLUTION|>--- conflicted
+++ resolved
@@ -1,109 +1,103 @@
-// Copyright (c) Microsoft Corporation and Contributors.
-// Licensed under the MIT License.
-
-using System;
-<<<<<<< HEAD
-=======
-using System.Linq;
->>>>>>> 0bd07520
-using DevHome.Common.Extensions;
-using DevHome.Settings.ViewModels;
-using DevHome.Telemetry;
-using Microsoft.UI.Xaml;
-using Microsoft.UI.Xaml.Controls;
-<<<<<<< HEAD
-using Microsoft.Windows.ApplicationModel.Resources;
-=======
->>>>>>> 0bd07520
-
-namespace DevHome.Settings.Views;
-
-public sealed partial class AccountsPage : Page
-{
-    public AccountsViewModel ViewModel
-    {
-        get;
-    }
-
-    public AccountsPage()
-    {
-        ViewModel = Application.Current.GetService<AccountsViewModel>();
-        this.InitializeComponent();
-    }
-
-    private async void AddDeveloperId_Click(object sender, RoutedEventArgs e)
-    {
-        if (ViewModel.AccountsProviders.Count == 0)
-        {
-            var resourceLoader = new ResourceLoader(ResourceLoader.GetDefaultResourceFilePath(), "DevHome.Settings/Resources");
-            var noProvidersContentDialog = new ContentDialog
-            {
-                Title = resourceLoader.GetString("Settings_Accounts_NoProvidersContentDialog_Title"),
-                Content = resourceLoader.GetString("Settings_Accounts_NoProvidersContentDialog_Content"),
-                PrimaryButtonText = resourceLoader.GetString("Settings_Accounts_NoProvidersContentDialog_PrimaryButtonText"),
-                XamlRoot = XamlRoot,
-            };
-            await noProvidersContentDialog.ShowAsync();
-            return;
-        }
-
-        if (sender as Button is Button addAccountButton)
-        {
-            if (addAccountButton.Tag is AccountsProviderViewModel accountProvider)
-            {
-                try
-                {
-                    await accountProvider.ShowLoginUIAsync("Settings", this);
-                }
-                catch (Exception ex)
-                {
-                    LoggerFactory.Get<ILogger>().Log($"AddAccount_Click(): loginUIContentDialog failed", LogLevel.Local, $"Error: {ex} Sender: {sender} RoutedEventArgs: {e}");
-                }
-
-                accountProvider.RefreshLoggedInAccounts();
-            }
-            else
-            {
-                LoggerFactory.Get<ILogger>().Log($"AddAccount_Click(): addAccountButton.Tag is not AccountsProviderViewModel", LogLevel.Local, $"Sender: {sender} RoutedEventArgs: {e}");
-                return;
-            }
-        }
-    }
-
-    private async void Logout_Click(object sender, RoutedEventArgs e)
-    {
-        var resourceLoader = new ResourceLoader(ResourceLoader.GetDefaultResourceFilePath(), "DevHome.Settings/Resources");
-        var confirmLogoutContentDialog = new ContentDialog
-        {
-            Title = resourceLoader.GetString("Settings_Accounts_ConfirmLogoutContentDialog_Title"),
-            Content = resourceLoader.GetString("Settings_Accounts_ConfirmLogoutContentDialog_Content"),
-            PrimaryButtonText = resourceLoader.GetString("Settings_Accounts_ConfirmLogoutContentDialog_PrimaryButtonText"),
-            SecondaryButtonText = resourceLoader.GetString("Settings_Accounts_ConfirmLogoutContentDialog_SecondaryButtonText"),
-            DefaultButton = ContentDialogButton.Primary,
-            XamlRoot = XamlRoot,
-        };
-        var contentDialogResult = await confirmLogoutContentDialog.ShowAsync();
-
-        // No action if declined
-        if (contentDialogResult.Equals(ContentDialogResult.Secondary))
-        {
-            return;
-        }
-
-        // Remove the account
-        if (sender is Button { Tag: Account accountToRemove })
-        {
-            accountToRemove.RemoveAccount();
-
-            // Confirmation of removal Content Dialog
-            var afterLogoutContentDialog = new ContentDialog
-            {
-                Title = resourceLoader.GetString("Settings_Accounts_AfterLogoutContentDialog_Title"),
-                Content = $"{accountToRemove.LoginId} " + resourceLoader.GetString("Settings_Accounts_AfterLogoutContentDialog_Content"),
-                CloseButtonText = resourceLoader.GetString("Settings_Accounts_AfterLogoutContentDialog_PrimaryButtonText"),
-                XamlRoot = XamlRoot,
-            };
-            _ = await afterLogoutContentDialog.ShowAsync();
-        }
-    }
-}
+// Copyright (c) Microsoft Corporation and Contributors.
+// Licensed under the MIT License.
+
+using System;
+using System.Linq;
+using DevHome.Common.Extensions;
+using DevHome.Settings.ViewModels;
+using DevHome.Telemetry;
+using Microsoft.UI.Xaml;
+using Microsoft.UI.Xaml.Controls;
+using Microsoft.Windows.ApplicationModel.Resources;
+
+namespace DevHome.Settings.Views;
+
+public sealed partial class AccountsPage : Page
+{
+    public AccountsViewModel ViewModel
+    {
+        get;
+    }
+
+    public AccountsPage()
+    {
+        ViewModel = Application.Current.GetService<AccountsViewModel>();
+        this.InitializeComponent();
+    }
+
+    private async void AddDeveloperId_Click(object sender, RoutedEventArgs e)
+    {
+        if (ViewModel.AccountsProviders.Count == 0)
+        {
+            var resourceLoader = new ResourceLoader(ResourceLoader.GetDefaultResourceFilePath(), "DevHome.Settings/Resources");
+            var noProvidersContentDialog = new ContentDialog
+            {
+                Title = resourceLoader.GetString("Settings_Accounts_NoProvidersContentDialog_Title"),
+                Content = resourceLoader.GetString("Settings_Accounts_NoProvidersContentDialog_Content"),
+                PrimaryButtonText = resourceLoader.GetString("Settings_Accounts_NoProvidersContentDialog_PrimaryButtonText"),
+                XamlRoot = XamlRoot,
+            };
+            await noProvidersContentDialog.ShowAsync();
+            return;
+        }
+
+        if (sender as Button is Button addAccountButton)
+        {
+            if (addAccountButton.Tag is AccountsProviderViewModel accountProvider)
+            {
+                try
+                {
+                    await accountProvider.ShowLoginUIAsync("Settings", this);
+                }
+                catch (Exception ex)
+                {
+                    LoggerFactory.Get<ILogger>().Log($"AddAccount_Click(): loginUIContentDialog failed", LogLevel.Local, $"Error: {ex} Sender: {sender} RoutedEventArgs: {e}");
+                }
+
+                accountProvider.RefreshLoggedInAccounts();
+            }
+            else
+            {
+                LoggerFactory.Get<ILogger>().Log($"AddAccount_Click(): addAccountButton.Tag is not AccountsProviderViewModel", LogLevel.Local, $"Sender: {sender} RoutedEventArgs: {e}");
+                return;
+            }
+        }
+    }
+
+    private async void Logout_Click(object sender, RoutedEventArgs e)
+    {
+        var resourceLoader = new ResourceLoader(ResourceLoader.GetDefaultResourceFilePath(), "DevHome.Settings/Resources");
+        var confirmLogoutContentDialog = new ContentDialog
+        {
+            Title = resourceLoader.GetString("Settings_Accounts_ConfirmLogoutContentDialog_Title"),
+            Content = resourceLoader.GetString("Settings_Accounts_ConfirmLogoutContentDialog_Content"),
+            PrimaryButtonText = resourceLoader.GetString("Settings_Accounts_ConfirmLogoutContentDialog_PrimaryButtonText"),
+            SecondaryButtonText = resourceLoader.GetString("Settings_Accounts_ConfirmLogoutContentDialog_SecondaryButtonText"),
+            DefaultButton = ContentDialogButton.Primary,
+            XamlRoot = XamlRoot,
+        };
+        var contentDialogResult = await confirmLogoutContentDialog.ShowAsync();
+
+        // No action if declined
+        if (contentDialogResult.Equals(ContentDialogResult.Secondary))
+        {
+            return;
+        }
+
+        // Remove the account
+        if (sender is Button { Tag: Account accountToRemove })
+        {
+            accountToRemove.RemoveAccount();
+
+            // Confirmation of removal Content Dialog
+            var afterLogoutContentDialog = new ContentDialog
+            {
+                Title = resourceLoader.GetString("Settings_Accounts_AfterLogoutContentDialog_Title"),
+                Content = $"{accountToRemove.LoginId} " + resourceLoader.GetString("Settings_Accounts_AfterLogoutContentDialog_Content"),
+                CloseButtonText = resourceLoader.GetString("Settings_Accounts_AfterLogoutContentDialog_PrimaryButtonText"),
+                XamlRoot = XamlRoot,
+            };
+            _ = await afterLogoutContentDialog.ShowAsync();
+        }
+    }
+}