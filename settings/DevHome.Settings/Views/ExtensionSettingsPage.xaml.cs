<<<<<<< HEAD
// Copyright (c) Microsoft Corporation and Contributors
// Licensed under the MIT license.
=======
// Copyright (c) Microsoft Corporation..
// Licensed under the MIT License.
>>>>>>> 213913e8

using DevHome.Common.Extensions;
using DevHome.Settings.ViewModels;
using Microsoft.UI.Xaml;
using Microsoft.UI.Xaml.Controls;

namespace DevHome.Settings.Views;

public sealed partial class ExtensionSettingsPage : Page
{
    public ExtensionSettingsViewModel ViewModel
    {
        get;
    }

    public ExtensionSettingsPage()
    {
        ViewModel = Application.Current.GetService<ExtensionSettingsViewModel>();
        this.InitializeComponent();
    }

    private void BreadcrumbBar_ItemClicked(BreadcrumbBar sender, BreadcrumbBarItemClickedEventArgs args)
    {
        ViewModel.BreadcrumbBar_ItemClicked(sender, args);
    }
}
<|MERGE_RESOLUTION|>--- conflicted
+++ resolved
@@ -1,33 +1,28 @@
-<<<<<<< HEAD
-// Copyright (c) Microsoft Corporation and Contributors
-// Licensed under the MIT license.
-=======
-// Copyright (c) Microsoft Corporation..
-// Licensed under the MIT License.
->>>>>>> 213913e8
-
-using DevHome.Common.Extensions;
-using DevHome.Settings.ViewModels;
-using Microsoft.UI.Xaml;
-using Microsoft.UI.Xaml.Controls;
-
-namespace DevHome.Settings.Views;
-
-public sealed partial class ExtensionSettingsPage : Page
-{
-    public ExtensionSettingsViewModel ViewModel
-    {
-        get;
-    }
-
-    public ExtensionSettingsPage()
-    {
-        ViewModel = Application.Current.GetService<ExtensionSettingsViewModel>();
-        this.InitializeComponent();
-    }
-
-    private void BreadcrumbBar_ItemClicked(BreadcrumbBar sender, BreadcrumbBarItemClickedEventArgs args)
-    {
-        ViewModel.BreadcrumbBar_ItemClicked(sender, args);
-    }
-}
+// Copyright (c) Microsoft Corporation..
+// Licensed under the MIT License.
+
+using DevHome.Common.Extensions;
+using DevHome.Settings.ViewModels;
+using Microsoft.UI.Xaml;
+using Microsoft.UI.Xaml.Controls;
+
+namespace DevHome.Settings.Views;
+
+public sealed partial class ExtensionSettingsPage : Page
+{
+    public ExtensionSettingsViewModel ViewModel
+    {
+        get;
+    }
+
+    public ExtensionSettingsPage()
+    {
+        ViewModel = Application.Current.GetService<ExtensionSettingsViewModel>();
+        this.InitializeComponent();
+    }
+
+    private void BreadcrumbBar_ItemClicked(BreadcrumbBar sender, BreadcrumbBarItemClickedEventArgs args)
+    {
+        ViewModel.BreadcrumbBar_ItemClicked(sender, args);
+    }
+}