<<<<<<< HEAD
// Copyright (c) Microsoft Corporation and Contributors
// Licensed under the MIT license.
=======
// Copyright (c) Microsoft Corporation..
// Licensed under the MIT License.
>>>>>>> 213913e8

using System;
using System.Collections.Generic;
using System.Collections.ObjectModel;
using System.Globalization;
using System.Linq;
using System.Runtime.InteropServices;
using System.Threading.Tasks;
using System.Web;
using DevHome.Common.Extensions;
using DevHome.Common.Services;
using DevHome.Settings.Models;
using DevHome.Settings.ViewModels;
using Microsoft.Management.Infrastructure;
using Microsoft.UI.Xaml;
using Microsoft.UI.Xaml.Controls;
using Windows.System;
using Windows.System.Profile;
using Windows.Win32;
using Windows.Win32.System.SystemInformation;

namespace DevHome.Settings.Views;

/// <summary>
/// An empty page that can be used on its own or navigated to within a Frame.
/// </summary>
public sealed partial class FeedbackPage : Page
{
    private static readonly double ByteSizeGB = 1024 * 1024 * 1024;
    private static string wmiCPUInfo = string.Empty;

    public FeedbackViewModel ViewModel
    {
        get;
    }

    public ObservableCollection<Breadcrumb> Breadcrumbs
    {
        get;
    }

    public FeedbackPage()
    {
        ViewModel = Application.Current.GetService<FeedbackViewModel>();
        InitializeComponent();

        var stringResource = new StringResource("DevHome.Settings/Resources");
        Breadcrumbs = new ObservableCollection<Breadcrumb>
        {
            new(stringResource.GetLocalized("Settings_Header"), typeof(SettingsViewModel).FullName!),
            new(stringResource.GetLocalized("Settings_Feedback_Header"), typeof(ExtensionsViewModel).FullName!),
        };
    }

    private void BreadcrumbBar_ItemClicked(BreadcrumbBar sender, BreadcrumbBarItemClickedEventArgs args)
    {
        if (args.Index < Breadcrumbs.Count - 1)
        {
            var crumb = (Breadcrumb)args.Item;
            crumb.NavigateTo();
        }
    }

    private async void DisplaySuggestFeature(object sender, RoutedEventArgs e)
    {
        var result = await suggestFeatureDialog.ShowAsync();

        if (result == ContentDialogResult.Primary)
        {
            var issueTitle = HttpUtility.UrlEncode(SuggestFeatureTitle.Text);
            var description = HttpUtility.UrlEncode(SuggestFeatureDescription.Text);
            var scenario = HttpUtility.UrlEncode(SuggestFeatureScenario.Text);
            var supportingInfo = HttpUtility.UrlEncode(SuggestFeatureSupportingInfo.Text);
            var gitHubURL = "https://github.com/microsoft/devhome/issues/new?title=" + issueTitle +
                "&labels=Issue-Feature&template=Feature_Request.yml&description=" + description +
                "&scenario=" + scenario +
                "&supportinginfo=" + supportingInfo;

            // Make sure any changes are consistent with the feature request issue template on GitHub
            await Windows.System.Launcher.LaunchUriAsync(new Uri(gitHubURL));
        }
        else
        {
            suggestFeatureDialog.Hide();
        }

        SuggestFeatureTitle.Text = SuggestFeatureDescription.Text = SuggestFeatureScenario.Text = SuggestFeatureSupportingInfo.Text = string.Empty;
    }

    private async void DisplayLocalizationIssueDialog(object sender, RoutedEventArgs e)
    {
        var result = await LocalizationIssueDialog.ShowAsync();
        if (result == ContentDialogResult.Primary)
        {
            var version = HttpUtility.UrlEncode(GetAppVersion());
            var issueTitle = HttpUtility.UrlEncode(LocalizationIssueTitle.Text);
            var languageAffected = HttpUtility.UrlEncode(LocalizationIssueLanguageAffected.Text);
            var gitHubURL = "https://github.com/microsoft/devhome/issues/new?title=" + issueTitle +
                "&labels=Issue-Translation&template=Translation_Issue.yml&version=" + version +
                "&languageaffected=" + languageAffected;

            ReportBugExpectedBehavior.Text = ReportBugActualBehavior.Text = string.Empty;

            // Make sure any changes are consistent with the translation issue template on GitHub
            await Windows.System.Launcher.LaunchUriAsync(new Uri(gitHubURL));
        }
        else
        {
            LocalizationIssueDialog.Hide();
        }

        LocalizationIssueTitle.Text = LocalizationIssueLanguageAffected.Text = string.Empty;
    }

    private async void DisplayReportBugDialog(object sender, RoutedEventArgs e)
    {
        var result = await reportBugDialog.ShowAsync();

        if (result == ContentDialogResult.Primary)
        {
            var version = HttpUtility.UrlEncode(GetAppVersion());
            var windowsversion = HttpUtility.UrlEncode(GetWindowsVersion());
            var issueTitle = HttpUtility.UrlEncode(ReportBugIssueTitle.Text);
            var reproSteps = HttpUtility.UrlEncode(ReportBugReproSteps.Text);
            var expectedBehavior = HttpUtility.UrlEncode(ReportBugExpectedBehavior.Text);
            var actualBehavior = HttpUtility.UrlEncode(ReportBugActualBehavior.Text);

            var sysInfo = string.Empty;
            if (ReportBugIncludeSystemInfo.IsChecked.GetValueOrDefault())
            {
                sysInfo = HttpUtility.UrlEncode(wmiCPUInfo + "\n" + GetPhysicalMemory() + "\n" + GetProcessorArchitecture());
            }

            var extensionsInfo = string.Empty;
            if (ReportBugIncludeExtensions.IsChecked.GetValueOrDefault())
            {
                extensionsInfo = HttpUtility.UrlEncode(GetExtensions() + "\n" + GetWidgetService());
            }

            var otherSoftwareText = "OS Build Version: " + GetOSVersion() + "\n.NET Version: " + GetDotNetVersion();
            var otherSoftware = HttpUtility.UrlEncode(otherSoftwareText);

            var gitHubURL = "https://github.com/microsoft/devhome/issues/new?title=" + issueTitle +
                "&labels=Issue-Bug&template=Bug_Report.yml&version=" + version +
                "&windowsversion=" + windowsversion +
                "&repro=" + reproSteps +
                "&expectedbehavior=" + expectedBehavior +
                "&actualbehavior=" + actualBehavior +
                "&includedsysinfo=" + sysInfo +
                "&includedextensionsinfo=" + extensionsInfo +
                "&othersoftware=" + otherSoftware;

            // Make sure any changes are consistent with the report bug issue template on GitHub
            await Windows.System.Launcher.LaunchUriAsync(new Uri(gitHubURL));
        }
        else
        {
            reportBugDialog.Hide();
        }

        ReportBugIncludeSystemInfo.IsChecked = ReportBugIncludeExtensions.IsChecked = ReportBugIncludeExperimentInfo.IsChecked = true;
        ReportBugSysInfoExpander.IsExpanded = ReportBugExtensionsExpander.IsExpanded = ReportBugExperimentInfoExpander.IsExpanded = false;
        ReportBugIssueTitle.Text = ReportBugReproSteps.Text = ReportBugExpectedBehavior.Text = ReportBugActualBehavior.Text = string.Empty;
    }

    private async void DisplayDocumentationIssueDialog(object sender, RoutedEventArgs e)
    {
        var result = await DocumentationIssueDialog.ShowAsync();
        if (result == ContentDialogResult.Primary)
        {
            var issueTitle = HttpUtility.UrlEncode(DocumentationIssueTitle.Text);
            var issueDescription = HttpUtility.UrlEncode(DocumentationIssueDescription.Text);
            var gitHubURL = "https://github.com/microsoft/devhome/issues/new?title=" + issueTitle +
                "&labels=Issue-Docs&projects=&template=Documentation_Issue.yml&description=" + issueDescription;

            // Make sure any changes are consistent with the documentation issue template on GitHub
            await Windows.System.Launcher.LaunchUriAsync(new Uri(gitHubURL));
        }
        else
        {
            DocumentationIssueDialog.Hide();
        }

        DocumentationIssueTitle.Text = DocumentationIssueDescription.Text = string.Empty;
    }

    private void ShowSysInfoExpander_Expanding(Expander sender, ExpanderExpandingEventArgs args)
    {
        PhysicalMemory.Text = GetPhysicalMemory();
        ProcessorArchitecture.Text = GetProcessorArchitecture();
        CpuID.Text = wmiCPUInfo;
    }

    private void ShowExtensionsInfoExpander_Expanding(Expander sender, ExpanderExpandingEventArgs args)
    {
        ReportBugIncludeExtensionsList.Text = GetExtensions();
        WidgetServiceInfo.Text = GetWidgetService();
    }

    private async void Reload()
    {
        wmiCPUInfo = await GetCPUAsync();
    }

    private void Page_Loaded(object sender, Microsoft.UI.Xaml.RoutedEventArgs e)
    {
        Reload();
    }

    private string GetWindowsVersion()
    {
        var attrNames = new List<string> { "OSVersion" };
        var attrData = AnalyticsInfo.GetSystemPropertiesAsync(attrNames).AsTask().GetAwaiter().GetResult();
        var windowsVersion = string.Empty;
        if (attrData.ContainsKey("OSVersion"))
        {
            windowsVersion = attrData["OSVersion"];
        }

        return windowsVersion.ToString();
    }

    private string GetAppVersion()
    {
#pragma warning disable CS8602 // Dereference of a possibly null reference.
        var appInfoService = Application.Current.GetService<IAppInfoService>();
        var version = appInfoService.GetAppVersion();

        return $"{version.Major}.{version.Minor}.{version.Build}.{version.Revision}";
#pragma warning restore CS8602 // Dereference of a possibly null reference.
    }

    private static async Task<string> GetCPUAsync()
    {
        try
        {
            using var session = CimSession.Create(null);

            var name = (string)await Task.Run(() => session.QueryInstances("root\\CIMV2", "WQL", "SELECT * from Win32_Processor").First().CimInstanceProperties["Name"].Value);
            return "CPU: " + name;
        }
        catch (Exception)
        {
        }

        return string.Empty;
    }

    private string GetDotNetVersion()
    {
        var dotNetVersion = RuntimeInformation.FrameworkDescription;
        return dotNetVersion.ToString();
    }

    private string GetOSVersion()
    {
        var attrNames = new List<string> { "OSVersionFull" };
        var attrData = AnalyticsInfo.GetSystemPropertiesAsync(attrNames).AsTask().GetAwaiter().GetResult();
        var osVersion = string.Empty;
        if (attrData.ContainsKey("OSVersionFull"))
        {
            osVersion = attrData["OSVersionFull"];
        }

        return osVersion.ToString();
    }

    private string GetPhysicalMemory()
    {
        var cultures = new CultureInfo("en-US");

        MEMORYSTATUSEX memStatus = default;
        memStatus.dwLength = (uint)Marshal.SizeOf(typeof(MEMORYSTATUSEX));
        PInvoke.GlobalMemoryStatusEx(out memStatus);

        var availMemKbToGb = Math.Round(memStatus.ullAvailPhys / ByteSizeGB, 2);
        var totalMemKbToGb = Math.Round(memStatus.ullTotalPhys / ByteSizeGB, 2);

        var stringResource = new StringResource("DevHome.Settings/Resources");
        return stringResource.GetLocalized("Settings_Feedback_PhysicalMemory") + ": " + totalMemKbToGb.ToString(cultures) + "GB (" + availMemKbToGb.ToString(cultures) + "GB free)";
    }

    private string GetProcessorArchitecture()
    {
        SYSTEM_INFO sysInfo;
        PInvoke.GetSystemInfo(out sysInfo);
        var stringResource = new StringResource("DevHome.Settings/Resources");
        return stringResource.GetLocalized("Settings_Feedback_ProcessorArchitecture") + ": " + DetermineArchitecture((int)sysInfo.Anonymous.Anonymous.wProcessorArchitecture);
    }

    private string DetermineArchitecture(int value)
    {
        var arch = "Unknown architecture";
        switch (value)
        {
            case 9:
                arch = "x64";
                break;
            case 5:
                arch = "ARM";
                break;
            case 12:
                arch = "ARMx64";
                break;
            case 6:
                arch = "Intel Itanium-based";
                break;
            case 0:
                arch = "x86";
                break;
        }

        return arch;
    }

    private string GetExtensions()
    {
        var extensionService = Application.Current.GetService<IExtensionService>();
        var extensions = extensionService.GetInstalledExtensionsAsync(true).Result;
        var stringResource = new StringResource("DevHome.Settings/Resources");
        var extensionsStr = stringResource.GetLocalized("Settings_Feedback_Extensions") + ": \n";
        foreach (var extension in extensions)
        {
            extensionsStr += extension.PackageFullName + "\n";
        }

        return extensionsStr;
    }

    private string GetWidgetService()
    {
        var stringResource = new StringResource("DevHome.Settings/Resources");
        var widgetServiceString = stringResource.GetLocalized("Settings_Feedback_WidgetService") + ": \n";
        var packageDeploymentService = Application.Current.GetService<IPackageDeploymentService>();

        // Only one package is expected in total from these two queries, but print anything just in case.
        const string webExperienceFamilyName = "MicrosoftWindows.Client.WebExperience_cw5n1h2txyewy";
        var webPackages = packageDeploymentService.FindPackagesForCurrentUser(webExperienceFamilyName);
        foreach (var package in webPackages)
        {
            widgetServiceString += package.Id.FullName + "\n";
        }

        const string widgetServiceFamilyName = "Microsoft.WidgetsPlatformRuntime_8wekyb3d8bbwe";
        var widgetPackages = packageDeploymentService.FindPackagesForCurrentUser(widgetServiceFamilyName);
        foreach (var package in widgetPackages)
        {
            widgetServiceString += package.Id.FullName + "\n";
        }

        return widgetServiceString;
    }

    private async void BuildExtensionButtonClicked(object sender, RoutedEventArgs e)
    {
        await Launcher.LaunchUriAsync(new("https://go.microsoft.com/fwlink/?linkid=2234795"));
    }

    private async void ReportSecurityButtonClicked(object sender, RoutedEventArgs e)
    {
        await Launcher.LaunchUriAsync(new("https://github.com/microsoft/devhome/security/policy"));
    }
}
<|MERGE_RESOLUTION|>--- conflicted
+++ resolved
@@ -1,370 +1,365 @@
-<<<<<<< HEAD
-// Copyright (c) Microsoft Corporation and Contributors
-// Licensed under the MIT license.
-=======
-// Copyright (c) Microsoft Corporation..
-// Licensed under the MIT License.
->>>>>>> 213913e8
-
-using System;
-using System.Collections.Generic;
-using System.Collections.ObjectModel;
-using System.Globalization;
-using System.Linq;
-using System.Runtime.InteropServices;
-using System.Threading.Tasks;
-using System.Web;
-using DevHome.Common.Extensions;
-using DevHome.Common.Services;
-using DevHome.Settings.Models;
-using DevHome.Settings.ViewModels;
-using Microsoft.Management.Infrastructure;
-using Microsoft.UI.Xaml;
-using Microsoft.UI.Xaml.Controls;
-using Windows.System;
-using Windows.System.Profile;
-using Windows.Win32;
-using Windows.Win32.System.SystemInformation;
-
-namespace DevHome.Settings.Views;
-
-/// <summary>
-/// An empty page that can be used on its own or navigated to within a Frame.
-/// </summary>
-public sealed partial class FeedbackPage : Page
-{
-    private static readonly double ByteSizeGB = 1024 * 1024 * 1024;
-    private static string wmiCPUInfo = string.Empty;
-
-    public FeedbackViewModel ViewModel
-    {
-        get;
-    }
-
-    public ObservableCollection<Breadcrumb> Breadcrumbs
-    {
-        get;
-    }
-
-    public FeedbackPage()
-    {
-        ViewModel = Application.Current.GetService<FeedbackViewModel>();
-        InitializeComponent();
-
-        var stringResource = new StringResource("DevHome.Settings/Resources");
-        Breadcrumbs = new ObservableCollection<Breadcrumb>
-        {
-            new(stringResource.GetLocalized("Settings_Header"), typeof(SettingsViewModel).FullName!),
-            new(stringResource.GetLocalized("Settings_Feedback_Header"), typeof(ExtensionsViewModel).FullName!),
-        };
-    }
-
-    private void BreadcrumbBar_ItemClicked(BreadcrumbBar sender, BreadcrumbBarItemClickedEventArgs args)
-    {
-        if (args.Index < Breadcrumbs.Count - 1)
-        {
-            var crumb = (Breadcrumb)args.Item;
-            crumb.NavigateTo();
-        }
-    }
-
-    private async void DisplaySuggestFeature(object sender, RoutedEventArgs e)
-    {
-        var result = await suggestFeatureDialog.ShowAsync();
-
-        if (result == ContentDialogResult.Primary)
-        {
-            var issueTitle = HttpUtility.UrlEncode(SuggestFeatureTitle.Text);
-            var description = HttpUtility.UrlEncode(SuggestFeatureDescription.Text);
-            var scenario = HttpUtility.UrlEncode(SuggestFeatureScenario.Text);
-            var supportingInfo = HttpUtility.UrlEncode(SuggestFeatureSupportingInfo.Text);
-            var gitHubURL = "https://github.com/microsoft/devhome/issues/new?title=" + issueTitle +
-                "&labels=Issue-Feature&template=Feature_Request.yml&description=" + description +
-                "&scenario=" + scenario +
-                "&supportinginfo=" + supportingInfo;
-
-            // Make sure any changes are consistent with the feature request issue template on GitHub
-            await Windows.System.Launcher.LaunchUriAsync(new Uri(gitHubURL));
-        }
-        else
-        {
-            suggestFeatureDialog.Hide();
-        }
-
-        SuggestFeatureTitle.Text = SuggestFeatureDescription.Text = SuggestFeatureScenario.Text = SuggestFeatureSupportingInfo.Text = string.Empty;
-    }
-
-    private async void DisplayLocalizationIssueDialog(object sender, RoutedEventArgs e)
-    {
-        var result = await LocalizationIssueDialog.ShowAsync();
-        if (result == ContentDialogResult.Primary)
-        {
-            var version = HttpUtility.UrlEncode(GetAppVersion());
-            var issueTitle = HttpUtility.UrlEncode(LocalizationIssueTitle.Text);
-            var languageAffected = HttpUtility.UrlEncode(LocalizationIssueLanguageAffected.Text);
-            var gitHubURL = "https://github.com/microsoft/devhome/issues/new?title=" + issueTitle +
-                "&labels=Issue-Translation&template=Translation_Issue.yml&version=" + version +
-                "&languageaffected=" + languageAffected;
-
-            ReportBugExpectedBehavior.Text = ReportBugActualBehavior.Text = string.Empty;
-
-            // Make sure any changes are consistent with the translation issue template on GitHub
-            await Windows.System.Launcher.LaunchUriAsync(new Uri(gitHubURL));
-        }
-        else
-        {
-            LocalizationIssueDialog.Hide();
-        }
-
-        LocalizationIssueTitle.Text = LocalizationIssueLanguageAffected.Text = string.Empty;
-    }
-
-    private async void DisplayReportBugDialog(object sender, RoutedEventArgs e)
-    {
-        var result = await reportBugDialog.ShowAsync();
-
-        if (result == ContentDialogResult.Primary)
-        {
-            var version = HttpUtility.UrlEncode(GetAppVersion());
-            var windowsversion = HttpUtility.UrlEncode(GetWindowsVersion());
-            var issueTitle = HttpUtility.UrlEncode(ReportBugIssueTitle.Text);
-            var reproSteps = HttpUtility.UrlEncode(ReportBugReproSteps.Text);
-            var expectedBehavior = HttpUtility.UrlEncode(ReportBugExpectedBehavior.Text);
-            var actualBehavior = HttpUtility.UrlEncode(ReportBugActualBehavior.Text);
-
-            var sysInfo = string.Empty;
-            if (ReportBugIncludeSystemInfo.IsChecked.GetValueOrDefault())
-            {
-                sysInfo = HttpUtility.UrlEncode(wmiCPUInfo + "\n" + GetPhysicalMemory() + "\n" + GetProcessorArchitecture());
-            }
-
-            var extensionsInfo = string.Empty;
-            if (ReportBugIncludeExtensions.IsChecked.GetValueOrDefault())
-            {
-                extensionsInfo = HttpUtility.UrlEncode(GetExtensions() + "\n" + GetWidgetService());
-            }
-
-            var otherSoftwareText = "OS Build Version: " + GetOSVersion() + "\n.NET Version: " + GetDotNetVersion();
-            var otherSoftware = HttpUtility.UrlEncode(otherSoftwareText);
-
-            var gitHubURL = "https://github.com/microsoft/devhome/issues/new?title=" + issueTitle +
-                "&labels=Issue-Bug&template=Bug_Report.yml&version=" + version +
-                "&windowsversion=" + windowsversion +
-                "&repro=" + reproSteps +
-                "&expectedbehavior=" + expectedBehavior +
-                "&actualbehavior=" + actualBehavior +
-                "&includedsysinfo=" + sysInfo +
-                "&includedextensionsinfo=" + extensionsInfo +
-                "&othersoftware=" + otherSoftware;
-
-            // Make sure any changes are consistent with the report bug issue template on GitHub
-            await Windows.System.Launcher.LaunchUriAsync(new Uri(gitHubURL));
-        }
-        else
-        {
-            reportBugDialog.Hide();
-        }
-
-        ReportBugIncludeSystemInfo.IsChecked = ReportBugIncludeExtensions.IsChecked = ReportBugIncludeExperimentInfo.IsChecked = true;
-        ReportBugSysInfoExpander.IsExpanded = ReportBugExtensionsExpander.IsExpanded = ReportBugExperimentInfoExpander.IsExpanded = false;
-        ReportBugIssueTitle.Text = ReportBugReproSteps.Text = ReportBugExpectedBehavior.Text = ReportBugActualBehavior.Text = string.Empty;
-    }
-
-    private async void DisplayDocumentationIssueDialog(object sender, RoutedEventArgs e)
-    {
-        var result = await DocumentationIssueDialog.ShowAsync();
-        if (result == ContentDialogResult.Primary)
-        {
-            var issueTitle = HttpUtility.UrlEncode(DocumentationIssueTitle.Text);
-            var issueDescription = HttpUtility.UrlEncode(DocumentationIssueDescription.Text);
-            var gitHubURL = "https://github.com/microsoft/devhome/issues/new?title=" + issueTitle +
-                "&labels=Issue-Docs&projects=&template=Documentation_Issue.yml&description=" + issueDescription;
-
-            // Make sure any changes are consistent with the documentation issue template on GitHub
-            await Windows.System.Launcher.LaunchUriAsync(new Uri(gitHubURL));
-        }
-        else
-        {
-            DocumentationIssueDialog.Hide();
-        }
-
-        DocumentationIssueTitle.Text = DocumentationIssueDescription.Text = string.Empty;
-    }
-
-    private void ShowSysInfoExpander_Expanding(Expander sender, ExpanderExpandingEventArgs args)
-    {
-        PhysicalMemory.Text = GetPhysicalMemory();
-        ProcessorArchitecture.Text = GetProcessorArchitecture();
-        CpuID.Text = wmiCPUInfo;
-    }
-
-    private void ShowExtensionsInfoExpander_Expanding(Expander sender, ExpanderExpandingEventArgs args)
-    {
-        ReportBugIncludeExtensionsList.Text = GetExtensions();
-        WidgetServiceInfo.Text = GetWidgetService();
-    }
-
-    private async void Reload()
-    {
-        wmiCPUInfo = await GetCPUAsync();
-    }
-
-    private void Page_Loaded(object sender, Microsoft.UI.Xaml.RoutedEventArgs e)
-    {
-        Reload();
-    }
-
-    private string GetWindowsVersion()
-    {
-        var attrNames = new List<string> { "OSVersion" };
-        var attrData = AnalyticsInfo.GetSystemPropertiesAsync(attrNames).AsTask().GetAwaiter().GetResult();
-        var windowsVersion = string.Empty;
-        if (attrData.ContainsKey("OSVersion"))
-        {
-            windowsVersion = attrData["OSVersion"];
-        }
-
-        return windowsVersion.ToString();
-    }
-
-    private string GetAppVersion()
-    {
-#pragma warning disable CS8602 // Dereference of a possibly null reference.
-        var appInfoService = Application.Current.GetService<IAppInfoService>();
-        var version = appInfoService.GetAppVersion();
-
-        return $"{version.Major}.{version.Minor}.{version.Build}.{version.Revision}";
-#pragma warning restore CS8602 // Dereference of a possibly null reference.
-    }
-
-    private static async Task<string> GetCPUAsync()
-    {
-        try
-        {
-            using var session = CimSession.Create(null);
-
-            var name = (string)await Task.Run(() => session.QueryInstances("root\\CIMV2", "WQL", "SELECT * from Win32_Processor").First().CimInstanceProperties["Name"].Value);
-            return "CPU: " + name;
-        }
-        catch (Exception)
-        {
-        }
-
-        return string.Empty;
-    }
-
-    private string GetDotNetVersion()
-    {
-        var dotNetVersion = RuntimeInformation.FrameworkDescription;
-        return dotNetVersion.ToString();
-    }
-
-    private string GetOSVersion()
-    {
-        var attrNames = new List<string> { "OSVersionFull" };
-        var attrData = AnalyticsInfo.GetSystemPropertiesAsync(attrNames).AsTask().GetAwaiter().GetResult();
-        var osVersion = string.Empty;
-        if (attrData.ContainsKey("OSVersionFull"))
-        {
-            osVersion = attrData["OSVersionFull"];
-        }
-
-        return osVersion.ToString();
-    }
-
-    private string GetPhysicalMemory()
-    {
-        var cultures = new CultureInfo("en-US");
-
-        MEMORYSTATUSEX memStatus = default;
-        memStatus.dwLength = (uint)Marshal.SizeOf(typeof(MEMORYSTATUSEX));
-        PInvoke.GlobalMemoryStatusEx(out memStatus);
-
-        var availMemKbToGb = Math.Round(memStatus.ullAvailPhys / ByteSizeGB, 2);
-        var totalMemKbToGb = Math.Round(memStatus.ullTotalPhys / ByteSizeGB, 2);
-
-        var stringResource = new StringResource("DevHome.Settings/Resources");
-        return stringResource.GetLocalized("Settings_Feedback_PhysicalMemory") + ": " + totalMemKbToGb.ToString(cultures) + "GB (" + availMemKbToGb.ToString(cultures) + "GB free)";
-    }
-
-    private string GetProcessorArchitecture()
-    {
-        SYSTEM_INFO sysInfo;
-        PInvoke.GetSystemInfo(out sysInfo);
-        var stringResource = new StringResource("DevHome.Settings/Resources");
-        return stringResource.GetLocalized("Settings_Feedback_ProcessorArchitecture") + ": " + DetermineArchitecture((int)sysInfo.Anonymous.Anonymous.wProcessorArchitecture);
-    }
-
-    private string DetermineArchitecture(int value)
-    {
-        var arch = "Unknown architecture";
-        switch (value)
-        {
-            case 9:
-                arch = "x64";
-                break;
-            case 5:
-                arch = "ARM";
-                break;
-            case 12:
-                arch = "ARMx64";
-                break;
-            case 6:
-                arch = "Intel Itanium-based";
-                break;
-            case 0:
-                arch = "x86";
-                break;
-        }
-
-        return arch;
-    }
-
-    private string GetExtensions()
-    {
-        var extensionService = Application.Current.GetService<IExtensionService>();
-        var extensions = extensionService.GetInstalledExtensionsAsync(true).Result;
-        var stringResource = new StringResource("DevHome.Settings/Resources");
-        var extensionsStr = stringResource.GetLocalized("Settings_Feedback_Extensions") + ": \n";
-        foreach (var extension in extensions)
-        {
-            extensionsStr += extension.PackageFullName + "\n";
-        }
-
-        return extensionsStr;
-    }
-
-    private string GetWidgetService()
-    {
-        var stringResource = new StringResource("DevHome.Settings/Resources");
-        var widgetServiceString = stringResource.GetLocalized("Settings_Feedback_WidgetService") + ": \n";
-        var packageDeploymentService = Application.Current.GetService<IPackageDeploymentService>();
-
-        // Only one package is expected in total from these two queries, but print anything just in case.
-        const string webExperienceFamilyName = "MicrosoftWindows.Client.WebExperience_cw5n1h2txyewy";
-        var webPackages = packageDeploymentService.FindPackagesForCurrentUser(webExperienceFamilyName);
-        foreach (var package in webPackages)
-        {
-            widgetServiceString += package.Id.FullName + "\n";
-        }
-
-        const string widgetServiceFamilyName = "Microsoft.WidgetsPlatformRuntime_8wekyb3d8bbwe";
-        var widgetPackages = packageDeploymentService.FindPackagesForCurrentUser(widgetServiceFamilyName);
-        foreach (var package in widgetPackages)
-        {
-            widgetServiceString += package.Id.FullName + "\n";
-        }
-
-        return widgetServiceString;
-    }
-
-    private async void BuildExtensionButtonClicked(object sender, RoutedEventArgs e)
-    {
-        await Launcher.LaunchUriAsync(new("https://go.microsoft.com/fwlink/?linkid=2234795"));
-    }
-
-    private async void ReportSecurityButtonClicked(object sender, RoutedEventArgs e)
-    {
-        await Launcher.LaunchUriAsync(new("https://github.com/microsoft/devhome/security/policy"));
-    }
-}
+// Copyright (c) Microsoft Corporation..
+// Licensed under the MIT License.
+
+using System;
+using System.Collections.Generic;
+using System.Collections.ObjectModel;
+using System.Globalization;
+using System.Linq;
+using System.Runtime.InteropServices;
+using System.Threading.Tasks;
+using System.Web;
+using DevHome.Common.Extensions;
+using DevHome.Common.Services;
+using DevHome.Settings.Models;
+using DevHome.Settings.ViewModels;
+using Microsoft.Management.Infrastructure;
+using Microsoft.UI.Xaml;
+using Microsoft.UI.Xaml.Controls;
+using Windows.System;
+using Windows.System.Profile;
+using Windows.Win32;
+using Windows.Win32.System.SystemInformation;
+
+namespace DevHome.Settings.Views;
+
+/// <summary>
+/// An empty page that can be used on its own or navigated to within a Frame.
+/// </summary>
+public sealed partial class FeedbackPage : Page
+{
+    private static readonly double ByteSizeGB = 1024 * 1024 * 1024;
+    private static string wmiCPUInfo = string.Empty;
+
+    public FeedbackViewModel ViewModel
+    {
+        get;
+    }
+
+    public ObservableCollection<Breadcrumb> Breadcrumbs
+    {
+        get;
+    }
+
+    public FeedbackPage()
+    {
+        ViewModel = Application.Current.GetService<FeedbackViewModel>();
+        InitializeComponent();
+
+        var stringResource = new StringResource("DevHome.Settings/Resources");
+        Breadcrumbs = new ObservableCollection<Breadcrumb>
+        {
+            new(stringResource.GetLocalized("Settings_Header"), typeof(SettingsViewModel).FullName!),
+            new(stringResource.GetLocalized("Settings_Feedback_Header"), typeof(ExtensionsViewModel).FullName!),
+        };
+    }
+
+    private void BreadcrumbBar_ItemClicked(BreadcrumbBar sender, BreadcrumbBarItemClickedEventArgs args)
+    {
+        if (args.Index < Breadcrumbs.Count - 1)
+        {
+            var crumb = (Breadcrumb)args.Item;
+            crumb.NavigateTo();
+        }
+    }
+
+    private async void DisplaySuggestFeature(object sender, RoutedEventArgs e)
+    {
+        var result = await suggestFeatureDialog.ShowAsync();
+
+        if (result == ContentDialogResult.Primary)
+        {
+            var issueTitle = HttpUtility.UrlEncode(SuggestFeatureTitle.Text);
+            var description = HttpUtility.UrlEncode(SuggestFeatureDescription.Text);
+            var scenario = HttpUtility.UrlEncode(SuggestFeatureScenario.Text);
+            var supportingInfo = HttpUtility.UrlEncode(SuggestFeatureSupportingInfo.Text);
+            var gitHubURL = "https://github.com/microsoft/devhome/issues/new?title=" + issueTitle +
+                "&labels=Issue-Feature&template=Feature_Request.yml&description=" + description +
+                "&scenario=" + scenario +
+                "&supportinginfo=" + supportingInfo;
+
+            // Make sure any changes are consistent with the feature request issue template on GitHub
+            await Windows.System.Launcher.LaunchUriAsync(new Uri(gitHubURL));
+        }
+        else
+        {
+            suggestFeatureDialog.Hide();
+        }
+
+        SuggestFeatureTitle.Text = SuggestFeatureDescription.Text = SuggestFeatureScenario.Text = SuggestFeatureSupportingInfo.Text = string.Empty;
+    }
+
+    private async void DisplayLocalizationIssueDialog(object sender, RoutedEventArgs e)
+    {
+        var result = await LocalizationIssueDialog.ShowAsync();
+        if (result == ContentDialogResult.Primary)
+        {
+            var version = HttpUtility.UrlEncode(GetAppVersion());
+            var issueTitle = HttpUtility.UrlEncode(LocalizationIssueTitle.Text);
+            var languageAffected = HttpUtility.UrlEncode(LocalizationIssueLanguageAffected.Text);
+            var gitHubURL = "https://github.com/microsoft/devhome/issues/new?title=" + issueTitle +
+                "&labels=Issue-Translation&template=Translation_Issue.yml&version=" + version +
+                "&languageaffected=" + languageAffected;
+
+            ReportBugExpectedBehavior.Text = ReportBugActualBehavior.Text = string.Empty;
+
+            // Make sure any changes are consistent with the translation issue template on GitHub
+            await Windows.System.Launcher.LaunchUriAsync(new Uri(gitHubURL));
+        }
+        else
+        {
+            LocalizationIssueDialog.Hide();
+        }
+
+        LocalizationIssueTitle.Text = LocalizationIssueLanguageAffected.Text = string.Empty;
+    }
+
+    private async void DisplayReportBugDialog(object sender, RoutedEventArgs e)
+    {
+        var result = await reportBugDialog.ShowAsync();
+
+        if (result == ContentDialogResult.Primary)
+        {
+            var version = HttpUtility.UrlEncode(GetAppVersion());
+            var windowsversion = HttpUtility.UrlEncode(GetWindowsVersion());
+            var issueTitle = HttpUtility.UrlEncode(ReportBugIssueTitle.Text);
+            var reproSteps = HttpUtility.UrlEncode(ReportBugReproSteps.Text);
+            var expectedBehavior = HttpUtility.UrlEncode(ReportBugExpectedBehavior.Text);
+            var actualBehavior = HttpUtility.UrlEncode(ReportBugActualBehavior.Text);
+
+            var sysInfo = string.Empty;
+            if (ReportBugIncludeSystemInfo.IsChecked.GetValueOrDefault())
+            {
+                sysInfo = HttpUtility.UrlEncode(wmiCPUInfo + "\n" + GetPhysicalMemory() + "\n" + GetProcessorArchitecture());
+            }
+
+            var extensionsInfo = string.Empty;
+            if (ReportBugIncludeExtensions.IsChecked.GetValueOrDefault())
+            {
+                extensionsInfo = HttpUtility.UrlEncode(GetExtensions() + "\n" + GetWidgetService());
+            }
+
+            var otherSoftwareText = "OS Build Version: " + GetOSVersion() + "\n.NET Version: " + GetDotNetVersion();
+            var otherSoftware = HttpUtility.UrlEncode(otherSoftwareText);
+
+            var gitHubURL = "https://github.com/microsoft/devhome/issues/new?title=" + issueTitle +
+                "&labels=Issue-Bug&template=Bug_Report.yml&version=" + version +
+                "&windowsversion=" + windowsversion +
+                "&repro=" + reproSteps +
+                "&expectedbehavior=" + expectedBehavior +
+                "&actualbehavior=" + actualBehavior +
+                "&includedsysinfo=" + sysInfo +
+                "&includedextensionsinfo=" + extensionsInfo +
+                "&othersoftware=" + otherSoftware;
+
+            // Make sure any changes are consistent with the report bug issue template on GitHub
+            await Windows.System.Launcher.LaunchUriAsync(new Uri(gitHubURL));
+        }
+        else
+        {
+            reportBugDialog.Hide();
+        }
+
+        ReportBugIncludeSystemInfo.IsChecked = ReportBugIncludeExtensions.IsChecked = ReportBugIncludeExperimentInfo.IsChecked = true;
+        ReportBugSysInfoExpander.IsExpanded = ReportBugExtensionsExpander.IsExpanded = ReportBugExperimentInfoExpander.IsExpanded = false;
+        ReportBugIssueTitle.Text = ReportBugReproSteps.Text = ReportBugExpectedBehavior.Text = ReportBugActualBehavior.Text = string.Empty;
+    }
+
+    private async void DisplayDocumentationIssueDialog(object sender, RoutedEventArgs e)
+    {
+        var result = await DocumentationIssueDialog.ShowAsync();
+        if (result == ContentDialogResult.Primary)
+        {
+            var issueTitle = HttpUtility.UrlEncode(DocumentationIssueTitle.Text);
+            var issueDescription = HttpUtility.UrlEncode(DocumentationIssueDescription.Text);
+            var gitHubURL = "https://github.com/microsoft/devhome/issues/new?title=" + issueTitle +
+                "&labels=Issue-Docs&projects=&template=Documentation_Issue.yml&description=" + issueDescription;
+
+            // Make sure any changes are consistent with the documentation issue template on GitHub
+            await Windows.System.Launcher.LaunchUriAsync(new Uri(gitHubURL));
+        }
+        else
+        {
+            DocumentationIssueDialog.Hide();
+        }
+
+        DocumentationIssueTitle.Text = DocumentationIssueDescription.Text = string.Empty;
+    }
+
+    private void ShowSysInfoExpander_Expanding(Expander sender, ExpanderExpandingEventArgs args)
+    {
+        PhysicalMemory.Text = GetPhysicalMemory();
+        ProcessorArchitecture.Text = GetProcessorArchitecture();
+        CpuID.Text = wmiCPUInfo;
+    }
+
+    private void ShowExtensionsInfoExpander_Expanding(Expander sender, ExpanderExpandingEventArgs args)
+    {
+        ReportBugIncludeExtensionsList.Text = GetExtensions();
+        WidgetServiceInfo.Text = GetWidgetService();
+    }
+
+    private async void Reload()
+    {
+        wmiCPUInfo = await GetCPUAsync();
+    }
+
+    private void Page_Loaded(object sender, Microsoft.UI.Xaml.RoutedEventArgs e)
+    {
+        Reload();
+    }
+
+    private string GetWindowsVersion()
+    {
+        var attrNames = new List<string> { "OSVersion" };
+        var attrData = AnalyticsInfo.GetSystemPropertiesAsync(attrNames).AsTask().GetAwaiter().GetResult();
+        var windowsVersion = string.Empty;
+        if (attrData.ContainsKey("OSVersion"))
+        {
+            windowsVersion = attrData["OSVersion"];
+        }
+
+        return windowsVersion.ToString();
+    }
+
+    private string GetAppVersion()
+    {
+#pragma warning disable CS8602 // Dereference of a possibly null reference.
+        var appInfoService = Application.Current.GetService<IAppInfoService>();
+        var version = appInfoService.GetAppVersion();
+
+        return $"{version.Major}.{version.Minor}.{version.Build}.{version.Revision}";
+#pragma warning restore CS8602 // Dereference of a possibly null reference.
+    }
+
+    private static async Task<string> GetCPUAsync()
+    {
+        try
+        {
+            using var session = CimSession.Create(null);
+
+            var name = (string)await Task.Run(() => session.QueryInstances("root\\CIMV2", "WQL", "SELECT * from Win32_Processor").First().CimInstanceProperties["Name"].Value);
+            return "CPU: " + name;
+        }
+        catch (Exception)
+        {
+        }
+
+        return string.Empty;
+    }
+
+    private string GetDotNetVersion()
+    {
+        var dotNetVersion = RuntimeInformation.FrameworkDescription;
+        return dotNetVersion.ToString();
+    }
+
+    private string GetOSVersion()
+    {
+        var attrNames = new List<string> { "OSVersionFull" };
+        var attrData = AnalyticsInfo.GetSystemPropertiesAsync(attrNames).AsTask().GetAwaiter().GetResult();
+        var osVersion = string.Empty;
+        if (attrData.ContainsKey("OSVersionFull"))
+        {
+            osVersion = attrData["OSVersionFull"];
+        }
+
+        return osVersion.ToString();
+    }
+
+    private string GetPhysicalMemory()
+    {
+        var cultures = new CultureInfo("en-US");
+
+        MEMORYSTATUSEX memStatus = default;
+        memStatus.dwLength = (uint)Marshal.SizeOf(typeof(MEMORYSTATUSEX));
+        PInvoke.GlobalMemoryStatusEx(out memStatus);
+
+        var availMemKbToGb = Math.Round(memStatus.ullAvailPhys / ByteSizeGB, 2);
+        var totalMemKbToGb = Math.Round(memStatus.ullTotalPhys / ByteSizeGB, 2);
+
+        var stringResource = new StringResource("DevHome.Settings/Resources");
+        return stringResource.GetLocalized("Settings_Feedback_PhysicalMemory") + ": " + totalMemKbToGb.ToString(cultures) + "GB (" + availMemKbToGb.ToString(cultures) + "GB free)";
+    }
+
+    private string GetProcessorArchitecture()
+    {
+        SYSTEM_INFO sysInfo;
+        PInvoke.GetSystemInfo(out sysInfo);
+        var stringResource = new StringResource("DevHome.Settings/Resources");
+        return stringResource.GetLocalized("Settings_Feedback_ProcessorArchitecture") + ": " + DetermineArchitecture((int)sysInfo.Anonymous.Anonymous.wProcessorArchitecture);
+    }
+
+    private string DetermineArchitecture(int value)
+    {
+        var arch = "Unknown architecture";
+        switch (value)
+        {
+            case 9:
+                arch = "x64";
+                break;
+            case 5:
+                arch = "ARM";
+                break;
+            case 12:
+                arch = "ARMx64";
+                break;
+            case 6:
+                arch = "Intel Itanium-based";
+                break;
+            case 0:
+                arch = "x86";
+                break;
+        }
+
+        return arch;
+    }
+
+    private string GetExtensions()
+    {
+        var extensionService = Application.Current.GetService<IExtensionService>();
+        var extensions = extensionService.GetInstalledExtensionsAsync(true).Result;
+        var stringResource = new StringResource("DevHome.Settings/Resources");
+        var extensionsStr = stringResource.GetLocalized("Settings_Feedback_Extensions") + ": \n";
+        foreach (var extension in extensions)
+        {
+            extensionsStr += extension.PackageFullName + "\n";
+        }
+
+        return extensionsStr;
+    }
+
+    private string GetWidgetService()
+    {
+        var stringResource = new StringResource("DevHome.Settings/Resources");
+        var widgetServiceString = stringResource.GetLocalized("Settings_Feedback_WidgetService") + ": \n";
+        var packageDeploymentService = Application.Current.GetService<IPackageDeploymentService>();
+
+        // Only one package is expected in total from these two queries, but print anything just in case.
+        const string webExperienceFamilyName = "MicrosoftWindows.Client.WebExperience_cw5n1h2txyewy";
+        var webPackages = packageDeploymentService.FindPackagesForCurrentUser(webExperienceFamilyName);
+        foreach (var package in webPackages)
+        {
+            widgetServiceString += package.Id.FullName + "\n";
+        }
+
+        const string widgetServiceFamilyName = "Microsoft.WidgetsPlatformRuntime_8wekyb3d8bbwe";
+        var widgetPackages = packageDeploymentService.FindPackagesForCurrentUser(widgetServiceFamilyName);
+        foreach (var package in widgetPackages)
+        {
+            widgetServiceString += package.Id.FullName + "\n";
+        }
+
+        return widgetServiceString;
+    }
+
+    private async void BuildExtensionButtonClicked(object sender, RoutedEventArgs e)
+    {
+        await Launcher.LaunchUriAsync(new("https://go.microsoft.com/fwlink/?linkid=2234795"));
+    }
+
+    private async void ReportSecurityButtonClicked(object sender, RoutedEventArgs e)
+    {
+        await Launcher.LaunchUriAsync(new("https://github.com/microsoft/devhome/security/policy"));
+    }
+}