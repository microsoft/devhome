--- conflicted
+++ resolved
@@ -1,26 +1,21 @@
-<<<<<<< HEAD
-// Copyright (c) Microsoft Corporation and Contributors
-// Licensed under the MIT license.
-=======
-// Copyright (c) Microsoft Corporation..
-// Licensed under the MIT License.
->>>>>>> 213913e8
-
-using Microsoft.UI.Xaml;
-using Microsoft.UI.Xaml.Controls;
-
-namespace DevHome.Settings.Views;
-
-public sealed partial class LoginUIDialog : ContentDialog
-{
-    public LoginUIDialog(StackPanel extensionAdaptiveCardPanel)
-    {
-        this.InitializeComponent();
-        LoginUIContent.Content = extensionAdaptiveCardPanel;
-    }
-
-    private void CloseButton_Click(object sender, RoutedEventArgs e)
-    {
-        this.Hide();
-    }
-}
+// Copyright (c) Microsoft Corporation..
+// Licensed under the MIT License.
+
+using Microsoft.UI.Xaml;
+using Microsoft.UI.Xaml.Controls;
+
+namespace DevHome.Settings.Views;
+
+public sealed partial class LoginUIDialog : ContentDialog
+{
+    public LoginUIDialog(StackPanel extensionAdaptiveCardPanel)
+    {
+        this.InitializeComponent();
+        LoginUIContent.Content = extensionAdaptiveCardPanel;
+    }
+
+    private void CloseButton_Click(object sender, RoutedEventArgs e)
+    {
+        this.Hide();
+    }
+}