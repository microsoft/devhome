--- conflicted
+++ resolved
@@ -1,234 +1,229 @@
-<<<<<<< HEAD
-// Copyright (c) Microsoft Corporation and Contributors
-// Licensed under the MIT license.
-=======
-﻿// Copyright (c) Microsoft Corporation.
-// Licensed under the MIT License.
->>>>>>> 213913e8
-
-using System.Diagnostics;
-using System.Globalization;
-using Microsoft.Management.Infrastructure;
-
-namespace CoreWidgetProvider.Helpers;
-
-internal sealed class GPUStats : IDisposable
-{
-    // GPU counters
-    private readonly Dictionary<int, List<PerformanceCounter>> gpuCounters = new();
-
-    private readonly List<Data> stats = new();
-
-    public sealed class Data
-    {
-        public string? Name { get; set; }
-
-        public int PhysId { get; set; }
-
-        public float Usage { get; set; }
-
-        public float Temperature { get; set; }
-
-        public List<float> GpuChartValues { get; set; } = new List<float>();
-    }
-
-    public GPUStats()
-    {
-        LoadGPUs();
-        GetGPUPerfCounters();
-    }
-
-    public void LoadGPUs()
-    {
-        using var session = CimSession.Create(null);
-        var i = 0;
-        stats.Clear();
-
-        foreach (CimInstance obj in session.QueryInstances("root/cimv2", "WQL", "select * from Win32_VideoController"))
-        {
-            var gpuName = (string)obj.CimInstanceProperties["name"].Value;
-            stats.Add(new Data() { Name = gpuName, PhysId = i++ });
-        }
-    }
-
-    public void GetGPUPerfCounters()
-    {
-        gpuCounters.Clear();
-
-        var pcg = new PerformanceCounterCategory("GPU Engine");
-        var instanceNames = pcg.GetInstanceNames();
-
-        foreach (var instanceName in instanceNames)
-        {
-            if (!instanceName.EndsWith("3D", StringComparison.InvariantCulture))
-            {
-                continue;
-            }
-
-            foreach (var counter in pcg.GetCounters(instanceName).Where(x => x.CounterName.StartsWith("Utilization Percentage", StringComparison.InvariantCulture)))
-            {
-                var counterKey = counter.InstanceName;
-
-                // skip these values
-                GetKeyValueFromCounterKey("pid", ref counterKey);
-                GetKeyValueFromCounterKey("luid", ref counterKey);
-
-                int phys;
-                var success = int.TryParse(GetKeyValueFromCounterKey("phys", ref counterKey), out phys);
-                if (success)
-                {
-                    GetKeyValueFromCounterKey("eng", ref counterKey);
-                    var engtype = GetKeyValueFromCounterKey("engtype", ref counterKey);
-                    if (engtype != "3D")
-                    {
-                        continue;
-                    }
-
-                    if (!gpuCounters.TryGetValue(phys, out var value))
-                    {
-                        value = new();
-                        gpuCounters.Add(phys, value);
-                    }
-
-                    value.Add(counter);
-                }
-            }
-        }
-    }
-
-    public void GetData()
-    {
-        foreach (var gpu in stats)
-        {
-            List<PerformanceCounter>? counters;
-            var success = gpuCounters.TryGetValue(gpu.PhysId, out counters);
-
-            if (success)
-            {
-                try
-                {
-                    // NextValue() can throw an InvalidOperationException if the counter is no longer there.
-                    var sum = counters?.Sum(x => x.NextValue()) ?? 0;
-                    gpu.Usage = sum / 100;
-                    lock (gpu.GpuChartValues)
-                    {
-                        ChartHelper.AddNextChartValue(sum, gpu.GpuChartValues);
-                    }
-                }
-                catch (InvalidOperationException ex)
-                {
-                    Log.Logger()?.ReportWarn("GPUStats", "Failed to get next value", ex);
-                    Log.Logger()?.ReportInfo("GPUStats", "Calling GetGPUPerfCounters again");
-                    GetGPUPerfCounters();
-                }
-            }
-        }
-    }
-
-    internal string CreateGPUImageUrl(int gpuChartIndex)
-    {
-        return ChartHelper.CreateImageUrl(stats.ElementAt(gpuChartIndex).GpuChartValues, ChartHelper.ChartType.GPU);
-    }
-
-    internal string GetGPUName(int gpuActiveIndex)
-    {
-        if (stats.Count <= gpuActiveIndex)
-        {
-            return string.Empty;
-        }
-
-        return stats[gpuActiveIndex].Name ?? string.Empty;
-    }
-
-    internal int GetPrevGPUIndex(int gpuActiveIndex)
-    {
-        if (stats.Count == 0)
-        {
-            return 0;
-        }
-
-        if (gpuActiveIndex == 0)
-        {
-            return stats.Count - 1;
-        }
-
-        return gpuActiveIndex - 1;
-    }
-
-    internal int GetNextGPUIndex(int gpuActiveIndex)
-    {
-        if (stats.Count == 0)
-        {
-            return 0;
-        }
-
-        if (gpuActiveIndex == stats.Count - 1)
-        {
-            return 0;
-        }
-
-        return gpuActiveIndex + 1;
-    }
-
-    internal float GetGPUUsage(int gpuActiveIndex, string gpuActiveEngType)
-    {
-        if (stats.Count <= gpuActiveIndex)
-        {
-            return 0;
-        }
-
-        return stats[gpuActiveIndex].Usage;
-    }
-
-    internal string GetGPUTemperature(int gpuActiveIndex)
-    {
-        if (stats.Count <= gpuActiveIndex)
-        {
-            return "--";
-        }
-
-        var temperature = stats[gpuActiveIndex].Temperature;
-        if (temperature == 0)
-        {
-            return "--";
-        }
-
-        return temperature.ToString("0.", CultureInfo.InvariantCulture) + " \x00B0C";
-    }
-
-    private string GetKeyValueFromCounterKey(string key, ref string counterKey)
-    {
-        if (!counterKey.StartsWith(key, StringComparison.InvariantCulture))
-        {
-            // throw new Exception();
-            return "error";
-        }
-
-        counterKey = counterKey.Substring(key.Length + 1);
-        if (key.Equals("engtype", StringComparison.Ordinal))
-        {
-            return counterKey;
-        }
-
-        var pos = counterKey.IndexOf('_');
-        if (key.Equals("luid", StringComparison.Ordinal))
-        {
-            pos = counterKey.IndexOf('_', pos + 1);
-        }
-
-        var retValue = counterKey.Substring(0, pos);
-        counterKey = counterKey.Substring(pos + 1);
-        return retValue;
-    }
-
-    public void Dispose()
-    {
-        foreach (var counterPair in gpuCounters)
-        {
-            foreach (var counter in counterPair.Value)
-            {
-                counter.Dispose();
-            }
-        }
-    }
-}
+// Copyright (c) Microsoft Corporation.
+// Licensed under the MIT License.
+
+using System.Diagnostics;
+using System.Globalization;
+using Microsoft.Management.Infrastructure;
+
+namespace CoreWidgetProvider.Helpers;
+
+internal sealed class GPUStats : IDisposable
+{
+    // GPU counters
+    private readonly Dictionary<int, List<PerformanceCounter>> gpuCounters = new();
+
+    private readonly List<Data> stats = new();
+
+    public sealed class Data
+    {
+        public string? Name { get; set; }
+
+        public int PhysId { get; set; }
+
+        public float Usage { get; set; }
+
+        public float Temperature { get; set; }
+
+        public List<float> GpuChartValues { get; set; } = new List<float>();
+    }
+
+    public GPUStats()
+    {
+        LoadGPUs();
+        GetGPUPerfCounters();
+    }
+
+    public void LoadGPUs()
+    {
+        using var session = CimSession.Create(null);
+        var i = 0;
+        stats.Clear();
+
+        foreach (CimInstance obj in session.QueryInstances("root/cimv2", "WQL", "select * from Win32_VideoController"))
+        {
+            var gpuName = (string)obj.CimInstanceProperties["name"].Value;
+            stats.Add(new Data() { Name = gpuName, PhysId = i++ });
+        }
+    }
+
+    public void GetGPUPerfCounters()
+    {
+        gpuCounters.Clear();
+
+        var pcg = new PerformanceCounterCategory("GPU Engine");
+        var instanceNames = pcg.GetInstanceNames();
+
+        foreach (var instanceName in instanceNames)
+        {
+            if (!instanceName.EndsWith("3D", StringComparison.InvariantCulture))
+            {
+                continue;
+            }
+
+            foreach (var counter in pcg.GetCounters(instanceName).Where(x => x.CounterName.StartsWith("Utilization Percentage", StringComparison.InvariantCulture)))
+            {
+                var counterKey = counter.InstanceName;
+
+                // skip these values
+                GetKeyValueFromCounterKey("pid", ref counterKey);
+                GetKeyValueFromCounterKey("luid", ref counterKey);
+
+                int phys;
+                var success = int.TryParse(GetKeyValueFromCounterKey("phys", ref counterKey), out phys);
+                if (success)
+                {
+                    GetKeyValueFromCounterKey("eng", ref counterKey);
+                    var engtype = GetKeyValueFromCounterKey("engtype", ref counterKey);
+                    if (engtype != "3D")
+                    {
+                        continue;
+                    }
+
+                    if (!gpuCounters.TryGetValue(phys, out var value))
+                    {
+                        value = new();
+                        gpuCounters.Add(phys, value);
+                    }
+
+                    value.Add(counter);
+                }
+            }
+        }
+    }
+
+    public void GetData()
+    {
+        foreach (var gpu in stats)
+        {
+            List<PerformanceCounter>? counters;
+            var success = gpuCounters.TryGetValue(gpu.PhysId, out counters);
+
+            if (success)
+            {
+                try
+                {
+                    // NextValue() can throw an InvalidOperationException if the counter is no longer there.
+                    var sum = counters?.Sum(x => x.NextValue()) ?? 0;
+                    gpu.Usage = sum / 100;
+                    lock (gpu.GpuChartValues)
+                    {
+                        ChartHelper.AddNextChartValue(sum, gpu.GpuChartValues);
+                    }
+                }
+                catch (InvalidOperationException ex)
+                {
+                    Log.Logger()?.ReportWarn("GPUStats", "Failed to get next value", ex);
+                    Log.Logger()?.ReportInfo("GPUStats", "Calling GetGPUPerfCounters again");
+                    GetGPUPerfCounters();
+                }
+            }
+        }
+    }
+
+    internal string CreateGPUImageUrl(int gpuChartIndex)
+    {
+        return ChartHelper.CreateImageUrl(stats.ElementAt(gpuChartIndex).GpuChartValues, ChartHelper.ChartType.GPU);
+    }
+
+    internal string GetGPUName(int gpuActiveIndex)
+    {
+        if (stats.Count <= gpuActiveIndex)
+        {
+            return string.Empty;
+        }
+
+        return stats[gpuActiveIndex].Name ?? string.Empty;
+    }
+
+    internal int GetPrevGPUIndex(int gpuActiveIndex)
+    {
+        if (stats.Count == 0)
+        {
+            return 0;
+        }
+
+        if (gpuActiveIndex == 0)
+        {
+            return stats.Count - 1;
+        }
+
+        return gpuActiveIndex - 1;
+    }
+
+    internal int GetNextGPUIndex(int gpuActiveIndex)
+    {
+        if (stats.Count == 0)
+        {
+            return 0;
+        }
+
+        if (gpuActiveIndex == stats.Count - 1)
+        {
+            return 0;
+        }
+
+        return gpuActiveIndex + 1;
+    }
+
+    internal float GetGPUUsage(int gpuActiveIndex, string gpuActiveEngType)
+    {
+        if (stats.Count <= gpuActiveIndex)
+        {
+            return 0;
+        }
+
+        return stats[gpuActiveIndex].Usage;
+    }
+
+    internal string GetGPUTemperature(int gpuActiveIndex)
+    {
+        if (stats.Count <= gpuActiveIndex)
+        {
+            return "--";
+        }
+
+        var temperature = stats[gpuActiveIndex].Temperature;
+        if (temperature == 0)
+        {
+            return "--";
+        }
+
+        return temperature.ToString("0.", CultureInfo.InvariantCulture) + " \x00B0C";
+    }
+
+    private string GetKeyValueFromCounterKey(string key, ref string counterKey)
+    {
+        if (!counterKey.StartsWith(key, StringComparison.InvariantCulture))
+        {
+            // throw new Exception();
+            return "error";
+        }
+
+        counterKey = counterKey.Substring(key.Length + 1);
+        if (key.Equals("engtype", StringComparison.Ordinal))
+        {
+            return counterKey;
+        }
+
+        var pos = counterKey.IndexOf('_');
+        if (key.Equals("luid", StringComparison.Ordinal))
+        {
+            pos = counterKey.IndexOf('_', pos + 1);
+        }
+
+        var retValue = counterKey.Substring(0, pos);
+        counterKey = counterKey.Substring(pos + 1);
+        return retValue;
+    }
+
+    public void Dispose()
+    {
+        foreach (var counterPair in gpuCounters)
+        {
+            foreach (var counter in counterPair.Value)
+            {
+                counter.Dispose();
+            }
+        }
+    }
+}