--- conflicted
+++ resolved
@@ -35,15 +35,11 @@
 
     public void LoadGPUs()
     {
-<<<<<<< HEAD
         using var session = CimSession.Create(null);
         var i = 0;
+        stats.Clear();
+        
         foreach (CimInstance obj in session.QueryInstances("root/cimv2", "WQL", "select * from Win32_VideoController"))
-=======
-        stats.Clear();
-
-        using (var searcher = new ManagementObjectSearcher("select * from Win32_VideoController"))
->>>>>>> 85a25ff5
         {
             var gpuName = (string)obj.CimInstanceProperties["name"].Value;
             stats.Add(new Data() { Name = gpuName, PhysId = i++ });
