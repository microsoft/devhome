﻿// Copyright (c) Microsoft Corporation and Contributors
// Licensed under the MIT license.

using DevHome.Logging;
using Microsoft.Windows.ApplicationModel.Resources;

namespace CoreWidgetProvider.Helpers;
public static class Resources
{
    private static ResourceLoader? _resourceLoader;

    public static string GetResource(string identifier, Logger? log = null)
    {
        try
        {
            if (_resourceLoader == null)
            {
                _resourceLoader = new ResourceLoader(ResourceLoader.GetDefaultResourceFilePath(), "Resources");
            }

            return _resourceLoader.GetString(identifier);
        }
        catch (Exception ex)
        {
            log?.ReportError($"Failed loading resource: {identifier}", ex);

            // If we fail, load the original identifier so it is obvious which resource is missing.
            return identifier;
        }
    }

    // Replaces all identifiers in the provided list in the target string. Assumes all identifiers
    // are wrapped with '%' to prevent sub-string replacement errors. This is intended for strings
    // such as a JSON string with resource identifiers embedded.
    public static string ReplaceIdentifers(string str, string[] resourceIdentifiers, Logger? log = null)
    {
        var start = DateTime.Now;
        foreach (var identifier in resourceIdentifiers)
        {
            // What is faster, String.Replace, RegEx, or StringBuilder.Replace? It is String.Replace().
            // https://learn.microsoft.com/en-us/archive/blogs/debuggingtoolbox/comparing-regex-replace-string-replace-and-stringbuilder-replace-which-has-better-performance
            var resourceString = GetResource(identifier, log);
            str = str.Replace($"%{identifier}%", resourceString);
        }

        var elapsed = DateTime.Now - start;
        log?.ReportDebug($"Replaced identifiers in {elapsed.TotalMilliseconds}ms");
        return str;
    }

    // These are all the string identifiers that appear in widgets.
    public static string[] GetWidgetResourceIdentifiers()
    {
        return new string[]
        {
            "Widget_Template/Loading",
            "Widget_Template_Tooltip/Submit",
            "SSH_Widget_Template/Name",
            "SSH_Widget_Template/Target",
            "SSH_Widget_Template/ConfigFilePath",
            "SSH_Widget_Template/ConfigFileNotFound",
            "SSH_Widget_Template/NumOfHosts",
            "SSH_Widget_Template/EmptyHosts",
            "SSH_Widget_Template/Connect",
            "SSH_Widget_Template/ErrorProcessingConfigFile",
            "Memory_Widget_Template/SystemMemory",
            "Memory_Widget_Template/MemoryUsage",
            "Memory_Widget_Template/AllMemory",
            "Memory_Widget_Template/UsedMemory",
            "Memory_Widget_Template/Commited",
            "Memory_Widget_Template/Cached",
            "Memory_Widget_Template/NonPagedPool",
            "Memory_Widget_Template/PagedPool",
            "NetworkUsage_Widget_Template/Network_Usage",
            "NetworkUsage_Widget_Template/Sent",
            "NetworkUsage_Widget_Template/Received",
            "NetworkUsage_Widget_Template/Network_Name",
            "NetworkUsage_Widget_Template/Previous_Network",
            "NetworkUsage_Widget_Template/Next_Network",
            "NetworkUsage_Widget_Template/Ethernet_Heading",
<<<<<<< HEAD
            "GPUUsage_Widget_Template/GPU_Usage",
            "GPUUsage_Widget_Template/GPU_Name",
            "GPUUsage_Widget_Template/GPU_Temperature",
            "GPUUsage_Widget_Template/Previous_GPU",
            "GPUUsage_Widget_Template/Next_GPU",
=======
            "CPUUsage_Widget_Template/CPU_Usage",
            "CPUUsage_Widget_Template/CPU_Speed",
            "CPUUsage_Widget_Template/Processes",
            "CPUUsage_Widget_Template/End_Process",
>>>>>>> 95278112
        };
    }
}<|MERGE_RESOLUTION|>--- conflicted
+++ resolved
@@ -78,18 +78,15 @@
             "NetworkUsage_Widget_Template/Previous_Network",
             "NetworkUsage_Widget_Template/Next_Network",
             "NetworkUsage_Widget_Template/Ethernet_Heading",
-<<<<<<< HEAD
             "GPUUsage_Widget_Template/GPU_Usage",
             "GPUUsage_Widget_Template/GPU_Name",
             "GPUUsage_Widget_Template/GPU_Temperature",
             "GPUUsage_Widget_Template/Previous_GPU",
             "GPUUsage_Widget_Template/Next_GPU",
-=======
             "CPUUsage_Widget_Template/CPU_Usage",
             "CPUUsage_Widget_Template/CPU_Speed",
             "CPUUsage_Widget_Template/Processes",
             "CPUUsage_Widget_Template/End_Process",
->>>>>>> 95278112
         };
     }
 }