﻿<Project Sdk="Microsoft.NET.Sdk">
  <PropertyGroup Condition="'$(Configuration)' == 'Debug'">
    <OutputType>Exe</OutputType>
  </PropertyGroup>
  <PropertyGroup Condition="'$(Configuration)' != 'Debug'">
    <OutputType>WinExe</OutputType>
  </PropertyGroup>

  <PropertyGroup>
    <TargetFramework>net6.0-windows10.0.19041.0</TargetFramework>
    <ImplicitUsings>enable</ImplicitUsings>
    <Nullable>enable</Nullable>
    <SupportedOSPlatformVersion>10.0.17763.0</SupportedOSPlatformVersion>
    <CsWinRTEnabled>false</CsWinRTEnabled>
    <Platforms>x86;x64;arm64</Platforms>
    <RuntimeIdentifiers>win10-x86;win10-x64;win10-arm64</RuntimeIdentifiers>
    <PublishProfileFullPath Condition="'$(BuildingInsideVisualStudio)' != 'True'">$(SolutionDir)\src\Properties\PublishProfiles\win10-$(Platform).pubxml</PublishProfileFullPath>
  </PropertyGroup>

  <ItemGroup>
    <PackageReference Include="Microsoft.WindowsAppSDK" Version="1.3.230331000" />
    <PackageReference Include="Microsoft.Windows.CsWin32" Version="0.2.206-beta">
      <PrivateAssets>all</PrivateAssets>
    </PackageReference>
    <PackageReference Include="LibreHardwareMonitorLib" Version="0.9.1" />
    <PackageReference Include="System.Diagnostics.PerformanceCounter" Version="7.0.0" />
    <PackageReference Include="System.Management" Version="7.0.0" />
  </ItemGroup>

  <ItemGroup>
    <ProjectReference Include="..\common\DevHome.Common.csproj" />
    <ProjectReference Include="..\logging\DevHome.Logging.csproj" />
  </ItemGroup>

  <ItemGroup>
    <Content Include="Widgets\Templates\LoadingTemplate.json">
      <CopyToOutputDirectory>Always</CopyToOutputDirectory>
    </Content>
    <Content Include="Widgets\Templates\SSHWalletConfigurationTemplate.json">
      <CopyToOutputDirectory>Always</CopyToOutputDirectory>
    </Content>
    <Content Include="Widgets\Templates\SSHWalletTemplate.json">
     <CopyToOutputDirectory>Always</CopyToOutputDirectory>
    </Content>
  </ItemGroup>

  <ItemGroup>
    <Content Include="Widgets\Templates\SystemMemoryTemplate.json">
      <CopyToOutputDirectory>Always</CopyToOutputDirectory>
    </Content>
    <Content Include="Widgets\Templates\SystemNetworkUsageTemplate.json">
      <CopyToOutputDirectory>Always</CopyToOutputDirectory>
    </Content>
<<<<<<< HEAD
    <Content Include="Widgets\Templates\SystemGPUUsageTemplate.json">
=======
    <Content Include="Widgets\Templates\SystemCPUUsageTemplate.json">
>>>>>>> 95278112
      <CopyToOutputDirectory>Always</CopyToOutputDirectory>
    </Content>
  </ItemGroup>

  <ItemGroup>
    <Content Update="Widgets\Assets\ssh_wallet_icon.png">
      <CopyToOutputDirectory>Always</CopyToOutputDirectory>
    </Content>
    <Content Update="Widgets\Assets\arrow.png">
      <CopyToOutputDirectory>Always</CopyToOutputDirectory>
    </Content>
  </ItemGroup>
</Project><|MERGE_RESOLUTION|>--- conflicted
+++ resolved
@@ -51,11 +51,10 @@
     <Content Include="Widgets\Templates\SystemNetworkUsageTemplate.json">
       <CopyToOutputDirectory>Always</CopyToOutputDirectory>
     </Content>
-<<<<<<< HEAD
     <Content Include="Widgets\Templates\SystemGPUUsageTemplate.json">
-=======
+      <CopyToOutputDirectory>Always</CopyToOutputDirectory>
+    </Content>
     <Content Include="Widgets\Templates\SystemCPUUsageTemplate.json">
->>>>>>> 95278112
       <CopyToOutputDirectory>Always</CopyToOutputDirectory>
     </Content>
   </ItemGroup>
