--- conflicted
+++ resolved
@@ -135,7 +135,6 @@
   <data name="NetworkUsage_Widget_Template.Ethernet_Heading" xml:space="preserve">
     <value>Ethernet</value>
   </data>
-<<<<<<< HEAD
   <data name="GPUUsage_Widget_Template.GPU_Usage" xml:space="preserve">
     <value>GPU usage</value>
   </data>
@@ -150,7 +149,7 @@
   </data>
   <data name="GPUUsage_Widget_Template.Next_GPU" xml:space="preserve">
     <value>Next GPU</value>
-=======
+  </data>
   <data name="CPUUsage_Widget_Template.CPU_Usage" xml:space="preserve">
     <value>CPU usage</value>
   </data>
@@ -162,6 +161,5 @@
   </data>
   <data name="CPUUsage_Widget_Template.End_Process" xml:space="preserve">
     <value>End process</value>
->>>>>>> 95278112
   </data>
 </root>