--- conflicted
+++ resolved
@@ -1,69 +1,65 @@
-﻿// Copyright (c) Microsoft Corporation.
-// Licensed under the MIT License.
-
-using System;
-using System.Collections.ObjectModel;
-using System.IO;
-using CommunityToolkit.Mvvm.ComponentModel;
-using DevHome.Common.Services;
-using DevHome.Telemetry;
-using DevHome.Utilities.TelemetryEvents;
-using Windows.ApplicationModel;
-
-namespace DevHome.Utilities.ViewModels;
-
-public partial class UtilitiesMainPageViewModel : ObservableObject
-{
-    public ObservableCollection<UtilityViewModel> Utilities { get; set; }
-
-    public UtilitiesMainPageViewModel(IExperimentationService experimentationService)
-    {
-        var appExAliasAbsFolderPath = Path.Combine(Environment.GetFolderPath(Environment.SpecialFolder.LocalApplicationData), $"Microsoft\\WindowsApps\\{Package.Current.Id.FamilyName}");
-        var stringResource = new StringResource("DevHome.Utilities.pri", "DevHome.Utilities/Resources");
-
-        Utilities = new ObservableCollection<UtilityViewModel>
-        {
-            new(Path.Combine(appExAliasAbsFolderPath, "DevHome.HostsFileEditorApp.exe"))
-            {
-                Title = stringResource.GetLocalized("HostsFileEditorUtilityTitle"),
-                Description = stringResource.GetLocalized("HostsFileEditorUtilityDesc"),
-                NavigateUri = "https://go.microsoft.com/fwlink/?Linkid=2271355",
-                ImageSource = Path.Combine(AppContext.BaseDirectory, "Assets\\HostsUILib", "Hosts.ico"),
-                SupportsLaunchAsAdmin = Microsoft.UI.Xaml.Visibility.Visible,
-                UtilityAutomationId = "DevHome.HostsFileEditor",
-            },
-            new(Path.Combine(appExAliasAbsFolderPath, "DevHome.RegistryPreviewApp.exe"))
-            {
-                Title = stringResource.GetLocalized("RegistryPreviewUtilityTitle"),
-                Description = stringResource.GetLocalized("RegistryPreviewUtilityDesc"),
-                NavigateUri = "https://go.microsoft.com/fwlink/?Linkid=2270966",
-                ImageSource = Path.Combine(AppContext.BaseDirectory, "Assets\\RegistryPreview", "RegistryPreview.ico"),
-                SupportsLaunchAsAdmin = Microsoft.UI.Xaml.Visibility.Collapsed,
-                UtilityAutomationId = "DevHome.RegistryPreview",
-            },
-            new(Path.Combine(appExAliasAbsFolderPath, "DevHome.EnvironmentVariablesApp.exe"))
-            {
-                Title = stringResource.GetLocalized("EnvVariablesEditorUtilityTitle"),
-                Description = stringResource.GetLocalized("EnvVariablesEditorUtilityDesc"),
-                NavigateUri = "https://go.microsoft.com/fwlink/?Linkid=2270894",
-                ImageSource = Path.Combine(AppContext.BaseDirectory, "Assets\\EnvironmentVariables", "EnvironmentVariables.ico"),
-                SupportsLaunchAsAdmin = Microsoft.UI.Xaml.Visibility.Visible,
-                UtilityAutomationId = "DevHome.EnvironmentVariables",
-            },
-<<<<<<< HEAD
-            new(Path.Combine(appExAliasAbsFolderPath, "DevHome.DevInsights.exe"))
-=======
-            new(Path.Combine(appExAliasAbsFolderPath, "DevHome.DevDiagnostics.exe"), experimentationService, "DevDiagnosticsExperiment")
->>>>>>> 15491cef
-            {
-                Title = stringResource.GetLocalized("DevDiagnosticsTitle"),
-                Description = stringResource.GetLocalized("DevDiagnosticsDesc"),
-                NavigateUri = "https://go.microsoft.com/fwlink/?linkid=2275140",
-                ImageSource = Path.Combine(AppContext.BaseDirectory, "DD.ico"),
-                UtilityAutomationId = "DevHome.DevDiagnostics",
-            },
-        };
-
-        TelemetryFactory.Get<ITelemetry>().Log("Utilities_UtilitiesMainPage", LogLevel.Critical, new UtilitiesMainPageViewModelEvent());
-    }
-}
+﻿// Copyright (c) Microsoft Corporation.
+// Licensed under the MIT License.
+
+using System;
+using System.Collections.ObjectModel;
+using System.IO;
+using CommunityToolkit.Mvvm.ComponentModel;
+using DevHome.Common.Services;
+using DevHome.Telemetry;
+using DevHome.Utilities.TelemetryEvents;
+using Windows.ApplicationModel;
+
+namespace DevHome.Utilities.ViewModels;
+
+public partial class UtilitiesMainPageViewModel : ObservableObject
+{
+    public ObservableCollection<UtilityViewModel> Utilities { get; set; }
+
+    public UtilitiesMainPageViewModel(IExperimentationService experimentationService)
+    {
+        var appExAliasAbsFolderPath = Path.Combine(Environment.GetFolderPath(Environment.SpecialFolder.LocalApplicationData), $"Microsoft\\WindowsApps\\{Package.Current.Id.FamilyName}");
+        var stringResource = new StringResource("DevHome.Utilities.pri", "DevHome.Utilities/Resources");
+
+        Utilities = new ObservableCollection<UtilityViewModel>
+        {
+            new(Path.Combine(appExAliasAbsFolderPath, "DevHome.HostsFileEditorApp.exe"))
+            {
+                Title = stringResource.GetLocalized("HostsFileEditorUtilityTitle"),
+                Description = stringResource.GetLocalized("HostsFileEditorUtilityDesc"),
+                NavigateUri = "https://go.microsoft.com/fwlink/?Linkid=2271355",
+                ImageSource = Path.Combine(AppContext.BaseDirectory, "Assets\\HostsUILib", "Hosts.ico"),
+                SupportsLaunchAsAdmin = Microsoft.UI.Xaml.Visibility.Visible,
+                UtilityAutomationId = "DevHome.HostsFileEditor",
+            },
+            new(Path.Combine(appExAliasAbsFolderPath, "DevHome.RegistryPreviewApp.exe"))
+            {
+                Title = stringResource.GetLocalized("RegistryPreviewUtilityTitle"),
+                Description = stringResource.GetLocalized("RegistryPreviewUtilityDesc"),
+                NavigateUri = "https://go.microsoft.com/fwlink/?Linkid=2270966",
+                ImageSource = Path.Combine(AppContext.BaseDirectory, "Assets\\RegistryPreview", "RegistryPreview.ico"),
+                SupportsLaunchAsAdmin = Microsoft.UI.Xaml.Visibility.Collapsed,
+                UtilityAutomationId = "DevHome.RegistryPreview",
+            },
+            new(Path.Combine(appExAliasAbsFolderPath, "DevHome.EnvironmentVariablesApp.exe"))
+            {
+                Title = stringResource.GetLocalized("EnvVariablesEditorUtilityTitle"),
+                Description = stringResource.GetLocalized("EnvVariablesEditorUtilityDesc"),
+                NavigateUri = "https://go.microsoft.com/fwlink/?Linkid=2270894",
+                ImageSource = Path.Combine(AppContext.BaseDirectory, "Assets\\EnvironmentVariables", "EnvironmentVariables.ico"),
+                SupportsLaunchAsAdmin = Microsoft.UI.Xaml.Visibility.Visible,
+                UtilityAutomationId = "DevHome.EnvironmentVariables",
+            },
+            new(Path.Combine(appExAliasAbsFolderPath, "DevHome.DevDiagnostics.exe"))
+            {
+                Title = stringResource.GetLocalized("DevDiagnosticsTitle"),
+                Description = stringResource.GetLocalized("DevDiagnosticsDesc"),
+                NavigateUri = "https://go.microsoft.com/fwlink/?linkid=2275140",
+                ImageSource = Path.Combine(AppContext.BaseDirectory, "DD.ico"),
+                UtilityAutomationId = "DevHome.DevDiagnostics",
+            },
+        };
+
+        TelemetryFactory.Get<ITelemetry>().Log("Utilities_UtilitiesMainPage", LogLevel.Critical, new UtilitiesMainPageViewModelEvent());
+    }
+}