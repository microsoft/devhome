﻿// Copyright (c) Microsoft Corporation.
// Licensed under the MIT License.

using System;
using System.Diagnostics;
using System.IO;
using System.Linq;
using System.Threading.Tasks;
using CommunityToolkit.Mvvm.ComponentModel;
using CommunityToolkit.Mvvm.Input;
using DevHome.Common.Services;
using DevHome.Common.TelemetryEvents.RepositoryManagement;
using DevHome.Common.Windows.FileDialog;
using DevHome.Database.DatabaseModels.RepositoryManagement;
using DevHome.Database.Services;
using DevHome.SetupFlow.Services;
using DevHome.Telemetry;
using Microsoft.UI.Xaml;
using Microsoft.UI.Xaml.Controls;
using Serilog;

namespace DevHome.RepositoryManagement.ViewModels;

<<<<<<< HEAD
public partial class RepositoryManagementItemViewModel : ObservableObject
{
    public const string EventName = "DevHome_RepositorySpecific_Event";

    public const string ErrorEventName = "DevHome_RepositorySpecificError_Event";

    private readonly ILogger _log = Log.ForContext("SourceContext", nameof(RepositoryManagementItemViewModel));

    private readonly Window _window;

    private readonly RepositoryManagementDataAccessService _dataAccess;

    private readonly StringResource _stringResource = new("DevHome.RepositoryManagement.pri", "DevHome.RepositoryManagement/Resources");
=======
// TODO: Clean up the code.
public partial class RepositoryManagementItemViewModel : ObservableObject
{
    public const string EventName = "DevHome_RepositoryLineItem_Event";

    private readonly ILogger _log = Log.ForContext("SourceContext", nameof(RepositoryManagementItemViewModel));

    private readonly Window _window;

    private readonly RepositoryManagementDataAccessService _dataAccess;

    private readonly IStringResource _stringResource;
>>>>>>> 6b805e3f

    private readonly ConfigurationFileBuilder _configurationFileBuilder;

    /// <summary>
    /// Gets the name of the repository.
    /// </summary>
    public string RepositoryName { get; }

    [ObservableProperty]
    private string _clonePath;

    private string _latestCommit;

    /// <summary>
    /// Gets or sets the latest commit.  Nulls are converted to string.empty.
    /// </summary>
    /// <remarks>
    /// TODO: Test values are strings only.
    /// </remarks>
    public string LatestCommit
    {
        get => _latestCommit ?? string.Empty;

        set => _latestCommit = value ?? string.Empty;
    }

    private string _branch;

    /// <summary>
    /// Gets or sets the local branch name.  Nulls are converted to string.empty.
    /// </summary>
    public string Branch
    {
        get => _branch ?? string.Empty;
        set => _branch = value ?? string.Empty;
    }

    public bool IsHiddenFromPage { get; set; }

    public bool HasAConfigurationFile { get; set; }

<<<<<<< HEAD
    public string LatestCommitSHA { get; set; }

    public string LatestCommitAuthor { get; set; }

    public int MinutesSinceLatestCommit { get; set; }

    public bool HasCommitInformation { get; set; }

    public string MoreOptionsButtonAutomationName { get; set; }

=======
>>>>>>> 6b805e3f
    [RelayCommand]
    public async Task OpenInFileExplorer()
    {
        await CheckCloneLocationNotifyUserIfNotFound();
        OpenRepositoryInFileExplorer(RepositoryName, ClonePath, nameof(OpenInFileExplorer));
    }

    [RelayCommand]
    public async Task OpenInCMD()
    {
        await CheckCloneLocationNotifyUserIfNotFound();
        OpenRepositoryinCMD(RepositoryName, ClonePath, nameof(OpenInCMD));
    }

    [RelayCommand]
    public async Task MoveRepository()
    {
        // TODO: Save to the database before moving the folder.
        var newLocation = await PickNewLocationForRepositoryAsync();

        if (string.IsNullOrEmpty(newLocation))
        {
            _log.Information("The path from the folder picker is either null or empty.  Not updating the clone path");
            return;
        }

        if (string.Equals(Path.GetFullPath(newLocation), Path.GetFullPath(ClonePath), StringComparison.OrdinalIgnoreCase))
        {
            _log.Information("The selected path is the same as the current path.  Not updating the clone path");
            return;
        }

        var newDirectoryInfo = new DirectoryInfo(Path.Join(newLocation, RepositoryName));
        var currentDirectoryInfo = new DirectoryInfo(Path.GetFullPath(ClonePath));

        try
        {
            currentDirectoryInfo.MoveTo(newDirectoryInfo.FullName);
        }
        catch (Exception ex)
        {
            _log.Error(ex, $"Cound not move repository to the selected location.");
            TelemetryFactory.Get<ITelemetry>().Log(
<<<<<<< HEAD
                EventName,
=======
                "DevHome_RepositoryLineItem_Event",
>>>>>>> 6b805e3f
                LogLevel.Critical,
                new RepositoryLineItemEvent(nameof(MoveRepository), RepositoryName));
        }

        var repository = GetRepositoryReportIfNull(nameof(MoveRepository));
        if (repository == null)
        {
            return;
        }

        var didUpdate = _dataAccess.UpdateCloneLocation(repository, newDirectoryInfo.FullName);

        if (!didUpdate)
        {
<<<<<<< HEAD
            _log.Warning($"Could not update the database.  Check logs");
=======
            _log.Error($"Could not update the database.  Check logs");
>>>>>>> 6b805e3f
        }

        ClonePath = Path.Join(newLocation, RepositoryName);
    }

    [RelayCommand]
<<<<<<< HEAD
    public async Task DeleteRepository()
    {
        var cantFindRepositoryDialog = new ContentDialog()
        {
            XamlRoot = _window.Content.XamlRoot,
            Title = _stringResource.GetLocalized("DeleteRepositoryDialogTitle"),
            Content = _stringResource.GetLocalized("DeleteRepositoryDialogContent"),
            PrimaryButtonText = _stringResource.GetLocalized("Yes"),
            CloseButtonText = _stringResource.GetLocalized("Cancel"),
        };

        var dialogResult = await cantFindRepositoryDialog.ShowAsync();
=======
    public async Task DeleteRepositoryAsync()
    {
        // TODO:  Add repository name and the location to the dialog.
        // Ask user to type in the repository name before removing.
        var cantFindRepositoryDialog = new ContentDialog()
        {
            XamlRoot = _window.Content.XamlRoot,
            Title = $"Would you like to delete this repository?",
            Content = $"Deleting a repository means it will be permanently removed in File Explorer and from your PC.",
            PrimaryButtonText = "Yes",
            CloseButtonText = "Cancel",
        };

        ContentDialogResult dialogResult = ContentDialogResult.None;

        try
        {
            dialogResult = await cantFindRepositoryDialog.ShowAsync();
        }
        catch (Exception ex)
        {
            _log.Error(ex, $"Failed to open confirmation dialog.");
            TelemetryFactory.Get<ITelemetry>().Log(
                "DevHome_RepositoryLineItem_Event",
                LogLevel.Critical,
                new RepositoryLineItemEvent(nameof(DeleteRepositoryAsync), RepositoryName));
        }
>>>>>>> 6b805e3f

        if (dialogResult != ContentDialogResult.Primary)
        {
            return;
        }

<<<<<<< HEAD
        // Remove the repository.
        // TODO: Check if this location is a repository and the name matches the repo name
        // in path.
        if (!string.IsNullOrEmpty(ClonePath)
            && Directory.Exists(ClonePath))
        {
            // Cumbersome, but needed to remove read-only files.
            foreach (var myFile in Directory.EnumerateFiles(ClonePath, "*", SearchOption.AllDirectories))
            {
                File.SetAttributes(myFile, FileAttributes.Normal);
                File.Delete(myFile);
            }

            foreach (var myDirectory in Directory.GetDirectories(ClonePath, "*", SearchOption.AllDirectories).Reverse())
            {
                Directory.Delete(myDirectory);
            }

            File.SetAttributes(ClonePath, FileAttributes.Normal);
            Directory.Delete(ClonePath, false);
        }

        var repository = GetRepositoryReportIfNull(nameof(DeleteRepository));
        if (repository == null)
        {
            // Do not warn the user here.  If the repository is not in the database
            // the repository management page will not display the repository
            // when entities are fetched.
            return;
        }

        _dataAccess.RemoveRepository(repository);
=======
        try
        {
            // Remove the repository.
            // TODO: Check if this location is a repository and the name matches the repo name
            // in path.
            if (!string.IsNullOrEmpty(ClonePath)
                && Directory.Exists(ClonePath))
            {
                // Cumbersome, but needed to remove read-only files.
                foreach (var repositoryFile in Directory.EnumerateFiles(ClonePath, "*", SearchOption.AllDirectories))
                {
                    File.SetAttributes(repositoryFile, FileAttributes.Normal);
                    File.Delete(repositoryFile);
                }

                foreach (var repositoryDirectory in Directory.GetDirectories(ClonePath, "*", SearchOption.AllDirectories).Reverse())
                {
                    Directory.Delete(repositoryDirectory);
                }

                File.SetAttributes(ClonePath, FileAttributes.Normal);
                Directory.Delete(ClonePath, false);
            }

            var repository = GetRepositoryReportIfNull(nameof(DeleteRepositoryAsync));
            if (repository == null)
            {
                // Do not warn the user here.  If the repository is not in the database
                // the repository management page will not display the repository
                // when entities are fetched.
                return;
            }

            _dataAccess.RemoveRepository(repository);
        }
        catch (Exception ex)
        {
            _log.Error(ex, $"Error when deleting the repository.");
            TelemetryFactory.Get<ITelemetry>().Log(
                "DevHome_RepositoryLineItem_Event",
                LogLevel.Critical,
                new RepositoryLineItemEvent(nameof(DeleteRepositoryAsync), RepositoryName));
        }
>>>>>>> 6b805e3f
    }

    [RelayCommand]
    public async Task MakeConfigurationFileWithThisRepository()
    {
        try
        {
            // Show the save file dialog
            using var fileDialog = new WindowSaveFileDialog();
<<<<<<< HEAD
            fileDialog.AddFileType(_stringResource.GetLocalized("ConfigurationFileNameFormat", "YAML"), ".winget");
            fileDialog.AddFileType(_stringResource.GetLocalized("ConfigurationFileNameFormat", "YAML"), ".dsc.yaml");
=======

            // TODO: Needs Localization
            fileDialog.AddFileType(_stringResource.GetLocalized("{0} file", "YAML"), ".winget");
            fileDialog.AddFileType(_stringResource.GetLocalized("{0} file", "YAML"), ".dsc.yaml");
>>>>>>> 6b805e3f
            var fileName = fileDialog.Show(_window);

            // If the user selected a file, write the configuration to it
            if (!string.IsNullOrEmpty(fileName))
            {
                var repositoryToUse = _dataAccess.GetRepository(RepositoryName, ClonePath);
                var repository = GetRepositoryReportIfNull(nameof(MakeConfigurationFileWithThisRepository));
                if (repository == null)
                {
                    return;
                }

                var configFile = _configurationFileBuilder.MakeConfigurationFileForRepoAndGit(repositoryToUse);
                await File.WriteAllTextAsync(fileName, configFile);
            }
        }
        catch (Exception e)
        {
            _log.Error(e, $"Failed to download configuration file.");
        }
    }

    [RelayCommand]
    public void RunConfigurationFile()
<<<<<<< HEAD
    {
        var repository = GetRepositoryReportIfNull(nameof(RunConfigurationFile));
        if (repository == null)
        {
            return;
        }

        if (!repository.HasAConfigurationFile)
        {
            _log.Warning($"The repository with name {RepositoryName} and clone location {ClonePath} does not have a configuration file.");
            return;
        }

        var configurationFileLocation = repository.ConfigurationFileLocation ?? string.Empty;
        var processStartInfo = new ProcessStartInfo();
        processStartInfo.UseShellExecute = true;
        processStartInfo.FileName = "winget";
        processStartInfo.ArgumentList.Add("configure");
        processStartInfo.Verb = "RunAs";

        StartProcess(processStartInfo, nameof(RunConfigurationFile));
    }

    internal RepositoryManagementItemViewModel(
        Window window,
        RepositoryManagementDataAccessService dataAccess,
        ConfigurationFileBuilder configurationFileBuilder,
        string repositoryName,
        string cloneLocation)
    {
        _window = window;
        _dataAccess = dataAccess;
=======
    {
        var repository = GetRepositoryReportIfNull(nameof(RunConfigurationFile));
        if (repository == null)
        {
            return;
        }

        if (!repository.HasAConfigurationFile)
        {
            _log.Warning($"The repository with name {RepositoryName} and clone location {ClonePath} does not have a configuration file.");
            return;
        }

        var configurationFileLocation = repository.ConfigurationFileLocation ?? string.Empty;
        var processStartInfo = new ProcessStartInfo();
        processStartInfo.UseShellExecute = true;
        processStartInfo.FileName = "winget";
        processStartInfo.ArgumentList.Add("configure");
        processStartInfo.Verb = "RunAs";

        StartProcess(processStartInfo, nameof(RunConfigurationFile));
    }

    internal RepositoryManagementItemViewModel(
        Window window,
        RepositoryManagementDataAccessService dataAccess,
        IStringResource stringResource,
        ConfigurationFileBuilder configurationFileBuilder,
        string repositoryName,
        string cloneLocation)
    {
        _window = window;
        _dataAccess = dataAccess;
        _stringResource = stringResource;
>>>>>>> 6b805e3f
        _configurationFileBuilder = configurationFileBuilder;
        RepositoryName = repositoryName;
        _clonePath = cloneLocation;
    }

    public void RemoveThisRepositoryFromTheList()
    {
        var repository = GetRepositoryReportIfNull(nameof(RemoveThisRepositoryFromTheList));
        if (repository == null)
        {
            return;
        }

        _dataAccess.SetIsHidden(repository, true);
    }

    private void OpenRepositoryInFileExplorer(string repositoryName, string cloneLocation, string action)
    {
        _log.Information($"Showing {repositoryName} in File Explorer at location {cloneLocation}");
        TelemetryFactory.Get<ITelemetry>().Log(
<<<<<<< HEAD
            EventName,
=======
            "DevHome_RepositoryLineItem_Event",
>>>>>>> 6b805e3f
            LogLevel.Critical,
            new RepositoryLineItemEvent(action, repositoryName));

        var processStartInfo = new ProcessStartInfo
        {
            UseShellExecute = true,

            // Not catching PathTooLongException.  If the file was in a location that had a too long path,
            // the repo, when cloning, would run into a PathTooLongException and repo would not be cloned.
            FileName = Path.GetFullPath(cloneLocation),
        };

        StartProcess(processStartInfo, action);
    }

    private void OpenRepositoryinCMD(string repositoryName, string cloneLocation, string action)
    {
        _log.Information($"Showing {repositoryName} in CMD at location {cloneLocation}");
        TelemetryFactory.Get<ITelemetry>().Log(
<<<<<<< HEAD
            EventName,
=======
            "DevHome_RepositoryLineItem_Event",
>>>>>>> 6b805e3f
            LogLevel.Critical,
            new RepositoryLineItemEvent(action, repositoryName));

        var processStartInfo = new ProcessStartInfo
        {
            UseShellExecute = true,

            // Not catching PathTooLongException.  If the file was in a location that had a too long path,
            // the repo, when cloning, would run into a PathTooLongException and repo would not be cloned.
            FileName = "CMD",
            WorkingDirectory = Path.GetFullPath(cloneLocation),
        };

        StartProcess(processStartInfo, action);
    }

    private void StartProcess(ProcessStartInfo processStartInfo, string operation)
    {
        try
        {
<<<<<<< HEAD
=======
            // TODO: read stdout/stderror for errors in execution.
>>>>>>> 6b805e3f
            Process.Start(processStartInfo);
        }
        catch (Exception e)
        {
            SendTelemetryAndLogError(operation, e);
        }
    }

    /// <summary>
    /// Opens the directory picker
    /// </summary>
    /// <returns>A string that is the full path the user chose.</returns>
    private async Task<string> PickNewLocationForRepositoryAsync()
    {
        try
        {
            _log.Information("Opening folder picker to select a new location");
            using var folderPicker = new WindowOpenFolderDialog();
            var newLocation = await folderPicker.ShowAsync(_window);
            if (newLocation != null && newLocation.Path.Length > 0)
            {
                _log.Information($"Selected '{newLocation.Path}' for the repository path.");
                return Path.GetFullPath(newLocation.Path);
            }
            else
            {
                _log.Information("Didn't select a location to clone to");
                return null;
            }
        }
        catch (Exception e)
        {
            _log.Error(e, "Failed to open folder picker");
            return null;
        }
    }

    private void SendTelemetryAndLogError(string operation, Exception ex)
    {
        TelemetryFactory.Get<ITelemetry>().LogError(
<<<<<<< HEAD
        ErrorEventName,
=======
        "DevHome_RepositoryLineItemError_Event",
>>>>>>> 6b805e3f
        LogLevel.Critical,
        new RepositoryLineItemErrorEvent(operation, ex.HResult, ex.Message, RepositoryName));

        _log.Error(ex, string.Empty);
    }

<<<<<<< HEAD
    private async Task CloneLocationNotFoundNotifyUser()
    {
        var cantFindRepositoryDialog = new ContentDialog()
        {
            XamlRoot = _window.Content.XamlRoot,
            Title = _stringResource.GetLocalized("LocateRepositoryDialogTitle", RepositoryName),
            Content = _stringResource.GetLocalized("LocateRepositoryDialogContent", RepositoryName, ClonePath),
            PrimaryButtonText = _stringResource.GetLocalized("LocateRepositoryDialogFindWithFileExplorer"),
            SecondaryButtonText = _stringResource.GetLocalized("LocateRepositoryRemoveFromListInstead"),
            CloseButtonText = _stringResource.GetLocalized("Cancel"),
        };

        // https://github.com/microsoft/microsoft-ui-xaml/issues/424
        // Setting MaxWidth does not change the dialog size.
        cantFindRepositoryDialog.Resources["ContentDialogMaxWidth"] = 700;

        var dialogResult = await cantFindRepositoryDialog.ShowAsync();
=======
    private async Task ShowCloneLocationNotFoundDialogAsync()
    {
        // strings need to be localized
        var cantFindRepositoryDialog = new ContentDialog()
        {
            XamlRoot = _window.Content.XamlRoot,
            Title = $"Can not find {RepositoryName}.",
            Content = $"Cannot find {RepositoryName} at {Path.GetFullPath(ClonePath)}.  Do you know where it is?",
            PrimaryButtonText = $"Locate {RepositoryName} via File Explorer.",
            SecondaryButtonText = "Remove from list",
            CloseButtonText = "Cancel",
        };

        ContentDialogResult dialogResult = ContentDialogResult.None;

        try
        {
            dialogResult = await cantFindRepositoryDialog.ShowAsync();
        }
        catch (Exception ex)
        {
            SendTelemetryAndLogError(nameof(ShowCloneLocationNotFoundDialogAsync), ex);
        }
>>>>>>> 6b805e3f

        // User will show DevHome where the repository is.
        // Open the folder picker.
        // Maybe don't close the dialog until the user is done
        // with the folder picker.
        if (dialogResult == ContentDialogResult.Primary)
        {
            var newLocation = await PickNewLocationForRepositoryAsync();
            if (string.IsNullOrEmpty(newLocation))
            {
                _log.Information("The path from the folder picker is either null or empty.  Not updating the clone path");
                return;
            }

<<<<<<< HEAD
            var repository = GetRepositoryReportIfNull(nameof(CloneLocationNotFoundNotifyUser));
=======
            var repository = GetRepositoryReportIfNull(nameof(ShowCloneLocationNotFoundDialogAsync));
>>>>>>> 6b805e3f
            if (repository == null)
            {
                return;
            }

            // The repository exists at the location stored in the Database
            // and the new location is set.
            var didUpdate = _dataAccess.UpdateCloneLocation(repository, Path.Combine(newLocation, RepositoryName));

            if (!didUpdate)
            {
                _log.Warning($"Could not update the database.  Check logs");
            }
        }
        else if (dialogResult == ContentDialogResult.Secondary)
        {
            RemoveThisRepositoryFromTheList();
            return;
        }
    }

    private Repository GetRepositoryReportIfNull(string action)
    {
        var repository = _dataAccess.GetRepository(RepositoryName, ClonePath);

        // The user clicked on this menu from the repository management page.
        // The repository should be in the database.
        // Somehow getting the repository returned null.
        if (repository is null)
        {
            _log.Warning($"The repository with name {RepositoryName} and clone location {ClonePath} is not in the database when it is expected to be there.");
            TelemetryFactory.Get<ITelemetry>().Log(
<<<<<<< HEAD
                EventName,
=======
                "DevHome_RepositoryLineItem_Event",
>>>>>>> 6b805e3f
                LogLevel.Critical,
                new RepositoryLineItemEvent(action, RepositoryName));

            return null;
        }

        return repository;
    }

    private async Task CheckCloneLocationNotifyUserIfNotFound()
    {
        if (!Directory.Exists(Path.GetFullPath(ClonePath)))
        {
            // Ask the user if they can point DevHome to the correct location
<<<<<<< HEAD
            await CloneLocationNotFoundNotifyUser();
=======
            await ShowCloneLocationNotFoundDialogAsync();
>>>>>>> 6b805e3f
        }
    }
}<|MERGE_RESOLUTION|>--- conflicted
+++ resolved
@@ -21,7 +21,6 @@
 
 namespace DevHome.RepositoryManagement.ViewModels;
 
-<<<<<<< HEAD
 public partial class RepositoryManagementItemViewModel : ObservableObject
 {
     public const string EventName = "DevHome_RepositorySpecific_Event";
@@ -35,20 +34,6 @@
     private readonly RepositoryManagementDataAccessService _dataAccess;
 
     private readonly StringResource _stringResource = new("DevHome.RepositoryManagement.pri", "DevHome.RepositoryManagement/Resources");
-=======
-// TODO: Clean up the code.
-public partial class RepositoryManagementItemViewModel : ObservableObject
-{
-    public const string EventName = "DevHome_RepositoryLineItem_Event";
-
-    private readonly ILogger _log = Log.ForContext("SourceContext", nameof(RepositoryManagementItemViewModel));
-
-    private readonly Window _window;
-
-    private readonly RepositoryManagementDataAccessService _dataAccess;
-
-    private readonly IStringResource _stringResource;
->>>>>>> 6b805e3f
 
     private readonly ConfigurationFileBuilder _configurationFileBuilder;
 
@@ -90,7 +75,6 @@
 
     public bool HasAConfigurationFile { get; set; }
 
-<<<<<<< HEAD
     public string LatestCommitSHA { get; set; }
 
     public string LatestCommitAuthor { get; set; }
@@ -101,8 +85,6 @@
 
     public string MoreOptionsButtonAutomationName { get; set; }
 
-=======
->>>>>>> 6b805e3f
     [RelayCommand]
     public async Task OpenInFileExplorer()
     {
@@ -146,11 +128,7 @@
         {
             _log.Error(ex, $"Cound not move repository to the selected location.");
             TelemetryFactory.Get<ITelemetry>().Log(
-<<<<<<< HEAD
-                EventName,
-=======
                 "DevHome_RepositoryLineItem_Event",
->>>>>>> 6b805e3f
                 LogLevel.Critical,
                 new RepositoryLineItemEvent(nameof(MoveRepository), RepositoryName));
         }
@@ -165,31 +143,13 @@
 
         if (!didUpdate)
         {
-<<<<<<< HEAD
-            _log.Warning($"Could not update the database.  Check logs");
-=======
             _log.Error($"Could not update the database.  Check logs");
->>>>>>> 6b805e3f
         }
 
         ClonePath = Path.Join(newLocation, RepositoryName);
     }
 
     [RelayCommand]
-<<<<<<< HEAD
-    public async Task DeleteRepository()
-    {
-        var cantFindRepositoryDialog = new ContentDialog()
-        {
-            XamlRoot = _window.Content.XamlRoot,
-            Title = _stringResource.GetLocalized("DeleteRepositoryDialogTitle"),
-            Content = _stringResource.GetLocalized("DeleteRepositoryDialogContent"),
-            PrimaryButtonText = _stringResource.GetLocalized("Yes"),
-            CloseButtonText = _stringResource.GetLocalized("Cancel"),
-        };
-
-        var dialogResult = await cantFindRepositoryDialog.ShowAsync();
-=======
     public async Task DeleteRepositoryAsync()
     {
         // TODO:  Add repository name and the location to the dialog.
@@ -217,47 +177,12 @@
                 LogLevel.Critical,
                 new RepositoryLineItemEvent(nameof(DeleteRepositoryAsync), RepositoryName));
         }
->>>>>>> 6b805e3f
 
         if (dialogResult != ContentDialogResult.Primary)
         {
             return;
         }
 
-<<<<<<< HEAD
-        // Remove the repository.
-        // TODO: Check if this location is a repository and the name matches the repo name
-        // in path.
-        if (!string.IsNullOrEmpty(ClonePath)
-            && Directory.Exists(ClonePath))
-        {
-            // Cumbersome, but needed to remove read-only files.
-            foreach (var myFile in Directory.EnumerateFiles(ClonePath, "*", SearchOption.AllDirectories))
-            {
-                File.SetAttributes(myFile, FileAttributes.Normal);
-                File.Delete(myFile);
-            }
-
-            foreach (var myDirectory in Directory.GetDirectories(ClonePath, "*", SearchOption.AllDirectories).Reverse())
-            {
-                Directory.Delete(myDirectory);
-            }
-
-            File.SetAttributes(ClonePath, FileAttributes.Normal);
-            Directory.Delete(ClonePath, false);
-        }
-
-        var repository = GetRepositoryReportIfNull(nameof(DeleteRepository));
-        if (repository == null)
-        {
-            // Do not warn the user here.  If the repository is not in the database
-            // the repository management page will not display the repository
-            // when entities are fetched.
-            return;
-        }
-
-        _dataAccess.RemoveRepository(repository);
-=======
         try
         {
             // Remove the repository.
@@ -301,7 +226,6 @@
                 LogLevel.Critical,
                 new RepositoryLineItemEvent(nameof(DeleteRepositoryAsync), RepositoryName));
         }
->>>>>>> 6b805e3f
     }
 
     [RelayCommand]
@@ -311,15 +235,8 @@
         {
             // Show the save file dialog
             using var fileDialog = new WindowSaveFileDialog();
-<<<<<<< HEAD
             fileDialog.AddFileType(_stringResource.GetLocalized("ConfigurationFileNameFormat", "YAML"), ".winget");
             fileDialog.AddFileType(_stringResource.GetLocalized("ConfigurationFileNameFormat", "YAML"), ".dsc.yaml");
-=======
-
-            // TODO: Needs Localization
-            fileDialog.AddFileType(_stringResource.GetLocalized("{0} file", "YAML"), ".winget");
-            fileDialog.AddFileType(_stringResource.GetLocalized("{0} file", "YAML"), ".dsc.yaml");
->>>>>>> 6b805e3f
             var fileName = fileDialog.Show(_window);
 
             // If the user selected a file, write the configuration to it
@@ -344,7 +261,6 @@
 
     [RelayCommand]
     public void RunConfigurationFile()
-<<<<<<< HEAD
     {
         var repository = GetRepositoryReportIfNull(nameof(RunConfigurationFile));
         if (repository == null)
@@ -377,42 +293,6 @@
     {
         _window = window;
         _dataAccess = dataAccess;
-=======
-    {
-        var repository = GetRepositoryReportIfNull(nameof(RunConfigurationFile));
-        if (repository == null)
-        {
-            return;
-        }
-
-        if (!repository.HasAConfigurationFile)
-        {
-            _log.Warning($"The repository with name {RepositoryName} and clone location {ClonePath} does not have a configuration file.");
-            return;
-        }
-
-        var configurationFileLocation = repository.ConfigurationFileLocation ?? string.Empty;
-        var processStartInfo = new ProcessStartInfo();
-        processStartInfo.UseShellExecute = true;
-        processStartInfo.FileName = "winget";
-        processStartInfo.ArgumentList.Add("configure");
-        processStartInfo.Verb = "RunAs";
-
-        StartProcess(processStartInfo, nameof(RunConfigurationFile));
-    }
-
-    internal RepositoryManagementItemViewModel(
-        Window window,
-        RepositoryManagementDataAccessService dataAccess,
-        IStringResource stringResource,
-        ConfigurationFileBuilder configurationFileBuilder,
-        string repositoryName,
-        string cloneLocation)
-    {
-        _window = window;
-        _dataAccess = dataAccess;
-        _stringResource = stringResource;
->>>>>>> 6b805e3f
         _configurationFileBuilder = configurationFileBuilder;
         RepositoryName = repositoryName;
         _clonePath = cloneLocation;
@@ -433,11 +313,7 @@
     {
         _log.Information($"Showing {repositoryName} in File Explorer at location {cloneLocation}");
         TelemetryFactory.Get<ITelemetry>().Log(
-<<<<<<< HEAD
-            EventName,
-=======
             "DevHome_RepositoryLineItem_Event",
->>>>>>> 6b805e3f
             LogLevel.Critical,
             new RepositoryLineItemEvent(action, repositoryName));
 
@@ -457,11 +333,7 @@
     {
         _log.Information($"Showing {repositoryName} in CMD at location {cloneLocation}");
         TelemetryFactory.Get<ITelemetry>().Log(
-<<<<<<< HEAD
-            EventName,
-=======
             "DevHome_RepositoryLineItem_Event",
->>>>>>> 6b805e3f
             LogLevel.Critical,
             new RepositoryLineItemEvent(action, repositoryName));
 
@@ -482,10 +354,7 @@
     {
         try
         {
-<<<<<<< HEAD
-=======
             // TODO: read stdout/stderror for errors in execution.
->>>>>>> 6b805e3f
             Process.Start(processStartInfo);
         }
         catch (Exception e)
@@ -526,20 +395,16 @@
     private void SendTelemetryAndLogError(string operation, Exception ex)
     {
         TelemetryFactory.Get<ITelemetry>().LogError(
-<<<<<<< HEAD
-        ErrorEventName,
-=======
         "DevHome_RepositoryLineItemError_Event",
->>>>>>> 6b805e3f
         LogLevel.Critical,
         new RepositoryLineItemErrorEvent(operation, ex.HResult, ex.Message, RepositoryName));
 
         _log.Error(ex, string.Empty);
     }
 
-<<<<<<< HEAD
-    private async Task CloneLocationNotFoundNotifyUser()
-    {
+    private async Task ShowCloneLocationNotFoundDialogAsync()
+    {
+        // strings need to be localized
         var cantFindRepositoryDialog = new ContentDialog()
         {
             XamlRoot = _window.Content.XamlRoot,
@@ -549,26 +414,11 @@
             SecondaryButtonText = _stringResource.GetLocalized("LocateRepositoryRemoveFromListInstead"),
             CloseButtonText = _stringResource.GetLocalized("Cancel"),
         };
-
+        
         // https://github.com/microsoft/microsoft-ui-xaml/issues/424
         // Setting MaxWidth does not change the dialog size.
         cantFindRepositoryDialog.Resources["ContentDialogMaxWidth"] = 700;
 
-        var dialogResult = await cantFindRepositoryDialog.ShowAsync();
-=======
-    private async Task ShowCloneLocationNotFoundDialogAsync()
-    {
-        // strings need to be localized
-        var cantFindRepositoryDialog = new ContentDialog()
-        {
-            XamlRoot = _window.Content.XamlRoot,
-            Title = $"Can not find {RepositoryName}.",
-            Content = $"Cannot find {RepositoryName} at {Path.GetFullPath(ClonePath)}.  Do you know where it is?",
-            PrimaryButtonText = $"Locate {RepositoryName} via File Explorer.",
-            SecondaryButtonText = "Remove from list",
-            CloseButtonText = "Cancel",
-        };
-
         ContentDialogResult dialogResult = ContentDialogResult.None;
 
         try
@@ -579,7 +429,6 @@
         {
             SendTelemetryAndLogError(nameof(ShowCloneLocationNotFoundDialogAsync), ex);
         }
->>>>>>> 6b805e3f
 
         // User will show DevHome where the repository is.
         // Open the folder picker.
@@ -594,11 +443,8 @@
                 return;
             }
 
-<<<<<<< HEAD
-            var repository = GetRepositoryReportIfNull(nameof(CloneLocationNotFoundNotifyUser));
-=======
             var repository = GetRepositoryReportIfNull(nameof(ShowCloneLocationNotFoundDialogAsync));
->>>>>>> 6b805e3f
+
             if (repository == null)
             {
                 return;
@@ -631,11 +477,7 @@
         {
             _log.Warning($"The repository with name {RepositoryName} and clone location {ClonePath} is not in the database when it is expected to be there.");
             TelemetryFactory.Get<ITelemetry>().Log(
-<<<<<<< HEAD
-                EventName,
-=======
                 "DevHome_RepositoryLineItem_Event",
->>>>>>> 6b805e3f
                 LogLevel.Critical,
                 new RepositoryLineItemEvent(action, RepositoryName));
 
@@ -650,11 +492,7 @@
         if (!Directory.Exists(Path.GetFullPath(ClonePath)))
         {
             // Ask the user if they can point DevHome to the correct location
-<<<<<<< HEAD
-            await CloneLocationNotFoundNotifyUser();
-=======
             await ShowCloneLocationNotFoundDialogAsync();
->>>>>>> 6b805e3f
         }
     }
 }