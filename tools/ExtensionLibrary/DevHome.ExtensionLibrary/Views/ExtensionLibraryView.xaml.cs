--- conflicted
+++ resolved
@@ -1,30 +1,25 @@
-<<<<<<< HEAD
-// Copyright (c) Microsoft Corporation and Contributors
-// Licensed under the MIT license.
-=======
-// Copyright (c) Microsoft Corporation..
-// Licensed under the MIT License.
->>>>>>> 213913e8
-
-using DevHome.Common;
-using DevHome.Common.Extensions;
-using DevHome.ExtensionLibrary.ViewModels;
-using Microsoft.UI.Xaml;
-
-namespace DevHome.ExtensionLibrary.Views;
-
-public partial class ExtensionLibraryView : ToolPage
-{
-    public override string ShortName => "Extensions";
-
-    public ExtensionLibraryViewModel ViewModel { get; }
-
-    internal ExtensionLibraryBannerViewModel BannerViewModel { get; }
-
-    public ExtensionLibraryView()
-    {
-        ViewModel = Application.Current.GetService<ExtensionLibraryViewModel>();
-        BannerViewModel = Application.Current.GetService<ExtensionLibraryBannerViewModel>();
-        this.InitializeComponent();
-    }
-}
+// Copyright (c) Microsoft Corporation..
+// Licensed under the MIT License.
+
+using DevHome.Common;
+using DevHome.Common.Extensions;
+using DevHome.ExtensionLibrary.ViewModels;
+using Microsoft.UI.Xaml;
+
+namespace DevHome.ExtensionLibrary.Views;
+
+public partial class ExtensionLibraryView : ToolPage
+{
+    public override string ShortName => "Extensions";
+
+    public ExtensionLibraryViewModel ViewModel { get; }
+
+    internal ExtensionLibraryBannerViewModel BannerViewModel { get; }
+
+    public ExtensionLibraryView()
+    {
+        ViewModel = Application.Current.GetService<ExtensionLibraryViewModel>();
+        BannerViewModel = Application.Current.GetService<ExtensionLibraryBannerViewModel>();
+        this.InitializeComponent();
+    }
+}