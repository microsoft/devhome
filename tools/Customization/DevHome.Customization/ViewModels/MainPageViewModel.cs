﻿// Copyright (c) Microsoft Corporation.
// Licensed under the MIT License.

using System;
using System.Collections.ObjectModel;
using System.Threading.Tasks;
using CommunityToolkit.Mvvm.ComponentModel;
using CommunityToolkit.Mvvm.Input;
<<<<<<< HEAD
=======
using DevHome.Common.Extensions;
using DevHome.Common.Models;
>>>>>>> 18999cbd
using DevHome.Common.Services;
using Windows.System;

namespace DevHome.Customization.ViewModels;

public partial class MainPageViewModel : ObservableObject
{
    private INavigationService NavigationService { get; }

    public ObservableCollection<Breadcrumb> Breadcrumbs { get; }

    public MainPageViewModel(
        INavigationService navigationService)
    {
        NavigationService = navigationService;

        var stringResource = new StringResource("DevHome.Customization.pri", "DevHome.Customization/Resources");
        Breadcrumbs = [new(stringResource.GetLocalized("MainPage_Header"), typeof(MainPageViewModel).FullName!)];
    }

    [RelayCommand]
    private async Task LaunchWindowsDeveloperSettings()
    {
        await Launcher.LaunchUriAsync(new("ms-settings:developers"));
    }

    [RelayCommand]
    private void NavigateToDeveloperFileExplorerPage()
    {
        NavigationService.NavigateTo(typeof(DeveloperFileExplorerViewModel).FullName!);
    }

    [RelayCommand]
    private void NavigateToDevDriveInsightsPage()
    {
        NavigationService.NavigateTo(typeof(DevDriveInsightsViewModel).FullName!);
    }
}<|MERGE_RESOLUTION|>--- conflicted
+++ resolved
@@ -1,51 +1,48 @@
-﻿// Copyright (c) Microsoft Corporation.
-// Licensed under the MIT License.
-
-using System;
-using System.Collections.ObjectModel;
-using System.Threading.Tasks;
-using CommunityToolkit.Mvvm.ComponentModel;
-using CommunityToolkit.Mvvm.Input;
-<<<<<<< HEAD
-=======
-using DevHome.Common.Extensions;
-using DevHome.Common.Models;
->>>>>>> 18999cbd
-using DevHome.Common.Services;
-using Windows.System;
-
-namespace DevHome.Customization.ViewModels;
-
-public partial class MainPageViewModel : ObservableObject
-{
-    private INavigationService NavigationService { get; }
-
-    public ObservableCollection<Breadcrumb> Breadcrumbs { get; }
-
-    public MainPageViewModel(
-        INavigationService navigationService)
-    {
-        NavigationService = navigationService;
-
-        var stringResource = new StringResource("DevHome.Customization.pri", "DevHome.Customization/Resources");
-        Breadcrumbs = [new(stringResource.GetLocalized("MainPage_Header"), typeof(MainPageViewModel).FullName!)];
-    }
-
-    [RelayCommand]
-    private async Task LaunchWindowsDeveloperSettings()
-    {
-        await Launcher.LaunchUriAsync(new("ms-settings:developers"));
-    }
-
-    [RelayCommand]
-    private void NavigateToDeveloperFileExplorerPage()
-    {
-        NavigationService.NavigateTo(typeof(DeveloperFileExplorerViewModel).FullName!);
-    }
-
-    [RelayCommand]
-    private void NavigateToDevDriveInsightsPage()
-    {
-        NavigationService.NavigateTo(typeof(DevDriveInsightsViewModel).FullName!);
-    }
-}+﻿// Copyright (c) Microsoft Corporation.
+// Licensed under the MIT License.
+
+using System;
+using System.Collections.ObjectModel;
+using System.Threading.Tasks;
+using CommunityToolkit.Mvvm.ComponentModel;
+using CommunityToolkit.Mvvm.Input;
+using DevHome.Common.Extensions;
+using DevHome.Common.Models;
+using DevHome.Common.Services;
+using Windows.System;
+
+namespace DevHome.Customization.ViewModels;
+
+public partial class MainPageViewModel : ObservableObject
+{
+    private INavigationService NavigationService { get; }
+
+    public ObservableCollection<Breadcrumb> Breadcrumbs { get; }
+
+    public MainPageViewModel(
+        INavigationService navigationService)
+    {
+        NavigationService = navigationService;
+
+        var stringResource = new StringResource("DevHome.Customization.pri", "DevHome.Customization/Resources");
+        Breadcrumbs = [new(stringResource.GetLocalized("MainPage_Header"), typeof(MainPageViewModel).FullName!)];
+    }
+
+    [RelayCommand]
+    private async Task LaunchWindowsDeveloperSettings()
+    {
+        await Launcher.LaunchUriAsync(new("ms-settings:developers"));
+    }
+
+    [RelayCommand]
+    private void NavigateToDeveloperFileExplorerPage()
+    {
+        NavigationService.NavigateTo(typeof(DeveloperFileExplorerViewModel).FullName!);
+    }
+
+    [RelayCommand]
+    private void NavigateToDevDriveInsightsPage()
+    {
+        NavigationService.NavigateTo(typeof(DevDriveInsightsViewModel).FullName!);
+    }
+}