﻿// Copyright (c) Microsoft Corporation.
// Licensed under the MIT License.

using System;
using System.Collections.ObjectModel;
using System.Linq;
using System.Threading.Tasks;
using CommunityToolkit.Mvvm.ComponentModel;
using CommunityToolkit.Mvvm.Input;
using CommunityToolkit.WinUI.Controls;
using DevHome.Common.Contracts;
using DevHome.Common.Extensions;
using DevHome.Common.Models;
using DevHome.Common.Services;
using DevHome.Common.Windows.FileDialog;
using DevHome.Customization.Helpers;
using DevHome.Customization.Models;
using DevHome.Customization.TelemetryEvents;
using DevHome.FileExplorerSourceControlIntegration.Services;
using FileExplorerSourceControlIntegration;
using Microsoft.Internal.Windows.DevHome.Helpers;
using Microsoft.Internal.Windows.DevHome.Helpers.FileExplorer;
using Microsoft.UI.Xaml;
using Serilog;
using Windows.Storage;

namespace DevHome.Customization.ViewModels;

public partial class FileExplorerViewModel : ObservableObject
{
    private readonly ShellSettings _shellSettings;

    public ObservableCollection<Breadcrumb> Breadcrumbs { get; }

    public ObservableCollection<RepositoryInformation> TrackedRepositories { get; } = new();

    private RepositoryTracking RepoTracker { get; set; } = new(null);

    private readonly string _unassigned = "00000000-0000-0000-0000-000000000000";

    private readonly Serilog.ILogger _log = Log.ForContext("SourceContext", nameof(FileExplorerViewModel));

    public IExperimentationService ExperimentationService { get; }

    public IExtensionService ExtensionService { get; }

    public static ILocalSettingsService? LocalSettingsService { get; set; }

    public bool IsFeatureEnabled => ExperimentationService.IsFeatureEnabled("FileExplorerSourceControlIntegration") && ExtraFolderPropertiesWrapper.IsSupported();

    private readonly StringResource _stringResource = new("DevHome.Customization.pri", "DevHome.Customization/Resources");

    public FileExplorerViewModel(IExperimentationService experimentationService, IExtensionService extensionService, ILocalSettingsService localSettingsService)
    {
        _shellSettings = new ShellSettings();
        ExperimentationService = experimentationService;
        ExtensionService = extensionService;
        LocalSettingsService = localSettingsService;

        Breadcrumbs =
        [
            new(_stringResource.GetLocalized("MainPage_Header"), typeof(MainPageViewModel).FullName!),
            new(_stringResource.GetLocalized("FileExplorer_Header"), typeof(FileExplorerViewModel).FullName!)
        ];
        RefreshTrackedRepositories();
    }

    public void RefreshTrackedRepositories()
    {
        if (ExperimentationService.IsFeatureEnabled("FileExplorerSourceControlIntegration"))
        {
            TrackedRepositories.Clear();
            var repoCollection = RepoTracker.GetAllTrackedRepositories();
            for (int position = 0; position < repoCollection.Count; position++)
            {
                var data = repoCollection.ElementAt(position);
                TrackedRepositories.Add(new RepositoryInformation(data.Key, data.Value, position + 1, repoCollection.Count));
            }
        }
    }

    public bool ShowFileExtensions
    {
        get => FileExplorerSettings.ShowFileExtensionsEnabled();
        set
        {
            SettingChangedEvent.Log("ShowFileExtensions", value.ToString());
            FileExplorerSettings.SetShowFileExtensionsEnabled(value);
        }
    }

    public bool ShowHiddenAndSystemFiles
    {
        get => FileExplorerSettings.ShowHiddenAndSystemFilesEnabled();
        set
        {
            SettingChangedEvent.Log("ShowHiddenAndSystemFiles", value.ToString());
            FileExplorerSettings.SetShowHiddenAndSystemFilesEnabled(value);
        }
    }

    public bool ShowFullPathInTitleBar
    {
        get => FileExplorerSettings.ShowFullPathInTitleBarEnabled();
        set
        {
            SettingChangedEvent.Log("ShowFullPathInTitleBar", value.ToString());
            FileExplorerSettings.SetShowFullPathInTitleBarEnabled(value);
        }
    }

    public bool ShowEmptyDrives
    {
        get => _shellSettings.ShowEmptyDrivesEnabled();
        set
        {
            SettingChangedEvent.Log("ShowEmptyDrives", value.ToString());
            _shellSettings.SetShowEmptyDrivesEnabled(value);
        }
    }

    public bool ShowFilesAfterExtraction
    {
        get => _shellSettings.ShowFilesAfterExtractionEnabled();
        set
        {
            SettingChangedEvent.Log("ShowFilesAfterExtraction", value.ToString());
            _shellSettings.SetShowFilesAfterExtractionEnabled(value);
        }
    }

    public bool EndTaskOnTaskBarEnabled
    {
        get => _shellSettings.EndTaskOnTaskBarEnabled();
        set
        {
            SettingChangedEvent.Log("EndTaskOnTaskBarEnabled", value.ToString());
            _shellSettings.SetEndTaskOnTaskBarEnabled(value);
        }
    }

    public bool IsVersionControlIntegrationEnabled
    {
        get => CalculateEnabled("VersionControlIntegration");
        set => OnToggledVersionControlIntegrationSettingAsync(value);
    }

    public bool ShowVersionControlInformation
    {
        get => CalculateEnabled("ShowVersionControlInformation");
        set => OnToggledVersionControlInformationSettingAsync(value);
    }

    public bool ShowRepositoryStatus
    {
        get => CalculateEnabled("ShowRepositoryStatus");
        set => OnToggledRepositoryStatusSettingAsync(value);
    }

    [RelayCommand]
    public async Task<string> AddFolderClick(object sender)
    {
        StorageFolder? repoRootFolder = null;
        if (IsFeatureEnabled)
        {
            await Task.Run(async () =>
            {
                using var folderDialog = new WindowOpenFolderDialog();

                try
                {
                    repoRootFolder = await folderDialog.ShowAsync(Application.Current.GetService<Window>());
                }
                catch (Exception ex)
                {
                    _log.Error(ex, $"Error occurred when selecting a folder for adding a repository.");
                }

                if (repoRootFolder != null && repoRootFolder.Path.Length > 0)
                {
                    _log.Information($"Selected '{repoRootFolder.Path}' as location to register");
                    RepoTracker.AddRepositoryPath(_unassigned, repoRootFolder.Path);
                }
                else
                {
                    _log.Information("Didn't select a location to register");
                }
            });
            RefreshTrackedRepositories();
            AdjustFocus(sender);
        }

        return repoRootFolder == null ? string.Empty : repoRootFolder.Path;
    }

    public void AddRepositoryAlreadyOnMachine(string path)
    {
        RepoTracker.AddRepositoryPath(_unassigned, path);
        RefreshTrackedRepositories();
    }

    public void RemoveTrackedRepositoryFromDevHome(string rootPath)
    {
        ExtraFolderPropertiesWrapper.Unregister(rootPath);
        RepoTracker.RemoveRepositoryPath(rootPath);
        RefreshTrackedRepositories();
    }

    public async Task<SourceControlValidationResult> AssignSourceControlProviderToRepository(IExtensionWrapper? extension, string rootPath)
    {
        var result = await Task.Run(() =>
        {
            var extensionCLSID = extension?.ExtensionClassId ?? string.Empty;
            var result = SourceControlIntegration.ValidateSourceControlExtension(extensionCLSID, rootPath);
            if (result.Result == ResultType.Failure)
            {
                _log.Error("Failed to validate source control extension");
                return new SourceControlValidationResult(ResultType.Failure, result.Error, result.Exception, result.DisplayMessage, result.DiagnosticText);
            }

            try
            {
                var wrapperResult = ExtraFolderPropertiesWrapper.Register(rootPath, typeof(SourceControlProvider).GUID);
                if (!wrapperResult.Succeeded)
                {
                    _log.Error(wrapperResult.ExtendedError, "Failed to register folder for source control integration");
                    return new SourceControlValidationResult(ResultType.Failure, ErrorType.RegistrationWithFileExplorerFailed, wrapperResult.ExtendedError, _stringResource.GetLocalized("RegistrationErrorWithFileExplorer"), null);
                }
            }
            catch (Exception ex)
            {
                _log.Error(ex, "An exception occurred while registering folder for File Explorer source control integration");
                return new SourceControlValidationResult(ResultType.Failure, ErrorType.RegistrationWithFileExplorerFailed, ex, _stringResource.GetLocalized("RegistrationErrorWithFileExplorer"), null);
            }

            RepoTracker.ModifySourceControlProviderForTrackedRepository(extensionCLSID, rootPath);
            return new SourceControlValidationResult();
        });
        RefreshTrackedRepositories();
        return result;
  }

    public bool CalculateEnabled(string settingName)
    {
        if (LocalSettingsService!.HasSettingAsync(settingName).Result)
        {
            return LocalSettingsService.ReadSettingAsync<bool>(settingName).Result;
        }

        // Settings disabled by default
        return false;
    }

    public async void OnToggledVersionControlIntegrationSettingAsync(bool value)
    {
        await LocalSettingsService!.SaveSettingAsync("VersionControlIntegration", value);

        if (!value)
        {
            _log.Information("The user has disabled version control integration inside Dev Home");
            ExtraFolderPropertiesWrapper.UnregisterAllForCurrentApp();
            _log.Information("Unregistered all repositories in File Explorer as setting is disabled");
        }
        else
        {
            _log.Information("The user has enabled version control integration in Dev Home.");
            var repoCollection = RepoTracker.GetAllTrackedRepositories();
            foreach (var repo in repoCollection)
            {
                ExtraFolderPropertiesWrapper.Register(repo.Key, typeof(SourceControlProvider).GUID);
            }

            _log.Information("Dev Home has restored registration for enhanced repositories it is aware about");
        }
    }

    public async void OnToggledVersionControlInformationSettingAsync(bool value)
    {
        if (!value)
        {
            _log.Information("The user has disabled display of version control information in File Explorer");
        }

        await LocalSettingsService!.SaveSettingAsync("ShowVersionControlInformation", value);
    }

    public async void OnToggledRepositoryStatusSettingAsync(bool value)
    {
        if (!value)
        {
            _log.Information("The user has disabled display or repository status in File Explorer");
        }

        await LocalSettingsService!.SaveSettingAsync("ShowRepositoryStatus", value);
    }

<<<<<<< HEAD
    public void UnassignSourceControlProviderFromRepository(string repositoryRootPath)
    {
        ExtraFolderPropertiesWrapper.Unregister(repositoryRootPath);
        RepoTracker.ModifySourceControlProviderForTrackedRepository(_unassigned, repositoryRootPath);
        RefreshTrackedRepositories();
=======
    private void AdjustFocus(object sender)
    {
        var addRepositoryCard = sender as SettingsCard;
        if (addRepositoryCard != null)
        {
            addRepositoryCard.IsTabStop = true;
            _log.Debug($"AddRepositoryCard IsEnabled: {addRepositoryCard.IsEnabled}");
            _log.Debug($"AddRepositoryCard Visibility: {addRepositoryCard.Visibility}");
            bool isFocusSet = addRepositoryCard.Focus(FocusState.Keyboard);
            _log.Information($"Set focus to add reposiotry card result: {isFocusSet}");
        }
>>>>>>> 8a43c926
    }
}
<|MERGE_RESOLUTION|>--- conflicted
+++ resolved
@@ -1,317 +1,316 @@
-﻿// Copyright (c) Microsoft Corporation.
-// Licensed under the MIT License.
-
-using System;
-using System.Collections.ObjectModel;
-using System.Linq;
-using System.Threading.Tasks;
-using CommunityToolkit.Mvvm.ComponentModel;
-using CommunityToolkit.Mvvm.Input;
-using CommunityToolkit.WinUI.Controls;
-using DevHome.Common.Contracts;
-using DevHome.Common.Extensions;
-using DevHome.Common.Models;
-using DevHome.Common.Services;
-using DevHome.Common.Windows.FileDialog;
-using DevHome.Customization.Helpers;
-using DevHome.Customization.Models;
-using DevHome.Customization.TelemetryEvents;
-using DevHome.FileExplorerSourceControlIntegration.Services;
-using FileExplorerSourceControlIntegration;
-using Microsoft.Internal.Windows.DevHome.Helpers;
-using Microsoft.Internal.Windows.DevHome.Helpers.FileExplorer;
-using Microsoft.UI.Xaml;
-using Serilog;
-using Windows.Storage;
-
-namespace DevHome.Customization.ViewModels;
-
-public partial class FileExplorerViewModel : ObservableObject
-{
-    private readonly ShellSettings _shellSettings;
-
-    public ObservableCollection<Breadcrumb> Breadcrumbs { get; }
-
-    public ObservableCollection<RepositoryInformation> TrackedRepositories { get; } = new();
-
-    private RepositoryTracking RepoTracker { get; set; } = new(null);
-
-    private readonly string _unassigned = "00000000-0000-0000-0000-000000000000";
-
-    private readonly Serilog.ILogger _log = Log.ForContext("SourceContext", nameof(FileExplorerViewModel));
-
-    public IExperimentationService ExperimentationService { get; }
-
-    public IExtensionService ExtensionService { get; }
-
-    public static ILocalSettingsService? LocalSettingsService { get; set; }
-
-    public bool IsFeatureEnabled => ExperimentationService.IsFeatureEnabled("FileExplorerSourceControlIntegration") && ExtraFolderPropertiesWrapper.IsSupported();
-
-    private readonly StringResource _stringResource = new("DevHome.Customization.pri", "DevHome.Customization/Resources");
-
-    public FileExplorerViewModel(IExperimentationService experimentationService, IExtensionService extensionService, ILocalSettingsService localSettingsService)
-    {
-        _shellSettings = new ShellSettings();
-        ExperimentationService = experimentationService;
-        ExtensionService = extensionService;
-        LocalSettingsService = localSettingsService;
-
-        Breadcrumbs =
-        [
-            new(_stringResource.GetLocalized("MainPage_Header"), typeof(MainPageViewModel).FullName!),
-            new(_stringResource.GetLocalized("FileExplorer_Header"), typeof(FileExplorerViewModel).FullName!)
-        ];
-        RefreshTrackedRepositories();
-    }
-
-    public void RefreshTrackedRepositories()
-    {
-        if (ExperimentationService.IsFeatureEnabled("FileExplorerSourceControlIntegration"))
-        {
-            TrackedRepositories.Clear();
-            var repoCollection = RepoTracker.GetAllTrackedRepositories();
-            for (int position = 0; position < repoCollection.Count; position++)
-            {
-                var data = repoCollection.ElementAt(position);
-                TrackedRepositories.Add(new RepositoryInformation(data.Key, data.Value, position + 1, repoCollection.Count));
-            }
-        }
-    }
-
-    public bool ShowFileExtensions
-    {
-        get => FileExplorerSettings.ShowFileExtensionsEnabled();
-        set
-        {
-            SettingChangedEvent.Log("ShowFileExtensions", value.ToString());
-            FileExplorerSettings.SetShowFileExtensionsEnabled(value);
-        }
-    }
-
-    public bool ShowHiddenAndSystemFiles
-    {
-        get => FileExplorerSettings.ShowHiddenAndSystemFilesEnabled();
-        set
-        {
-            SettingChangedEvent.Log("ShowHiddenAndSystemFiles", value.ToString());
-            FileExplorerSettings.SetShowHiddenAndSystemFilesEnabled(value);
-        }
-    }
-
-    public bool ShowFullPathInTitleBar
-    {
-        get => FileExplorerSettings.ShowFullPathInTitleBarEnabled();
-        set
-        {
-            SettingChangedEvent.Log("ShowFullPathInTitleBar", value.ToString());
-            FileExplorerSettings.SetShowFullPathInTitleBarEnabled(value);
-        }
-    }
-
-    public bool ShowEmptyDrives
-    {
-        get => _shellSettings.ShowEmptyDrivesEnabled();
-        set
-        {
-            SettingChangedEvent.Log("ShowEmptyDrives", value.ToString());
-            _shellSettings.SetShowEmptyDrivesEnabled(value);
-        }
-    }
-
-    public bool ShowFilesAfterExtraction
-    {
-        get => _shellSettings.ShowFilesAfterExtractionEnabled();
-        set
-        {
-            SettingChangedEvent.Log("ShowFilesAfterExtraction", value.ToString());
-            _shellSettings.SetShowFilesAfterExtractionEnabled(value);
-        }
-    }
-
-    public bool EndTaskOnTaskBarEnabled
-    {
-        get => _shellSettings.EndTaskOnTaskBarEnabled();
-        set
-        {
-            SettingChangedEvent.Log("EndTaskOnTaskBarEnabled", value.ToString());
-            _shellSettings.SetEndTaskOnTaskBarEnabled(value);
-        }
-    }
-
-    public bool IsVersionControlIntegrationEnabled
-    {
-        get => CalculateEnabled("VersionControlIntegration");
-        set => OnToggledVersionControlIntegrationSettingAsync(value);
-    }
-
-    public bool ShowVersionControlInformation
-    {
-        get => CalculateEnabled("ShowVersionControlInformation");
-        set => OnToggledVersionControlInformationSettingAsync(value);
-    }
-
-    public bool ShowRepositoryStatus
-    {
-        get => CalculateEnabled("ShowRepositoryStatus");
-        set => OnToggledRepositoryStatusSettingAsync(value);
-    }
-
-    [RelayCommand]
-    public async Task<string> AddFolderClick(object sender)
-    {
-        StorageFolder? repoRootFolder = null;
-        if (IsFeatureEnabled)
-        {
-            await Task.Run(async () =>
-            {
-                using var folderDialog = new WindowOpenFolderDialog();
-
-                try
-                {
-                    repoRootFolder = await folderDialog.ShowAsync(Application.Current.GetService<Window>());
-                }
-                catch (Exception ex)
-                {
-                    _log.Error(ex, $"Error occurred when selecting a folder for adding a repository.");
-                }
-
-                if (repoRootFolder != null && repoRootFolder.Path.Length > 0)
-                {
-                    _log.Information($"Selected '{repoRootFolder.Path}' as location to register");
-                    RepoTracker.AddRepositoryPath(_unassigned, repoRootFolder.Path);
-                }
-                else
-                {
-                    _log.Information("Didn't select a location to register");
-                }
-            });
-            RefreshTrackedRepositories();
-            AdjustFocus(sender);
-        }
-
-        return repoRootFolder == null ? string.Empty : repoRootFolder.Path;
-    }
-
-    public void AddRepositoryAlreadyOnMachine(string path)
-    {
-        RepoTracker.AddRepositoryPath(_unassigned, path);
-        RefreshTrackedRepositories();
-    }
-
-    public void RemoveTrackedRepositoryFromDevHome(string rootPath)
-    {
-        ExtraFolderPropertiesWrapper.Unregister(rootPath);
-        RepoTracker.RemoveRepositoryPath(rootPath);
-        RefreshTrackedRepositories();
-    }
-
-    public async Task<SourceControlValidationResult> AssignSourceControlProviderToRepository(IExtensionWrapper? extension, string rootPath)
-    {
-        var result = await Task.Run(() =>
-        {
-            var extensionCLSID = extension?.ExtensionClassId ?? string.Empty;
-            var result = SourceControlIntegration.ValidateSourceControlExtension(extensionCLSID, rootPath);
-            if (result.Result == ResultType.Failure)
-            {
-                _log.Error("Failed to validate source control extension");
-                return new SourceControlValidationResult(ResultType.Failure, result.Error, result.Exception, result.DisplayMessage, result.DiagnosticText);
-            }
-
-            try
-            {
-                var wrapperResult = ExtraFolderPropertiesWrapper.Register(rootPath, typeof(SourceControlProvider).GUID);
-                if (!wrapperResult.Succeeded)
-                {
-                    _log.Error(wrapperResult.ExtendedError, "Failed to register folder for source control integration");
-                    return new SourceControlValidationResult(ResultType.Failure, ErrorType.RegistrationWithFileExplorerFailed, wrapperResult.ExtendedError, _stringResource.GetLocalized("RegistrationErrorWithFileExplorer"), null);
-                }
-            }
-            catch (Exception ex)
-            {
-                _log.Error(ex, "An exception occurred while registering folder for File Explorer source control integration");
-                return new SourceControlValidationResult(ResultType.Failure, ErrorType.RegistrationWithFileExplorerFailed, ex, _stringResource.GetLocalized("RegistrationErrorWithFileExplorer"), null);
-            }
-
-            RepoTracker.ModifySourceControlProviderForTrackedRepository(extensionCLSID, rootPath);
-            return new SourceControlValidationResult();
-        });
-        RefreshTrackedRepositories();
-        return result;
-  }
-
-    public bool CalculateEnabled(string settingName)
-    {
-        if (LocalSettingsService!.HasSettingAsync(settingName).Result)
-        {
-            return LocalSettingsService.ReadSettingAsync<bool>(settingName).Result;
-        }
-
-        // Settings disabled by default
-        return false;
-    }
-
-    public async void OnToggledVersionControlIntegrationSettingAsync(bool value)
-    {
-        await LocalSettingsService!.SaveSettingAsync("VersionControlIntegration", value);
-
-        if (!value)
-        {
-            _log.Information("The user has disabled version control integration inside Dev Home");
-            ExtraFolderPropertiesWrapper.UnregisterAllForCurrentApp();
-            _log.Information("Unregistered all repositories in File Explorer as setting is disabled");
-        }
-        else
-        {
-            _log.Information("The user has enabled version control integration in Dev Home.");
-            var repoCollection = RepoTracker.GetAllTrackedRepositories();
-            foreach (var repo in repoCollection)
-            {
-                ExtraFolderPropertiesWrapper.Register(repo.Key, typeof(SourceControlProvider).GUID);
-            }
-
-            _log.Information("Dev Home has restored registration for enhanced repositories it is aware about");
-        }
-    }
-
-    public async void OnToggledVersionControlInformationSettingAsync(bool value)
-    {
-        if (!value)
-        {
-            _log.Information("The user has disabled display of version control information in File Explorer");
-        }
-
-        await LocalSettingsService!.SaveSettingAsync("ShowVersionControlInformation", value);
-    }
-
-    public async void OnToggledRepositoryStatusSettingAsync(bool value)
-    {
-        if (!value)
-        {
-            _log.Information("The user has disabled display or repository status in File Explorer");
-        }
-
-        await LocalSettingsService!.SaveSettingAsync("ShowRepositoryStatus", value);
-    }
-
-<<<<<<< HEAD
-    public void UnassignSourceControlProviderFromRepository(string repositoryRootPath)
-    {
-        ExtraFolderPropertiesWrapper.Unregister(repositoryRootPath);
-        RepoTracker.ModifySourceControlProviderForTrackedRepository(_unassigned, repositoryRootPath);
-        RefreshTrackedRepositories();
-=======
-    private void AdjustFocus(object sender)
-    {
-        var addRepositoryCard = sender as SettingsCard;
-        if (addRepositoryCard != null)
-        {
-            addRepositoryCard.IsTabStop = true;
-            _log.Debug($"AddRepositoryCard IsEnabled: {addRepositoryCard.IsEnabled}");
-            _log.Debug($"AddRepositoryCard Visibility: {addRepositoryCard.Visibility}");
-            bool isFocusSet = addRepositoryCard.Focus(FocusState.Keyboard);
-            _log.Information($"Set focus to add reposiotry card result: {isFocusSet}");
-        }
->>>>>>> 8a43c926
-    }
-}
+﻿// Copyright (c) Microsoft Corporation.
+// Licensed under the MIT License.
+
+using System;
+using System.Collections.ObjectModel;
+using System.Linq;
+using System.Threading.Tasks;
+using CommunityToolkit.Mvvm.ComponentModel;
+using CommunityToolkit.Mvvm.Input;
+using CommunityToolkit.WinUI.Controls;
+using DevHome.Common.Contracts;
+using DevHome.Common.Extensions;
+using DevHome.Common.Models;
+using DevHome.Common.Services;
+using DevHome.Common.Windows.FileDialog;
+using DevHome.Customization.Helpers;
+using DevHome.Customization.Models;
+using DevHome.Customization.TelemetryEvents;
+using DevHome.FileExplorerSourceControlIntegration.Services;
+using FileExplorerSourceControlIntegration;
+using Microsoft.Internal.Windows.DevHome.Helpers;
+using Microsoft.Internal.Windows.DevHome.Helpers.FileExplorer;
+using Microsoft.UI.Xaml;
+using Serilog;
+using Windows.Storage;
+
+namespace DevHome.Customization.ViewModels;
+
+public partial class FileExplorerViewModel : ObservableObject
+{
+    private readonly ShellSettings _shellSettings;
+
+    public ObservableCollection<Breadcrumb> Breadcrumbs { get; }
+
+    public ObservableCollection<RepositoryInformation> TrackedRepositories { get; } = new();
+
+    private RepositoryTracking RepoTracker { get; set; } = new(null);
+
+    private readonly string _unassigned = "00000000-0000-0000-0000-000000000000";
+
+    private readonly Serilog.ILogger _log = Log.ForContext("SourceContext", nameof(FileExplorerViewModel));
+
+    public IExperimentationService ExperimentationService { get; }
+
+    public IExtensionService ExtensionService { get; }
+
+    public static ILocalSettingsService? LocalSettingsService { get; set; }
+
+    public bool IsFeatureEnabled => ExperimentationService.IsFeatureEnabled("FileExplorerSourceControlIntegration") && ExtraFolderPropertiesWrapper.IsSupported();
+
+    private readonly StringResource _stringResource = new("DevHome.Customization.pri", "DevHome.Customization/Resources");
+
+    public FileExplorerViewModel(IExperimentationService experimentationService, IExtensionService extensionService, ILocalSettingsService localSettingsService)
+    {
+        _shellSettings = new ShellSettings();
+        ExperimentationService = experimentationService;
+        ExtensionService = extensionService;
+        LocalSettingsService = localSettingsService;
+
+        Breadcrumbs =
+        [
+            new(_stringResource.GetLocalized("MainPage_Header"), typeof(MainPageViewModel).FullName!),
+            new(_stringResource.GetLocalized("FileExplorer_Header"), typeof(FileExplorerViewModel).FullName!)
+        ];
+        RefreshTrackedRepositories();
+    }
+
+    public void RefreshTrackedRepositories()
+    {
+        if (ExperimentationService.IsFeatureEnabled("FileExplorerSourceControlIntegration"))
+        {
+            TrackedRepositories.Clear();
+            var repoCollection = RepoTracker.GetAllTrackedRepositories();
+            for (int position = 0; position < repoCollection.Count; position++)
+            {
+                var data = repoCollection.ElementAt(position);
+                TrackedRepositories.Add(new RepositoryInformation(data.Key, data.Value, position + 1, repoCollection.Count));
+            }
+        }
+    }
+
+    public bool ShowFileExtensions
+    {
+        get => FileExplorerSettings.ShowFileExtensionsEnabled();
+        set
+        {
+            SettingChangedEvent.Log("ShowFileExtensions", value.ToString());
+            FileExplorerSettings.SetShowFileExtensionsEnabled(value);
+        }
+    }
+
+    public bool ShowHiddenAndSystemFiles
+    {
+        get => FileExplorerSettings.ShowHiddenAndSystemFilesEnabled();
+        set
+        {
+            SettingChangedEvent.Log("ShowHiddenAndSystemFiles", value.ToString());
+            FileExplorerSettings.SetShowHiddenAndSystemFilesEnabled(value);
+        }
+    }
+
+    public bool ShowFullPathInTitleBar
+    {
+        get => FileExplorerSettings.ShowFullPathInTitleBarEnabled();
+        set
+        {
+            SettingChangedEvent.Log("ShowFullPathInTitleBar", value.ToString());
+            FileExplorerSettings.SetShowFullPathInTitleBarEnabled(value);
+        }
+    }
+
+    public bool ShowEmptyDrives
+    {
+        get => _shellSettings.ShowEmptyDrivesEnabled();
+        set
+        {
+            SettingChangedEvent.Log("ShowEmptyDrives", value.ToString());
+            _shellSettings.SetShowEmptyDrivesEnabled(value);
+        }
+    }
+
+    public bool ShowFilesAfterExtraction
+    {
+        get => _shellSettings.ShowFilesAfterExtractionEnabled();
+        set
+        {
+            SettingChangedEvent.Log("ShowFilesAfterExtraction", value.ToString());
+            _shellSettings.SetShowFilesAfterExtractionEnabled(value);
+        }
+    }
+
+    public bool EndTaskOnTaskBarEnabled
+    {
+        get => _shellSettings.EndTaskOnTaskBarEnabled();
+        set
+        {
+            SettingChangedEvent.Log("EndTaskOnTaskBarEnabled", value.ToString());
+            _shellSettings.SetEndTaskOnTaskBarEnabled(value);
+        }
+    }
+
+    public bool IsVersionControlIntegrationEnabled
+    {
+        get => CalculateEnabled("VersionControlIntegration");
+        set => OnToggledVersionControlIntegrationSettingAsync(value);
+    }
+
+    public bool ShowVersionControlInformation
+    {
+        get => CalculateEnabled("ShowVersionControlInformation");
+        set => OnToggledVersionControlInformationSettingAsync(value);
+    }
+
+    public bool ShowRepositoryStatus
+    {
+        get => CalculateEnabled("ShowRepositoryStatus");
+        set => OnToggledRepositoryStatusSettingAsync(value);
+    }
+
+    [RelayCommand]
+    public async Task<string> AddFolderClick(object sender)
+    {
+        StorageFolder? repoRootFolder = null;
+        if (IsFeatureEnabled)
+        {
+            await Task.Run(async () =>
+            {
+                using var folderDialog = new WindowOpenFolderDialog();
+
+                try
+                {
+                    repoRootFolder = await folderDialog.ShowAsync(Application.Current.GetService<Window>());
+                }
+                catch (Exception ex)
+                {
+                    _log.Error(ex, $"Error occurred when selecting a folder for adding a repository.");
+                }
+
+                if (repoRootFolder != null && repoRootFolder.Path.Length > 0)
+                {
+                    _log.Information($"Selected '{repoRootFolder.Path}' as location to register");
+                    RepoTracker.AddRepositoryPath(_unassigned, repoRootFolder.Path);
+                }
+                else
+                {
+                    _log.Information("Didn't select a location to register");
+                }
+            });
+            RefreshTrackedRepositories();
+            AdjustFocus(sender);
+        }
+
+        return repoRootFolder == null ? string.Empty : repoRootFolder.Path;
+    }
+
+    public void AddRepositoryAlreadyOnMachine(string path)
+    {
+        RepoTracker.AddRepositoryPath(_unassigned, path);
+        RefreshTrackedRepositories();
+    }
+
+    public void RemoveTrackedRepositoryFromDevHome(string rootPath)
+    {
+        ExtraFolderPropertiesWrapper.Unregister(rootPath);
+        RepoTracker.RemoveRepositoryPath(rootPath);
+        RefreshTrackedRepositories();
+    }
+
+    public async Task<SourceControlValidationResult> AssignSourceControlProviderToRepository(IExtensionWrapper? extension, string rootPath)
+    {
+        var result = await Task.Run(() =>
+        {
+            var extensionCLSID = extension?.ExtensionClassId ?? string.Empty;
+            var result = SourceControlIntegration.ValidateSourceControlExtension(extensionCLSID, rootPath);
+            if (result.Result == ResultType.Failure)
+            {
+                _log.Error("Failed to validate source control extension");
+                return new SourceControlValidationResult(ResultType.Failure, result.Error, result.Exception, result.DisplayMessage, result.DiagnosticText);
+            }
+
+            try
+            {
+                var wrapperResult = ExtraFolderPropertiesWrapper.Register(rootPath, typeof(SourceControlProvider).GUID);
+                if (!wrapperResult.Succeeded)
+                {
+                    _log.Error(wrapperResult.ExtendedError, "Failed to register folder for source control integration");
+                    return new SourceControlValidationResult(ResultType.Failure, ErrorType.RegistrationWithFileExplorerFailed, wrapperResult.ExtendedError, _stringResource.GetLocalized("RegistrationErrorWithFileExplorer"), null);
+                }
+            }
+            catch (Exception ex)
+            {
+                _log.Error(ex, "An exception occurred while registering folder for File Explorer source control integration");
+                return new SourceControlValidationResult(ResultType.Failure, ErrorType.RegistrationWithFileExplorerFailed, ex, _stringResource.GetLocalized("RegistrationErrorWithFileExplorer"), null);
+            }
+
+            RepoTracker.ModifySourceControlProviderForTrackedRepository(extensionCLSID, rootPath);
+            return new SourceControlValidationResult();
+        });
+        RefreshTrackedRepositories();
+        return result;
+  }
+
+    public bool CalculateEnabled(string settingName)
+    {
+        if (LocalSettingsService!.HasSettingAsync(settingName).Result)
+        {
+            return LocalSettingsService.ReadSettingAsync<bool>(settingName).Result;
+        }
+
+        // Settings disabled by default
+        return false;
+    }
+
+    public async void OnToggledVersionControlIntegrationSettingAsync(bool value)
+    {
+        await LocalSettingsService!.SaveSettingAsync("VersionControlIntegration", value);
+
+        if (!value)
+        {
+            _log.Information("The user has disabled version control integration inside Dev Home");
+            ExtraFolderPropertiesWrapper.UnregisterAllForCurrentApp();
+            _log.Information("Unregistered all repositories in File Explorer as setting is disabled");
+        }
+        else
+        {
+            _log.Information("The user has enabled version control integration in Dev Home.");
+            var repoCollection = RepoTracker.GetAllTrackedRepositories();
+            foreach (var repo in repoCollection)
+            {
+                ExtraFolderPropertiesWrapper.Register(repo.Key, typeof(SourceControlProvider).GUID);
+            }
+
+            _log.Information("Dev Home has restored registration for enhanced repositories it is aware about");
+        }
+    }
+
+    public async void OnToggledVersionControlInformationSettingAsync(bool value)
+    {
+        if (!value)
+        {
+            _log.Information("The user has disabled display of version control information in File Explorer");
+        }
+
+        await LocalSettingsService!.SaveSettingAsync("ShowVersionControlInformation", value);
+    }
+
+    public async void OnToggledRepositoryStatusSettingAsync(bool value)
+    {
+        if (!value)
+        {
+            _log.Information("The user has disabled display or repository status in File Explorer");
+        }
+
+        await LocalSettingsService!.SaveSettingAsync("ShowRepositoryStatus", value);
+    }
+
+    private void AdjustFocus(object sender)
+    {
+        var addRepositoryCard = sender as SettingsCard;
+        if (addRepositoryCard != null)
+        {
+            addRepositoryCard.IsTabStop = true;
+            _log.Debug($"AddRepositoryCard IsEnabled: {addRepositoryCard.IsEnabled}");
+            _log.Debug($"AddRepositoryCard Visibility: {addRepositoryCard.Visibility}");
+            bool isFocusSet = addRepositoryCard.Focus(FocusState.Keyboard);
+            _log.Information($"Set focus to add reposiotry card result: {isFocusSet}");
+        }
+    }
+
+    public void UnassignSourceControlProviderFromRepository(string repositoryRootPath)
+    {
+        ExtraFolderPropertiesWrapper.Unregister(repositoryRootPath);
+        RepoTracker.ModifySourceControlProviderForTrackedRepository(_unassigned, repositoryRootPath);
+        RefreshTrackedRepositories();
+    }
+}