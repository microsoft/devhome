<?xml version="1.0" encoding="utf-8"?>
<root>
  <!-- 
    Microsoft ResX Schema 
    
    Version 2.0
    
    The primary goals of this format is to allow a simple XML format 
    that is mostly human readable. The generation and parsing of the 
    various data types are done through the TypeConverter classes 
    associated with the data types.
    
    Example:
    
    ... ado.net/XML headers & schema ...
    <resheader name="resmimetype">text/microsoft-resx</resheader>
    <resheader name="version">2.0</resheader>
    <resheader name="reader">System.Resources.ResXResourceReader, System.Windows.Forms, ...</resheader>
    <resheader name="writer">System.Resources.ResXResourceWriter, System.Windows.Forms, ...</resheader>
    <data name="Name1"><value>this is my long string</value><comment>this is a comment</comment></data>
    <data name="Color1" type="System.Drawing.Color, System.Drawing">Blue</data>
    <data name="Bitmap1" mimetype="application/x-microsoft.net.object.binary.base64">
        <value>[base64 mime encoded serialized .NET Framework object]</value>
    </data>
    <data name="Icon1" type="System.Drawing.Icon, System.Drawing" mimetype="application/x-microsoft.net.object.bytearray.base64">
        <value>[base64 mime encoded string representing a byte array form of the .NET Framework object]</value>
        <comment>This is a comment</comment>
    </data>
                
    There are any number of "resheader" rows that contain simple 
    name/value pairs.
    
    Each data row contains a name, and value. The row also contains a 
    type or mimetype. Type corresponds to a .NET class that support 
    text/value conversion through the TypeConverter architecture. 
    Classes that don't support this are serialized and stored with the 
    mimetype set.
    
    The mimetype is used for serialized objects, and tells the 
    ResXResourceReader how to depersist the object. This is currently not 
    extensible. For a given mimetype the value must be set accordingly:
    
    Note - application/x-microsoft.net.object.binary.base64 is the format 
    that the ResXResourceWriter will generate, however the reader can 
    read any of the formats listed below.
    
    mimetype: application/x-microsoft.net.object.binary.base64
    value   : The object must be serialized with 
            : System.Runtime.Serialization.Formatters.Binary.BinaryFormatter
            : and then encoded with base64 encoding.
    
    mimetype: application/x-microsoft.net.object.soap.base64
    value   : The object must be serialized with 
            : System.Runtime.Serialization.Formatters.Soap.SoapFormatter
            : and then encoded with base64 encoding.

    mimetype: application/x-microsoft.net.object.bytearray.base64
    value   : The object must be serialized into a byte array 
            : using a System.ComponentModel.TypeConverter
            : and then encoded with base64 encoding.
    -->
  <xsd:schema id="root" xmlns="" xmlns:xsd="http://www.w3.org/2001/XMLSchema" xmlns:msdata="urn:schemas-microsoft-com:xml-msdata">
    <xsd:import namespace="http://www.w3.org/XML/1998/namespace" />
    <xsd:element name="root" msdata:IsDataSet="true">
      <xsd:complexType>
        <xsd:choice maxOccurs="unbounded">
          <xsd:element name="metadata">
            <xsd:complexType>
              <xsd:sequence>
                <xsd:element name="value" type="xsd:string" minOccurs="0" />
              </xsd:sequence>
              <xsd:attribute name="name" use="required" type="xsd:string" />
              <xsd:attribute name="type" type="xsd:string" />
              <xsd:attribute name="mimetype" type="xsd:string" />
              <xsd:attribute ref="xml:space" />
            </xsd:complexType>
          </xsd:element>
          <xsd:element name="assembly">
            <xsd:complexType>
              <xsd:attribute name="alias" type="xsd:string" />
              <xsd:attribute name="name" type="xsd:string" />
            </xsd:complexType>
          </xsd:element>
          <xsd:element name="data">
            <xsd:complexType>
              <xsd:sequence>
                <xsd:element name="value" type="xsd:string" minOccurs="0" msdata:Ordinal="1" />
                <xsd:element name="comment" type="xsd:string" minOccurs="0" msdata:Ordinal="2" />
              </xsd:sequence>
              <xsd:attribute name="name" type="xsd:string" use="required" msdata:Ordinal="1" />
              <xsd:attribute name="type" type="xsd:string" msdata:Ordinal="3" />
              <xsd:attribute name="mimetype" type="xsd:string" msdata:Ordinal="4" />
              <xsd:attribute ref="xml:space" />
            </xsd:complexType>
          </xsd:element>
          <xsd:element name="resheader">
            <xsd:complexType>
              <xsd:sequence>
                <xsd:element name="value" type="xsd:string" minOccurs="0" msdata:Ordinal="1" />
              </xsd:sequence>
              <xsd:attribute name="name" type="xsd:string" use="required" />
            </xsd:complexType>
          </xsd:element>
        </xsd:choice>
      </xsd:complexType>
    </xsd:element>
  </xsd:schema>
  <resheader name="resmimetype">
    <value>text/microsoft-resx</value>
  </resheader>
  <resheader name="version">
    <value>2.0</value>
  </resheader>
  <resheader name="reader">
    <value>System.Resources.ResXResourceReader, System.Windows.Forms, Version=4.0.0.0, Culture=neutral, PublicKeyToken=b77a5c561934e089</value>
  </resheader>
  <resheader name="writer">
    <value>System.Resources.ResXResourceWriter, System.Windows.Forms, Version=4.0.0.0, Culture=neutral, PublicKeyToken=b77a5c561934e089</value>
  </resheader>
  <data name="BrowseButton.Content" xml:space="preserve">
    <value>Browse</value>
    <comment>Browse to choose directory</comment>
  </data>
  <data name="ChooseDirectory.PlaceholderText" xml:space="preserve">
    <value>Choose a directory</value>
    <comment>Choose directory</comment>
  </data>
  <data name="ChooseDirectoryPromptText" xml:space="preserve">
    <value>Choose directory on Dev Drive...</value>
    <comment>Choose directory on dev drive</comment>
  </data>
  <data name="ChosenDirectoryNotOnDevDriveErrorText" xml:space="preserve">
    <value>Selected directory must be on a Dev Drive</value>
    <comment>Chosen directory not on dev drive</comment>
  </data>
  <data name="DevDriveFreeSizeText" xml:space="preserve">
    <value>{0} {1} free</value>
    <comment>Dev drive size free</comment>
  </data>
  <data name="DevDriveInsightsCard.Description" xml:space="preserve">
    <value>All things Dev Drive, optimizations, etc.</value>
    <comment>The description for the Dev Drive Insights settings card</comment>
  </data>
  <data name="DevDriveInsightsCard.Header" xml:space="preserve">
    <value>Dev Drive insights</value>
    <comment>The header for the Dev Drive Insights settings card</comment>
  </data>
  <data name="DevDriveInsights_Header" xml:space="preserve">
    <value>Dev Drive insights</value>
    <comment>Header for Dev Drive insights page in the breadcrumb bar</comment>
  </data>
  <data name="DevDriveOptimizationSuggestion" xml:space="preserve">
    <value>Suggestion</value>
    <comment>Dev drive optimization suggestion</comment>
  </data>
  <data name="DevDriveOptimized" xml:space="preserve">
    <value>Optimized</value>
    <comment>Dev drive optimized indicator</comment>
  </data>
  <data name="DevDriveSizeText" xml:space="preserve">
    <value>Size - {0} {1}</value>
    <comment>Dev drive size</comment>
  </data>
  <data name="DevDriveUsedSizeText" xml:space="preserve">
    <value>{0} {1} used</value>
    <comment>Dev drive size used</comment>
  </data>
  <data name="DevDriveVolumesHeader.Text" xml:space="preserve">
    <value>Dev Drive volumes</value>
    <comment>Header for Dev Drive volumes list in Dev Drive insights page</comment>
  </data>
  <data name="DevDriveTrusted.Text" xml:space="preserve">
    <value>Trusted</value>
    <comment>Dev drive is trusted</comment>
  </data>
  <data name="DevDriveUntrusted.Text" xml:space="preserve">
    <value>Untrusted</value>
    <comment>Dev drive is not trusted</comment>
  </data>
  <data name="FileExplorerCard.Description" xml:space="preserve">
    <value>Adjust these settings for a more developer-friendly experience using File Explorer.</value>
    <comment>The description for the File Explorer settings card</comment>
  </data>
  <data name="FileExplorerCard.Header" xml:space="preserve">
    <value>File Explorer</value>
    <comment>The header for the File Explorer settings card</comment>
  </data>
  <data name="FileExplorer_Header" xml:space="preserve">
    <value>File Explorer</value>
    <comment>Header for the File Explorer page in the breadcrumb bar</comment>
  </data>
  <data name="EndTaskOnTaskBar.Description" xml:space="preserve">
    <value>Enable end task in taskbar by right click</value>
    <comment>The description for the end task on task bar settings card</comment>
  </data>
  <data name="ExampleText" xml:space="preserve">
    <value>Example: </value>
    <comment>Example string, will be followed by a sample location to move the cache to a dev drive location</comment>
  </data>
  <data name="EndTaskOnTaskBar.Header" xml:space="preserve">
    <value>End Task</value>
    <comment>The header for the end task on task bar settings card</comment>
  </data>
  <data name="MainPage_Header" xml:space="preserve">
    <value>Windows customization</value>
    <comment>Header for main Windows customization page in the breadcrumb bar</comment>
  </data>
  <data name="MakeChangesText" xml:space="preserve">
    <value>Make changes</value>
    <comment>Make changes button on dialog</comment>
  </data>
  <data name="MakeTheChangeText" xml:space="preserve">
    <value>Make the change</value>
    <comment>Make the change button on optimizer card</comment>
  </data>
  <data name="MakeTrusted.Text" xml:space="preserve">
    <value>Trust</value>
    <comment>Make dev drive trusted</comment>
  </data>
  <data name="MoreWindowsSettingsSectionDescription.Text" xml:space="preserve">
    <value>Additional settings below can be configured in the system settings app</value>
    <comment>Description and context for a group of Windows settings in the system settings app</comment>
  </data>
  <data name="MoreWindowsSettingsSectionHeader.Text" xml:space="preserve">
    <value>More Windows settings</value>
    <comment>Section header for a group of Windows settings in the system settings app</comment>
  </data>
  <data name="NavigationPane.Content" xml:space="preserve">
    <value>Windows customization</value>
    <comment>Navigation pane content</comment>
  </data>
  <data name="OptimizedDevDriveDescription" xml:space="preserve">
    <value>The environment variable {0} is set to {1}</value>
    <comment>Optimized dev drive description</comment>
  </data>
  <data name="OptimizeDevDriveDialogDescription.Text" xml:space="preserve">
    <value>Contents of {0} will be copied to chosen directory. And {1} will be set to chosen directory.</value>
    <comment>Optimize dev drive dialog description</comment>
  </data>
  <data name="OptimizerDevDriveDescription" xml:space="preserve">
    <value>Global environment variable {0} is set to {1}, which is not located on Dev Drive. Move contents of this folder to a directory on Dev Drive such as {2} and set {3} to that chosen directory on Dev Drive</value>
    <comment>Optimizer dev drive description</comment>
  </data>
  <data name="OptimizerDevDriveDescriptionWithEnvVarNotSet" xml:space="preserve">
    <value>Move contents of {0} to a directory on Dev Drive such as {1} and set {2} to that chosen directory on Dev Drive</value>
    <comment>Optimizer dev drive description when environment variable is not set</comment>
  </data>
  <data name="PackageCachesDescription.Text" xml:space="preserve">
    <value>A package cache is the global folder location used by an application to store files for installed software. These source files are needed when you want to update, uninstall, or repair the installed software. </value>
    <comment>Package caches description</comment>
  </data>
  <data name="PackageCachesLearnMoreLink.Text" xml:space="preserve">
    <value>Learn more</value>
    <comment>Package caches hyperlink text</comment>
  </data>
  <data name="SettingsAutoSuggestBox.PlaceholderText" xml:space="preserve">
    <value>Search</value>
    <comment>The placeholder text for the settings auto suggest box</comment>
  </data>
  <data name="ShowEmptyDrivesCard.Header" xml:space="preserve">
    <value>Show empty drives</value>
    <comment>The header for the show empty drives settings card</comment>
  </data>
  <data name="ShowFileExtensionsCard.Header" xml:space="preserve">
    <value>Show file extensions</value>
    <comment>The header for the show file extensions setting.</comment>
  </data>
  <data name="ShowFilesAfterExtractCard.Header" xml:space="preserve">
    <value>Show files after extraction is complete</value>
    <comment>The header for show files after extraction is complete setting</comment>
  </data>
  <data name="ShowFullPathInTitleBarCard.Header" xml:space="preserve">
    <value>Show full path in title bar</value>
    <comment>The header for the show full path in title bar settings card</comment>
  </data>
  <data name="ShowHiddenAndSystemFilesCard.Header" xml:space="preserve">
    <value>Show hidden and system files</value>
    <comment>The header for the show hidden and system files setting.</comment>
  </data>
  <data name="UntrustedDevDrive.Description" xml:space="preserve">
    <value>Microsoft Defender performance mode is only available for trusted Dev Drive volumes </value>
    <comment>The meaning of untrusted dev drives.</comment>
  </data>
  <data name="UntrustedDevDrive.Header" xml:space="preserve">
    <value>Untrusted Dev Drive</value>
    <comment>Untrusted Dev Drive</comment>
  </data>
  <data name="UntrustedDevDriveLearnMoreText" xml:space="preserve">
    <value>Learn more</value>
    <comment>Learn more link for untrusted dev drives.</comment>
  </data>
  <data name="WindowsDeveloperCard.ActionIconToolTip" xml:space="preserve">
    <value>Open the Windows Settings app</value>
    <comment>The action tool tip for the Windows developer settings card</comment>
  </data>
  <data name="WindowsDeveloperCard.Description" xml:space="preserve">
    <value>Windows Settings intended for development use only.</value>
    <comment>The description for the Windows developer settings card</comment>
  </data>
  <data name="WindowsDeveloperCard.Header" xml:space="preserve">
    <value>Windows developer settings</value>
    <comment>The header for the Windows developer settings card</comment>
  </data>
<<<<<<< HEAD
  <data name="VirtualizationFeatureManagement_Header" xml:space="preserve">
    <value>Virtualization feature management</value>
    <comment>Header for main Windows customization page in the breadcrumb bar</comment>
  </data>
  <data name="VirtualizationFeatureManagementCard.Description" xml:space="preserve">
    <value>Enable or disable optional Windows virtualization features</value>
    <comment>The description for the virtualization feature management settings card</comment>
  </data>
  <data name="VirtualizationFeatureManagementCard.Header" xml:space="preserve">
    <value>Virtualization feature management</value>
    <comment>The header for the virtualization feature management settings card</comment>
  </data>
  <data name="ApplyFeaturesButton.Content" xml:space="preserve">
    <value>Apply</value>
    <comment>Apply changes to feature state.</comment>
  </data>
  <data name="CommittingChangesTitle" xml:space="preserve">
    <value>Committing changes</value>
    <comment>Title displayed during the process of applying changes</comment>
  </data>
  <data name="CommittingChangesMessage" xml:space="preserve">
    <value>Please wait for the changes to take effect.</value>
    <comment>Message indicating the user should wait for the changes to be applied</comment>
  </data>
  <data name="RestartNowButtonText" xml:space="preserve">
    <value>Restart now</value>
    <comment>Button text to restart the system immediately</comment>
  </data>
  <data name="CancelButtonText" xml:space="preserve">
    <value>Cancel</value>
    <comment>Button text to cancel the current operation</comment>
  </data>
  <data name="RestartRequiredTitle" xml:space="preserve">
    <value>Restart required</value>
    <comment>Title displayed when a restart is required to apply changes</comment>
  </data>
  <data name="RestartRequiredMessage" xml:space="preserve">
    <value>Please restart your machine for your applied changes to take effect.</value>
    <comment>Message instructing the user to restart their machine to apply changes</comment>
  </data>
  <data name="DontRestartNowButtonText" xml:space="preserve">
    <value>Don't restart now</value>
    <comment>Button text to postpone system restart</comment>
  </data>
  <data name="ChangesAppliedTitle" xml:space="preserve">
    <value>Changes applied</value>
    <comment>The title for a notification shown to the user to indicate that changes have been successfully applied.</comment>
  </data>
  <data name="FailedToApplyChangesMessage" xml:space="preserve">
    <value>Restart the computer and try again.</value>
    <comment>The message for a notification shown to the user to indicate that some changes failed to apply and that restarting the computer is the most likely solution.</comment>
  </data>
  <data name="FailedToApplyChangesTitle" xml:space="preserve">
    <value>Failed to apply some changes</value>
    <comment>The title for a notification shown to the user to indicate that some, but maybe not all, changes failed to apply. Usually this is due to the system being in an invalid state, such as a Windows Update being queued.</comment>
  </data>
  <data name="NonAdminUserMessage" xml:space="preserve">
    <value>Only users with the Administrator role can modify optional features.</value>
    <comment>The message for a notification shown to the user to further describe that only users with the Administrator role in Windows can modify optional feature state.</comment>
  </data>
  <data name="NonAdminUserTitle" xml:space="preserve">
    <value>The current user is not an administrator</value>
    <comment>The title for a notification shown to the user to indicate that the current Windows user is not an administrator, meaning they are not able to change certain settings.</comment>
  </data>
  <data name="GeneralSystemCard.Description" xml:space="preserve">
    <value>Configure various system settings such as long paths and taskbar customization.</value>
    <comment>The description for the General System settings card</comment>
  </data>
  <data name="GeneralSystemCard.Header" xml:space="preserve">
    <value>General system</value>
    <comment>The header for the General System settings card</comment>
  </data>
  <data name="GeneralSystem_Header" xml:space="preserve">
    <value>General system</value>
    <comment>Header for the General system page in the breadcrumb bar</comment>
  </data>
  <data name="LongPaths.Description" xml:space="preserve">
    <value>Remove MAX_PATH limitations from common Win32 file and directory functions.</value>
    <comment>Locked="{MAX_PATH}" The description for the long paths settings card</comment>
  </data>
  <data name="LongPaths.Header" xml:space="preserve">
    <value>Enable long paths</value>
    <comment>The header for the long paths settings card</comment>
  </data>
  <data name="LongPathsChangedRestartMessage" xml:space="preserve">
    <value>A restart may be required for long path changes to take effect.</value>
    <comment>Message instructing the user to restart their machine to apply changes</comment>
=======
   <data name="EnhanceRepository.Text" xml:space="preserve">
    <value>Enhance a repository</value>
    <comment>The title for adding a repository for source control integration</comment>
  </data>
  <data name="RootPathTextBox.Header" xml:space="preserve">
    <value>Enter the root folder path:</value>
    <comment>The header for adding a root path for source control integration</comment>
  </data>
  <data name="ErrorRootPathValidation.Title" xml:space="preserve">
    <value>The root path provided is incorrect or is a UNC path. Please check for invalid characters and if the drive exists on the machine.</value>
    <comment>The error message for root path validation</comment>
>>>>>>> 20cb0f84
  </data>
</root><|MERGE_RESOLUTION|>--- conflicted
+++ resolved
@@ -1,4 +1,4 @@
-<?xml version="1.0" encoding="utf-8"?>
+﻿<?xml version="1.0" encoding="utf-8"?>
 <root>
   <!-- 
     Microsoft ResX Schema 
@@ -124,15 +124,11 @@
   <data name="ChooseDirectory.PlaceholderText" xml:space="preserve">
     <value>Choose a directory</value>
     <comment>Choose directory</comment>
-  </data>
+</data>
   <data name="ChooseDirectoryPromptText" xml:space="preserve">
     <value>Choose directory on Dev Drive...</value>
     <comment>Choose directory on dev drive</comment>
-  </data>
-  <data name="ChosenDirectoryNotOnDevDriveErrorText" xml:space="preserve">
-    <value>Selected directory must be on a Dev Drive</value>
-    <comment>Chosen directory not on dev drive</comment>
-  </data>
+  </data>  
   <data name="DevDriveFreeSizeText" xml:space="preserve">
     <value>{0} {1} free</value>
     <comment>Dev drive size free</comment>
@@ -178,7 +174,7 @@
     <comment>Dev drive is not trusted</comment>
   </data>
   <data name="FileExplorerCard.Description" xml:space="preserve">
-    <value>Adjust these settings for a more developer-friendly experience using File Explorer.</value>
+    <value>Adjust these settings for a more developer-friendly experience using File Explorer</value>
     <comment>The description for the File Explorer settings card</comment>
   </data>
   <data name="FileExplorerCard.Header" xml:space="preserve">
@@ -255,7 +251,7 @@
   </data>
   <data name="SettingsAutoSuggestBox.PlaceholderText" xml:space="preserve">
     <value>Search</value>
-    <comment>The placeholder text for the settings auto suggest box</comment>
+    <comment>The placholder text for the settings auto suggest box</comment>
   </data>
   <data name="ShowEmptyDrivesCard.Header" xml:space="preserve">
     <value>Show empty drives</value>
@@ -294,102 +290,13 @@
     <comment>The action tool tip for the Windows developer settings card</comment>
   </data>
   <data name="WindowsDeveloperCard.Description" xml:space="preserve">
-    <value>Windows Settings intended for development use only.</value>
+    <value>Windows Settings intended for development use only</value>
     <comment>The description for the Windows developer settings card</comment>
   </data>
   <data name="WindowsDeveloperCard.Header" xml:space="preserve">
     <value>Windows developer settings</value>
     <comment>The header for the Windows developer settings card</comment>
   </data>
-<<<<<<< HEAD
-  <data name="VirtualizationFeatureManagement_Header" xml:space="preserve">
-    <value>Virtualization feature management</value>
-    <comment>Header for main Windows customization page in the breadcrumb bar</comment>
-  </data>
-  <data name="VirtualizationFeatureManagementCard.Description" xml:space="preserve">
-    <value>Enable or disable optional Windows virtualization features</value>
-    <comment>The description for the virtualization feature management settings card</comment>
-  </data>
-  <data name="VirtualizationFeatureManagementCard.Header" xml:space="preserve">
-    <value>Virtualization feature management</value>
-    <comment>The header for the virtualization feature management settings card</comment>
-  </data>
-  <data name="ApplyFeaturesButton.Content" xml:space="preserve">
-    <value>Apply</value>
-    <comment>Apply changes to feature state.</comment>
-  </data>
-  <data name="CommittingChangesTitle" xml:space="preserve">
-    <value>Committing changes</value>
-    <comment>Title displayed during the process of applying changes</comment>
-  </data>
-  <data name="CommittingChangesMessage" xml:space="preserve">
-    <value>Please wait for the changes to take effect.</value>
-    <comment>Message indicating the user should wait for the changes to be applied</comment>
-  </data>
-  <data name="RestartNowButtonText" xml:space="preserve">
-    <value>Restart now</value>
-    <comment>Button text to restart the system immediately</comment>
-  </data>
-  <data name="CancelButtonText" xml:space="preserve">
-    <value>Cancel</value>
-    <comment>Button text to cancel the current operation</comment>
-  </data>
-  <data name="RestartRequiredTitle" xml:space="preserve">
-    <value>Restart required</value>
-    <comment>Title displayed when a restart is required to apply changes</comment>
-  </data>
-  <data name="RestartRequiredMessage" xml:space="preserve">
-    <value>Please restart your machine for your applied changes to take effect.</value>
-    <comment>Message instructing the user to restart their machine to apply changes</comment>
-  </data>
-  <data name="DontRestartNowButtonText" xml:space="preserve">
-    <value>Don't restart now</value>
-    <comment>Button text to postpone system restart</comment>
-  </data>
-  <data name="ChangesAppliedTitle" xml:space="preserve">
-    <value>Changes applied</value>
-    <comment>The title for a notification shown to the user to indicate that changes have been successfully applied.</comment>
-  </data>
-  <data name="FailedToApplyChangesMessage" xml:space="preserve">
-    <value>Restart the computer and try again.</value>
-    <comment>The message for a notification shown to the user to indicate that some changes failed to apply and that restarting the computer is the most likely solution.</comment>
-  </data>
-  <data name="FailedToApplyChangesTitle" xml:space="preserve">
-    <value>Failed to apply some changes</value>
-    <comment>The title for a notification shown to the user to indicate that some, but maybe not all, changes failed to apply. Usually this is due to the system being in an invalid state, such as a Windows Update being queued.</comment>
-  </data>
-  <data name="NonAdminUserMessage" xml:space="preserve">
-    <value>Only users with the Administrator role can modify optional features.</value>
-    <comment>The message for a notification shown to the user to further describe that only users with the Administrator role in Windows can modify optional feature state.</comment>
-  </data>
-  <data name="NonAdminUserTitle" xml:space="preserve">
-    <value>The current user is not an administrator</value>
-    <comment>The title for a notification shown to the user to indicate that the current Windows user is not an administrator, meaning they are not able to change certain settings.</comment>
-  </data>
-  <data name="GeneralSystemCard.Description" xml:space="preserve">
-    <value>Configure various system settings such as long paths and taskbar customization.</value>
-    <comment>The description for the General System settings card</comment>
-  </data>
-  <data name="GeneralSystemCard.Header" xml:space="preserve">
-    <value>General system</value>
-    <comment>The header for the General System settings card</comment>
-  </data>
-  <data name="GeneralSystem_Header" xml:space="preserve">
-    <value>General system</value>
-    <comment>Header for the General system page in the breadcrumb bar</comment>
-  </data>
-  <data name="LongPaths.Description" xml:space="preserve">
-    <value>Remove MAX_PATH limitations from common Win32 file and directory functions.</value>
-    <comment>Locked="{MAX_PATH}" The description for the long paths settings card</comment>
-  </data>
-  <data name="LongPaths.Header" xml:space="preserve">
-    <value>Enable long paths</value>
-    <comment>The header for the long paths settings card</comment>
-  </data>
-  <data name="LongPathsChangedRestartMessage" xml:space="preserve">
-    <value>A restart may be required for long path changes to take effect.</value>
-    <comment>Message instructing the user to restart their machine to apply changes</comment>
-=======
    <data name="EnhanceRepository.Text" xml:space="preserve">
     <value>Enhance a repository</value>
     <comment>The title for adding a repository for source control integration</comment>
@@ -401,6 +308,5 @@
   <data name="ErrorRootPathValidation.Title" xml:space="preserve">
     <value>The root path provided is incorrect or is a UNC path. Please check for invalid characters and if the drive exists on the machine.</value>
     <comment>The error message for root path validation</comment>
->>>>>>> 20cb0f84
   </data>
 </root>