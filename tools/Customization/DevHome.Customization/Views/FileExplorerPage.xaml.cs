--- conflicted
+++ resolved
@@ -1,26 +1,37 @@
 // Copyright (c) Microsoft Corporation.
 // Licensed under the MIT License.
 
+using System;
+using System.IO;
 using DevHome.Common.Extensions;
-using DevHome.Common.Views;
+using DevHome.Common.Services;
 using DevHome.Customization.ViewModels;
 using Microsoft.UI.Xaml;
+using Microsoft.UI.Xaml.Controls;
+using Serilog;
 
 namespace DevHome.Customization.Views;
 
-public sealed partial class FileExplorerPage : ToolPage
+public sealed partial class FileExplorerPage : Page
 {
     public FileExplorerViewModel ViewModel
     {
         get;
     }
 
+    private string? RootPath
+    {
+        get; set;
+    }
+
+    private static readonly System.Buffers.SearchValues<char> InvalidChars = System.Buffers.SearchValues.Create("<>*?|");
+
+    private readonly Serilog.ILogger log = Log.ForContext("SourceContext", nameof(FileExplorerPage));
+
     public FileExplorerPage()
     {
         ViewModel = Application.Current.GetService<FileExplorerViewModel>();
         this.InitializeComponent();
-<<<<<<< HEAD
-=======
         var experimentationService = Application.Current.GetService<IExperimentationService>();
         if (experimentationService.IsFeatureEnabled("FileExplorerSourceControlIntegration"))
         {
@@ -97,7 +108,6 @@
         }
 
         ViewModel.RefreshTrackedRepositories();
->>>>>>> 5f968a92
     }
 
     private void RemoveButton_Click(object sender, RoutedEventArgs e)
