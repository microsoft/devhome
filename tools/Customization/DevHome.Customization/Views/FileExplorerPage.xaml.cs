// Copyright (c) Microsoft Corporation.
// Licensed under the MIT License.

using System;
using System.IO;
using DevHome.Common.Extensions;
using DevHome.Common.Services;
using DevHome.Customization.ViewModels;
using Microsoft.UI.Xaml;
using Microsoft.UI.Xaml.Controls;
using Serilog;

namespace DevHome.Customization.Views;

<<<<<<< HEAD
public sealed partial class FileExplorerPage : Page
=======
public sealed partial class FileExplorerPage : ToolPage
>>>>>>> fbc4148f
{
    public FileExplorerViewModel ViewModel
    {
        get;
    }

    private string? RootPath
    {
        get; set;
    }

    private static readonly System.Buffers.SearchValues<char> InvalidChars = System.Buffers.SearchValues.Create("<>*?|");

    private readonly Serilog.ILogger log = Log.ForContext("SourceContext", nameof(FileExplorerPage));

    public FileExplorerPage()
    {
        ViewModel = Application.Current.GetService<FileExplorerViewModel>();
        this.InitializeComponent();
        var experimentationService = Application.Current.GetService<IExperimentationService>();
        if (experimentationService.IsFeatureEnabled("FileExplorerSourceControlIntegration"))
        {
            TrackRepository.Visibility = Visibility.Visible;
            DisplayTrackRepository.Visibility = Visibility.Visible;
        }
    }

    public void AddButton_Click(object sender, RoutedEventArgs e)
    {
        var numProviders = ViewModel.LocalRepositoryProviders.Count;
        if (numProviders == 1)
        {
            RegisterRepository(ViewModel.LocalRepositoryProviders[0].LocalRepositoryProvider, RootPathTextBox.Text);
        }
        else if (numProviders > 1)
        {
            LocalRepositoryProvidersFlyout.ShowAt(sender as Button);
        }
    }

    public bool ValidateRepositoryPath(string rootPath)
    {
        if (!Path.IsPathFullyQualified(rootPath))
        {
            log.Warning("Path is not fully qualified or maybe a UNC path.");
            RootPathErrorBar.IsOpen = true;
            return false;
        }

        if (rootPath.IndexOfAny(Path.GetInvalidPathChars()) != -1 ||
            rootPath.AsSpan().IndexOfAny(InvalidChars) != -1)
        {
            log.Warning("Path contains invalid chars");
            RootPathErrorBar.IsOpen = true;
            return false;
        }

        if (!Array.Exists(Environment.GetLogicalDrives(), d => d.Equals(Path.GetPathRoot(rootPath), StringComparison.OrdinalIgnoreCase)))
        {
            log.Warning("Drive provided does not exist on users machine");
            RootPathErrorBar.IsOpen = true;
            return false;
        }

        return true;
    }

    private void AddRepository_Click(object sender, RoutedEventArgs e)
    {
        if (sender is Button registerRepoButton)
        {
            if (registerRepoButton.Tag is FileExplorerSourceControlIntegrationViewModel fileExplorerSourceControlIntegrationViewModel)
            {
                RegisterRepository(fileExplorerSourceControlIntegrationViewModel.LocalRepositoryProvider, RootPathTextBox.Text);
            }
            else
            {
                log.Information($"AddRepository_Click(): registerRepoButton.Tag is not FileExplorerSourceControlIntegrationViewModel - Sender: {sender} RoutedEventArgs: {e}");
                return;
            }
        }
    }

    public void RegisterRepository(IExtensionWrapper localRepositoryProvider, string rootPath)
    {
        if (ValidateRepositoryPath(rootPath))
        {
            if (!ViewModel.AddRepositoryPath(localRepositoryProvider.ExtensionClassId, RootPathTextBox.Text))
            {
                RootPathErrorBar.IsOpen = true;
            }
        }

        ViewModel.RefreshTrackedRepositories();
    }
}<|MERGE_RESOLUTION|>--- conflicted
+++ resolved
@@ -1,115 +1,23 @@
 // Copyright (c) Microsoft Corporation.
 // Licensed under the MIT License.
 
-using System;
-using System.IO;
 using DevHome.Common.Extensions;
-using DevHome.Common.Services;
+using DevHome.Common.Views;
 using DevHome.Customization.ViewModels;
 using Microsoft.UI.Xaml;
-using Microsoft.UI.Xaml.Controls;
-using Serilog;
 
 namespace DevHome.Customization.Views;
 
-<<<<<<< HEAD
-public sealed partial class FileExplorerPage : Page
-=======
 public sealed partial class FileExplorerPage : ToolPage
->>>>>>> fbc4148f
 {
     public FileExplorerViewModel ViewModel
     {
         get;
     }
 
-    private string? RootPath
-    {
-        get; set;
-    }
-
-    private static readonly System.Buffers.SearchValues<char> InvalidChars = System.Buffers.SearchValues.Create("<>*?|");
-
-    private readonly Serilog.ILogger log = Log.ForContext("SourceContext", nameof(FileExplorerPage));
-
     public FileExplorerPage()
     {
         ViewModel = Application.Current.GetService<FileExplorerViewModel>();
         this.InitializeComponent();
-        var experimentationService = Application.Current.GetService<IExperimentationService>();
-        if (experimentationService.IsFeatureEnabled("FileExplorerSourceControlIntegration"))
-        {
-            TrackRepository.Visibility = Visibility.Visible;
-            DisplayTrackRepository.Visibility = Visibility.Visible;
-        }
-    }
-
-    public void AddButton_Click(object sender, RoutedEventArgs e)
-    {
-        var numProviders = ViewModel.LocalRepositoryProviders.Count;
-        if (numProviders == 1)
-        {
-            RegisterRepository(ViewModel.LocalRepositoryProviders[0].LocalRepositoryProvider, RootPathTextBox.Text);
-        }
-        else if (numProviders > 1)
-        {
-            LocalRepositoryProvidersFlyout.ShowAt(sender as Button);
-        }
-    }
-
-    public bool ValidateRepositoryPath(string rootPath)
-    {
-        if (!Path.IsPathFullyQualified(rootPath))
-        {
-            log.Warning("Path is not fully qualified or maybe a UNC path.");
-            RootPathErrorBar.IsOpen = true;
-            return false;
-        }
-
-        if (rootPath.IndexOfAny(Path.GetInvalidPathChars()) != -1 ||
-            rootPath.AsSpan().IndexOfAny(InvalidChars) != -1)
-        {
-            log.Warning("Path contains invalid chars");
-            RootPathErrorBar.IsOpen = true;
-            return false;
-        }
-
-        if (!Array.Exists(Environment.GetLogicalDrives(), d => d.Equals(Path.GetPathRoot(rootPath), StringComparison.OrdinalIgnoreCase)))
-        {
-            log.Warning("Drive provided does not exist on users machine");
-            RootPathErrorBar.IsOpen = true;
-            return false;
-        }
-
-        return true;
-    }
-
-    private void AddRepository_Click(object sender, RoutedEventArgs e)
-    {
-        if (sender is Button registerRepoButton)
-        {
-            if (registerRepoButton.Tag is FileExplorerSourceControlIntegrationViewModel fileExplorerSourceControlIntegrationViewModel)
-            {
-                RegisterRepository(fileExplorerSourceControlIntegrationViewModel.LocalRepositoryProvider, RootPathTextBox.Text);
-            }
-            else
-            {
-                log.Information($"AddRepository_Click(): registerRepoButton.Tag is not FileExplorerSourceControlIntegrationViewModel - Sender: {sender} RoutedEventArgs: {e}");
-                return;
-            }
-        }
-    }
-
-    public void RegisterRepository(IExtensionWrapper localRepositoryProvider, string rootPath)
-    {
-        if (ValidateRepositoryPath(rootPath))
-        {
-            if (!ViewModel.AddRepositoryPath(localRepositoryProvider.ExtensionClassId, RootPathTextBox.Text))
-            {
-                RootPathErrorBar.IsOpen = true;
-            }
-        }
-
-        ViewModel.RefreshTrackedRepositories();
     }
 }