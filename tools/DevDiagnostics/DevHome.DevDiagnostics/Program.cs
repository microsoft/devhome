--- conflicted
+++ resolved
@@ -1,499 +1,244 @@
-<<<<<<< HEAD
-﻿// Copyright (c) Microsoft Corporation.
-// Licensed under the MIT License.
-
-using System;
-using System.Diagnostics;
-using System.Globalization;
-using System.IO;
-using System.Linq;
-using System.Text.RegularExpressions;
-using System.Threading;
-using System.Threading.Tasks;
-using DevHome.Common.Extensions;
-using DevHome.Common.Helpers;
-using DevHome.DevDiagnostics.Models;
-using Microsoft.Extensions.Configuration;
-using Microsoft.UI.Dispatching;
-using Microsoft.UI.Xaml;
-using Microsoft.Windows.AppLifecycle;
-using Serilog;
-using Windows.ApplicationModel.Activation;
-using WinRT;
-
-namespace DevHome.DevDiagnostics;
-
-public static class Program
-{
-    private static App? _app;
-    private static bool _firstActivation = true;
-
-    [global::System.Runtime.InteropServices.DllImport("Microsoft.ui.xaml.dll")]
-    [global::System.Runtime.InteropServices.DefaultDllImportSearchPaths(global::System.Runtime.InteropServices.DllImportSearchPath.SafeDirectories)]
-    private static extern void XamlCheckProcessRequirements();
-
-    private const string MainInstanceKey = "mainInstance";
-
-    private const string ElevatedInstanceKey = "elevatedInstance";
-
-    [STAThread]
-    public static void Main(string[] args)
-    {
-        // Set up Logging
-        Environment.SetEnvironmentVariable("DEVHOME_LOGS_ROOT", Path.Join(Common.Logging.LogFolderRoot, "DevHome.DevDiagnostics"));
-        var configuration = new ConfigurationBuilder()
-            .AddJsonFile("appsettings_dd.json")
-            .Build();
-        Log.Logger = new LoggerConfiguration()
-            .ReadFrom.Configuration(configuration)
-            .CreateLogger();
-
-        var stopEvent = new EventWaitHandle(false, EventResetMode.ManualReset, $"DevHomeDD-{Environment.ProcessId}");
-        ThreadPool.QueueUserWorkItem((o) =>
-        {
-            var waitResult = stopEvent.WaitOne();
-
-            _app?.UIDispatcher?.TryEnqueue(() =>
-            {
-                var primaryWindow = Application.Current.GetService<PrimaryWindow>();
-                primaryWindow.Close();
-            });
-        });
-
-        try
-        {
-            XamlCheckProcessRequirements();
-
-            WinRT.ComWrappersSupport.InitializeComWrappers();
-
-            var isRedirect = DecideRedirection().GetAwaiter().GetResult();
-
-            if (!isRedirect)
-            {
-                Log.Information("Starting application");
-                Application.Start((p) =>
-                {
-                    var dispatcherQueue = DispatcherQueue.GetForCurrentThread();
-                    var context = new DispatcherQueueSynchronizationContext(dispatcherQueue);
-                    SynchronizationContext.SetSynchronizationContext(context);
-                    _app = new App();
-                    OnActivated(null, AppInstance.GetCurrent().GetActivatedEventArgs());
-                });
-            }
-
-            stopEvent.Close();
-            stopEvent.Dispose();
-        }
-        catch (Exception ex)
-        {
-            Log.Fatal(ex, "Application start-up failed");
-        }
-        finally
-        {
-            Log.CloseAndFlush();
-        }
-    }
-
-    private static async Task<bool> DecideRedirection()
-    {
-        var activatedEventArgs = AppInstance.GetCurrent().GetActivatedEventArgs();
-        var isElevatedInstancePresent = false;
-        var isUnElevatedInstancePresent = false;
-        var instanceList = AppInstance.GetInstances();
-        foreach (var appInstance in instanceList)
-        {
-            if (appInstance.Key.Equals(MainInstanceKey, StringComparison.OrdinalIgnoreCase))
-            {
-                isUnElevatedInstancePresent = true;
-            }
-            else if (appInstance.Key.Equals(ElevatedInstanceKey, StringComparison.OrdinalIgnoreCase))
-            {
-                isElevatedInstancePresent = true;
-            }
-        }
-
-        AppInstance instance;
-        if (isElevatedInstancePresent)
-        {
-            // Redirect to the elevated instance if present.
-            instance = AppInstance.FindOrRegisterForKey(ElevatedInstanceKey);
-        }
-        else if (RuntimeHelper.IsCurrentProcessRunningAsAdmin())
-        {
-            // Wait for unelevated instance to exit
-            while (isUnElevatedInstancePresent)
-            {
-                isUnElevatedInstancePresent = false;
-                instanceList = AppInstance.GetInstances();
-                foreach (var appInstance in instanceList)
-                {
-                    if (appInstance.Key.Equals(MainInstanceKey, StringComparison.OrdinalIgnoreCase))
-                    {
-                        isUnElevatedInstancePresent = true;
-                        var stopAppInstance = new EventWaitHandle(false, EventResetMode.ManualReset, $"DevHomeDD-{appInstance.ProcessId}");
-                        stopAppInstance.Set();
-                    }
-                }
-            }
-
-            // Register the elevated instance key
-            instance = AppInstance.FindOrRegisterForKey(ElevatedInstanceKey);
-        }
-        else
-        {
-            instance = AppInstance.FindOrRegisterForKey(MainInstanceKey);
-        }
-
-        var isRedirect = false;
-        if (instance.IsCurrent)
-        {
-            instance.Activated += OnActivated;
-        }
-        else
-        {
-            // Redirect the activation (and args) to the registered instance, and exit.
-            await instance.RedirectActivationToAsync(activatedEventArgs);
-            isRedirect = true;
-        }
-
-        return isRedirect;
-    }
-
-    private static void OnActivated(object? sender, Microsoft.Windows.AppLifecycle.AppActivationArguments e)
-    {
-        var wasFirstActivation = _firstActivation;
-        _firstActivation = false;
-        var commandLine = string.Empty;
-        if (e.Kind == Microsoft.Windows.AppLifecycle.ExtendedActivationKind.Launch)
-        {
-            commandLine = e.Data.As<ILaunchActivatedEventArgs>().Arguments;
-        }
-        else if (e.Kind == Microsoft.Windows.AppLifecycle.ExtendedActivationKind.StartupTask)
-        {
-            // Start the app in the background to handle the startup task and register the hotkey
-            if (wasFirstActivation && !App.IsFeatureEnabled())
-            {
-                // Exit the process if PI Expermental feature is not enabled and its the first activation in the process
-                Log.Information("Experimental feature is not enabled. Exiting the process.");
-                Process.GetCurrentProcess().Kill(false);
-            }
-
-            // Don't show the bar window for startup task activations.
-            return;
-        }
-
-        // Convert commandLine into a string array. We just can't split based just on spaces, in case there are spaces inclosed in quotes
-        // i.e. --application "My App"
-        var commandLineArgs = Regex.Matches(commandLine, @"[\""].+?[\""]|[^ ]+").Select(m => m.Value).ToArray();
-
-        // TODO: This should be replaced with system.commandline Microsoft.Extensions.Configuration
-        //  is not intended to be a general purpose commandline parser, but rather only supports /key=value or /key value pairs
-        var builder = new ConfigurationBuilder();
-        builder.AddCommandLine(commandLineArgs);
-        var config = builder.Build();
-
-        Process? targetProcess = null;
-        var targetApp = config["application"];
-        var targetPid = config["pid"];
-        var pageToExpand = config["expandWindow"];
-
-        try
-        {
-            if (targetApp != null)
-            {
-                Debug.Assert(targetApp != string.Empty, "Why is appname empty?");
-
-                Process[] processes = Process.GetProcessesByName(targetApp);
-                if (processes.Length > 0)
-                {
-                    targetProcess = processes[0];
-                }
-            }
-            else if (targetPid != null)
-            {
-                var pid = int.Parse(targetPid, CultureInfo.CurrentCulture);
-                targetProcess = Process.GetProcessById(pid);
-            }
-        }
-        catch (Exception ex)
-        {
-            Log.Error(ex, "Failed to find target process {TargetApp} {TargetPid}", targetApp, targetPid);
-        }
-
-        Debug.Assert(_app != null, "Why is _app null on a redirection?");
-
-        // Be sure to set the target app on the UI thread
-        _app?.UIDispatcher?.TryEnqueue(() =>
-        {
-            if (targetProcess != null)
-            {
-                TargetAppData.Instance.SetNewAppData(targetProcess, Windows.Win32.Foundation.HWND.Null);
-            }
-
-            // Show the bar window
-            var primaryWindow = Application.Current.GetService<PrimaryWindow>();
-            primaryWindow.ShowBarWindow();
-
-            if (pageToExpand != null)
-            {
-                var barWindow = primaryWindow.DBarWindow;
-                Debug.Assert(barWindow is not null, "We show the bar window, so it cannot be null here");
-
-                var pageType = Type.GetType($"DevHome.DevDiagnostics.ViewModels.{pageToExpand}");
-                if (pageType is not null)
-                {
-                    barWindow.NavigateTo(pageType);
-                }
-            }
-        });
-    }
-}
-=======
-// Copyright (c) Microsoft Corporation.
-// Licensed under the MIT License.
-
-using System;
-using System.Diagnostics;
-using System.Globalization;
-using System.IO;
-using System.Linq;
-using System.Text.RegularExpressions;
-using System.Threading;
-using System.Threading.Tasks;
-using DevHome.Common.Extensions;
-using DevHome.Common.Helpers;
-using DevHome.DevDiagnostics.Helpers;
-using DevHome.DevDiagnostics.Models;
-using DevHome.Service;
-using Microsoft.Extensions.Configuration;
-using Microsoft.UI.Dispatching;
-using Microsoft.UI.Xaml;
-using Microsoft.Windows.AppLifecycle;
-using Serilog;
-using Windows.ApplicationModel.Activation;
-using WinRT;
-
-namespace DevHome.DevDiagnostics;
-
-public static class Program
-{
-    private static App? _app;
-    private static bool _firstActivation = true;
-
-    [global::System.Runtime.InteropServices.DllImport("Microsoft.ui.xaml.dll")]
-    [global::System.Runtime.InteropServices.DefaultDllImportSearchPaths(global::System.Runtime.InteropServices.DllImportSearchPath.SafeDirectories)]
-    private static extern void XamlCheckProcessRequirements();
-
-    private const string MainInstanceKey = "mainInstance";
-
-    private const string ElevatedInstanceKey = "elevatedInstance";
-
-    [STAThread]
-    public static void Main(string[] args)
-    {
-        var service = CommonHelper.GetDevHomeService();
-        int num = service.GetNumber();
-
-        // Set up Logging
-        Environment.SetEnvironmentVariable("DEVHOME_LOGS_ROOT", Path.Join(Common.Logging.LogFolderRoot, "DevHome.DevDiagnostics"));
-        var configuration = new ConfigurationBuilder()
-            .AddJsonFile("appsettings_dd.json")
-            .Build();
-        Log.Logger = new LoggerConfiguration()
-            .ReadFrom.Configuration(configuration)
-            .CreateLogger();
-
-        var stopEvent = new EventWaitHandle(false, EventResetMode.ManualReset, $"DevHomeDD-{Environment.ProcessId}");
-        ThreadPool.QueueUserWorkItem((o) =>
-        {
-            var waitResult = stopEvent.WaitOne();
-
-            _app?.UIDispatcher?.TryEnqueue(() =>
-            {
-                var primaryWindow = Application.Current.GetService<PrimaryWindow>();
-                primaryWindow.Close();
-            });
-        });
-
-        try
-        {
-            XamlCheckProcessRequirements();
-
-            WinRT.ComWrappersSupport.InitializeComWrappers();
-
-            var isRedirect = DecideRedirection().GetAwaiter().GetResult();
-
-            if (!isRedirect)
-            {
-                Log.Information("Starting application");
-                Application.Start((p) =>
-                {
-                    var dispatcherQueue = DispatcherQueue.GetForCurrentThread();
-                    var context = new DispatcherQueueSynchronizationContext(dispatcherQueue);
-                    SynchronizationContext.SetSynchronizationContext(context);
-                    _app = new App();
-                    OnActivated(null, AppInstance.GetCurrent().GetActivatedEventArgs());
-                });
-            }
-
-            stopEvent.Close();
-            stopEvent.Dispose();
-        }
-        catch (Exception ex)
-        {
-            Log.Fatal(ex, "Application start-up failed");
-        }
-        finally
-        {
-            Log.CloseAndFlush();
-        }
-    }
-
-    private static async Task<bool> DecideRedirection()
-    {
-        var activatedEventArgs = AppInstance.GetCurrent().GetActivatedEventArgs();
-        var isElevatedInstancePresent = false;
-        var isUnElevatedInstancePresent = false;
-        var instanceList = AppInstance.GetInstances();
-        foreach (var appInstance in instanceList)
-        {
-            if (appInstance.Key.Equals(MainInstanceKey, StringComparison.OrdinalIgnoreCase))
-            {
-                isUnElevatedInstancePresent = true;
-            }
-            else if (appInstance.Key.Equals(ElevatedInstanceKey, StringComparison.OrdinalIgnoreCase))
-            {
-                isElevatedInstancePresent = true;
-            }
-        }
-
-        AppInstance instance;
-        if (isElevatedInstancePresent)
-        {
-            // Redirect to the elevated instance if present.
-            instance = AppInstance.FindOrRegisterForKey(ElevatedInstanceKey);
-        }
-        else if (RuntimeHelper.IsCurrentProcessRunningAsAdmin())
-        {
-            // Wait for unelevated instance to exit
-            while (isUnElevatedInstancePresent)
-            {
-                isUnElevatedInstancePresent = false;
-                instanceList = AppInstance.GetInstances();
-                foreach (var appInstance in instanceList)
-                {
-                    if (appInstance.Key.Equals(MainInstanceKey, StringComparison.OrdinalIgnoreCase))
-                    {
-                        isUnElevatedInstancePresent = true;
-                        var stopAppInstance = new EventWaitHandle(false, EventResetMode.ManualReset, $"DevHomeDD-{appInstance.ProcessId}");
-                        stopAppInstance.Set();
-                    }
-                }
-            }
-
-            // Register the elevated instance key
-            instance = AppInstance.FindOrRegisterForKey(ElevatedInstanceKey);
-        }
-        else
-        {
-            instance = AppInstance.FindOrRegisterForKey(MainInstanceKey);
-        }
-
-        var isRedirect = false;
-        if (instance.IsCurrent)
-        {
-            instance.Activated += OnActivated;
-        }
-        else
-        {
-            // Redirect the activation (and args) to the registered instance, and exit.
-            await instance.RedirectActivationToAsync(activatedEventArgs);
-            isRedirect = true;
-        }
-
-        return isRedirect;
-    }
-
-    private static void OnActivated(object? sender, Microsoft.Windows.AppLifecycle.AppActivationArguments e)
-    {
-        var wasFirstActivation = _firstActivation;
-        _firstActivation = false;
-        var commandLine = string.Empty;
-        if (e.Kind == Microsoft.Windows.AppLifecycle.ExtendedActivationKind.Launch)
-        {
-            commandLine = e.Data.As<ILaunchActivatedEventArgs>().Arguments;
-        }
-        else if (e.Kind == Microsoft.Windows.AppLifecycle.ExtendedActivationKind.StartupTask)
-        {
-            // Start the app in the background to handle the startup task and register the hotkey
-            // Don't show the bar window for startup task activations.
-            return;
-        }
-
-        // Convert commandLine into a string array. We just can't split based just on spaces, in case there are spaces inclosed in quotes
-        // i.e. --application "My App"
-        var commandLineArgs = Regex.Matches(commandLine, @"[\""].+?[\""]|[^ ]+").Select(m => m.Value).ToArray();
-
-        // TODO: This should be replaced with system.commandline Microsoft.Extensions.Configuration
-        //  is not intended to be a general purpose commandline parser, but rather only supports /key=value or /key value pairs
-        var builder = new ConfigurationBuilder();
-        builder.AddCommandLine(commandLineArgs);
-        var config = builder.Build();
-
-        Process? targetProcess = null;
-        var targetApp = config["application"];
-        var targetPid = config["pid"];
-        var pageToExpand = config["expandWindow"];
-
-        try
-        {
-            if (targetApp != null)
-            {
-                Debug.Assert(targetApp != string.Empty, "Why is appname empty?");
-
-                Process[] processes = Process.GetProcessesByName(targetApp);
-                if (processes.Length > 0)
-                {
-                    targetProcess = processes[0];
-                }
-            }
-            else if (targetPid != null)
-            {
-                var pid = int.Parse(targetPid, CultureInfo.CurrentCulture);
-                targetProcess = Process.GetProcessById(pid);
-            }
-        }
-        catch (Exception ex)
-        {
-            Log.Error(ex, "Failed to find target process {TargetApp} {TargetPid}", targetApp, targetPid);
-        }
-
-        Debug.Assert(_app != null, "Why is _app null on a redirection?");
-
-        // Be sure to set the target app on the UI thread
-        _app?.UIDispatcher?.TryEnqueue(() =>
-        {
-            if (targetProcess != null)
-            {
-                TargetAppData.Instance.SetNewAppData(targetProcess, Windows.Win32.Foundation.HWND.Null);
-            }
-
-            // Show the bar window
-            var primaryWindow = Application.Current.GetService<PrimaryWindow>();
-            primaryWindow.ShowBarWindow();
-
-            if (pageToExpand != null)
-            {
-                var barWindow = primaryWindow.DBarWindow;
-                Debug.Assert(barWindow is not null, "We show the bar window, so it cannot be null here");
-
-                var pageType = Type.GetType($"DevHome.DevDiagnostics.ViewModels.{pageToExpand}");
-                if (pageType is not null)
-                {
-                    barWindow.NavigateTo(pageType);
-                }
-            }
-        });
-    }
-}
->>>>>>> 4feeb45d
+// Copyright (c) Microsoft Corporation.
+// Licensed under the MIT License.
+
+using System;
+using System.Diagnostics;
+using System.Globalization;
+using System.IO;
+using System.Linq;
+using System.Text.RegularExpressions;
+using System.Threading;
+using System.Threading.Tasks;
+using DevHome.Common.Extensions;
+using DevHome.Common.Helpers;
+using DevHome.DevDiagnostics.Helpers;
+using DevHome.DevDiagnostics.Models;
+using DevHome.Service;
+using Microsoft.Extensions.Configuration;
+using Microsoft.UI.Dispatching;
+using Microsoft.UI.Xaml;
+using Microsoft.Windows.AppLifecycle;
+using Serilog;
+using Windows.ApplicationModel.Activation;
+using WinRT;
+
+namespace DevHome.DevDiagnostics;
+
+public static class Program
+{
+    private static App? _app;
+    private static bool _firstActivation = true;
+
+    [global::System.Runtime.InteropServices.DllImport("Microsoft.ui.xaml.dll")]
+    [global::System.Runtime.InteropServices.DefaultDllImportSearchPaths(global::System.Runtime.InteropServices.DllImportSearchPath.SafeDirectories)]
+    private static extern void XamlCheckProcessRequirements();
+
+    private const string MainInstanceKey = "mainInstance";
+
+    private const string ElevatedInstanceKey = "elevatedInstance";
+
+    [STAThread]
+    public static void Main(string[] args)
+    {
+        // Set up Logging
+        Environment.SetEnvironmentVariable("DEVHOME_LOGS_ROOT", Path.Join(Common.Logging.LogFolderRoot, "DevHome.DevDiagnostics"));
+        var configuration = new ConfigurationBuilder()
+            .AddJsonFile("appsettings_dd.json")
+            .Build();
+        Log.Logger = new LoggerConfiguration()
+            .ReadFrom.Configuration(configuration)
+            .CreateLogger();
+
+        var stopEvent = new EventWaitHandle(false, EventResetMode.ManualReset, $"DevHomeDD-{Environment.ProcessId}");
+        ThreadPool.QueueUserWorkItem((o) =>
+        {
+            var waitResult = stopEvent.WaitOne();
+
+            _app?.UIDispatcher?.TryEnqueue(() =>
+            {
+                var primaryWindow = Application.Current.GetService<PrimaryWindow>();
+                primaryWindow.Close();
+            });
+        });
+
+        try
+        {
+            XamlCheckProcessRequirements();
+
+            WinRT.ComWrappersSupport.InitializeComWrappers();
+
+            var isRedirect = DecideRedirection().GetAwaiter().GetResult();
+
+            if (!isRedirect)
+            {
+                Log.Information("Starting application");
+                Application.Start((p) =>
+                {
+                    var dispatcherQueue = DispatcherQueue.GetForCurrentThread();
+                    var context = new DispatcherQueueSynchronizationContext(dispatcherQueue);
+                    SynchronizationContext.SetSynchronizationContext(context);
+                    _app = new App();
+                    OnActivated(null, AppInstance.GetCurrent().GetActivatedEventArgs());
+                });
+            }
+
+            stopEvent.Close();
+            stopEvent.Dispose();
+        }
+        catch (Exception ex)
+        {
+            Log.Fatal(ex, "Application start-up failed");
+        }
+        finally
+        {
+            Log.CloseAndFlush();
+        }
+    }
+
+    private static async Task<bool> DecideRedirection()
+    {
+        var activatedEventArgs = AppInstance.GetCurrent().GetActivatedEventArgs();
+        var isElevatedInstancePresent = false;
+        var isUnElevatedInstancePresent = false;
+        var instanceList = AppInstance.GetInstances();
+        foreach (var appInstance in instanceList)
+        {
+            if (appInstance.Key.Equals(MainInstanceKey, StringComparison.OrdinalIgnoreCase))
+            {
+                isUnElevatedInstancePresent = true;
+            }
+            else if (appInstance.Key.Equals(ElevatedInstanceKey, StringComparison.OrdinalIgnoreCase))
+            {
+                isElevatedInstancePresent = true;
+            }
+        }
+
+        AppInstance instance;
+        if (isElevatedInstancePresent)
+        {
+            // Redirect to the elevated instance if present.
+            instance = AppInstance.FindOrRegisterForKey(ElevatedInstanceKey);
+        }
+        else if (RuntimeHelper.IsCurrentProcessRunningAsAdmin())
+        {
+            // Wait for unelevated instance to exit
+            while (isUnElevatedInstancePresent)
+            {
+                isUnElevatedInstancePresent = false;
+                instanceList = AppInstance.GetInstances();
+                foreach (var appInstance in instanceList)
+                {
+                    if (appInstance.Key.Equals(MainInstanceKey, StringComparison.OrdinalIgnoreCase))
+                    {
+                        isUnElevatedInstancePresent = true;
+                        var stopAppInstance = new EventWaitHandle(false, EventResetMode.ManualReset, $"DevHomeDD-{appInstance.ProcessId}");
+                        stopAppInstance.Set();
+                    }
+                }
+            }
+
+            // Register the elevated instance key
+            instance = AppInstance.FindOrRegisterForKey(ElevatedInstanceKey);
+        }
+        else
+        {
+            instance = AppInstance.FindOrRegisterForKey(MainInstanceKey);
+        }
+
+        var isRedirect = false;
+        if (instance.IsCurrent)
+        {
+            instance.Activated += OnActivated;
+        }
+        else
+        {
+            // Redirect the activation (and args) to the registered instance, and exit.
+            await instance.RedirectActivationToAsync(activatedEventArgs);
+            isRedirect = true;
+        }
+
+        return isRedirect;
+    }
+
+    private static void OnActivated(object? sender, Microsoft.Windows.AppLifecycle.AppActivationArguments e)
+    {
+        var wasFirstActivation = _firstActivation;
+        _firstActivation = false;
+        var commandLine = string.Empty;
+        if (e.Kind == Microsoft.Windows.AppLifecycle.ExtendedActivationKind.Launch)
+        {
+            commandLine = e.Data.As<ILaunchActivatedEventArgs>().Arguments;
+        }
+        else if (e.Kind == Microsoft.Windows.AppLifecycle.ExtendedActivationKind.StartupTask)
+        {
+            // Start the app in the background to handle the startup task and register the hotkey
+            // Don't show the bar window for startup task activations.
+            return;
+        }
+
+        // Convert commandLine into a string array. We just can't split based just on spaces, in case there are spaces inclosed in quotes
+        // i.e. --application "My App"
+        var commandLineArgs = Regex.Matches(commandLine, @"[\""].+?[\""]|[^ ]+").Select(m => m.Value).ToArray();
+
+        // TODO: This should be replaced with system.commandline Microsoft.Extensions.Configuration
+        //  is not intended to be a general purpose commandline parser, but rather only supports /key=value or /key value pairs
+        var builder = new ConfigurationBuilder();
+        builder.AddCommandLine(commandLineArgs);
+        var config = builder.Build();
+
+        Process? targetProcess = null;
+        var targetApp = config["application"];
+        var targetPid = config["pid"];
+        var pageToExpand = config["expandWindow"];
+
+        try
+        {
+            if (targetApp != null)
+            {
+                Debug.Assert(targetApp != string.Empty, "Why is appname empty?");
+
+                Process[] processes = Process.GetProcessesByName(targetApp);
+                if (processes.Length > 0)
+                {
+                    targetProcess = processes[0];
+                }
+            }
+            else if (targetPid != null)
+            {
+                var pid = int.Parse(targetPid, CultureInfo.CurrentCulture);
+                targetProcess = Process.GetProcessById(pid);
+            }
+        }
+        catch (Exception ex)
+        {
+            Log.Error(ex, "Failed to find target process {TargetApp} {TargetPid}", targetApp, targetPid);
+        }
+
+        Debug.Assert(_app != null, "Why is _app null on a redirection?");
+
+        // Be sure to set the target app on the UI thread
+        _app?.UIDispatcher?.TryEnqueue(() =>
+        {
+            if (targetProcess != null)
+            {
+                TargetAppData.Instance.SetNewAppData(targetProcess, Windows.Win32.Foundation.HWND.Null);
+            }
+
+            // Show the bar window
+            var primaryWindow = Application.Current.GetService<PrimaryWindow>();
+            primaryWindow.ShowBarWindow();
+
+            if (pageToExpand != null)
+            {
+                var barWindow = primaryWindow.DBarWindow;
+                Debug.Assert(barWindow is not null, "We show the bar window, so it cannot be null here");
+
+                var pageType = Type.GetType($"DevHome.DevDiagnostics.ViewModels.{pageToExpand}");
+                if (pageType is not null)
+                {
+                    barWindow.NavigateTo(pageType);
+                }
+            }
+        });
+    }
+}