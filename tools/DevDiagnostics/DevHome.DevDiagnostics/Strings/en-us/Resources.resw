--- conflicted
+++ resolved
@@ -245,17 +245,6 @@
     <value>Resource usage</value>
     <comment>The contents of a text block referring to process resource usage information.</comment>
   </data>
-<<<<<<< HEAD
-  <data name="SystemResourceUsageHeaderTextBlock.Text" xml:space="preserve">
-    <value>Resource usage</value>
-    <comment>The contents of a text block referring to system resource usage information.</comment>
-  </data>
-  <data name="ResourceUsageDetailsTextBlock.Text" xml:space="preserve">
-    <value>Detailed hardware data</value>
-    <comment>The contents of a text block referring to detailed system hardware data.</comment>
-  </data>
-=======
->>>>>>> 229084a1
   <data name="IsRespondingTextblock.Text" xml:space="preserve">
     <value>Is responding</value>
     <comment>Refers to whether the application or process is responsive, or if it is stuck.</comment>
@@ -264,13 +253,6 @@
     <value>CPU usage</value>
     <comment>Refers to how much of the central processing unit (CPU) the process is utilizing.</comment>
   </data>
-<<<<<<< HEAD
-  <data name="SystemCpuUsageTextblock.Text" xml:space="preserve">
-    <value>CPU usage</value>
-    <comment>Refers to how much of the central processing unit (CPU) the system is utilizing.</comment>
-  </data>
-=======
->>>>>>> 229084a1
   <data name="GpuUsageTextBlock.Text" xml:space="preserve">
     <value>GPU usage</value>
     <comment>Refers to how much of the graphical processing unit (GPU) the process is utilizing.</comment>
@@ -279,24 +261,10 @@
     <value>Memory usage</value>
     <comment>Refers to how much random access memory (RAM) the process is utilizing.</comment>
   </data>
-<<<<<<< HEAD
-  <data name="SystemMemoryUsageTextBlock.Text" xml:space="preserve">
-    <value>Memory usage</value>
-    <comment>Refers to how much random access memory (RAM) the system is utilizing.</comment>
-  </data>
-=======
->>>>>>> 229084a1
   <data name="DiskUsageTextBlock.Text" xml:space="preserve">
     <value>Disk usage</value>
     <comment>Refers to how much disk storage (hard drive/solid state drive) the process is utilizing.</comment>
   </data>
-<<<<<<< HEAD
-  <data name="SystemDiskUsageTextBlock.Text" xml:space="preserve">
-    <value>Disk usage</value>
-    <comment>Refers to how much disk storage (hard drive/solid state drive) the system is utilizing.</comment>
-  </data>
-=======
->>>>>>> 229084a1
   <data name="WERHeaderTextBlock.Text" xml:space="preserve">
     <value>Crash reports</value>
     <comment>The contents of a WER crash dumps.</comment>
@@ -1193,11 +1161,7 @@
     <value>Tool that will be used to analyze WER crash dumps generated on the system</value>
     <comment>Tooltip that describes what a WER Dump analyzer does</comment>
   </data>
-<<<<<<< HEAD
   <data name="ClipboardMonitorWindowTitle.Text" xml:space="preserve">
-=======
-  <data name="ClipboardMonitorWindowTitle" xml:space="preserve">
->>>>>>> 229084a1
     <value>Dev Diagnostics Clipboard Monitor</value>
     <comment>Window title for the clipboard monitor tool</comment>
   </data>
@@ -1314,195 +1278,4 @@
     <value>(No insights found)</value>
     <comment>Placeholder text on the Insights page when the insights list is empty.</comment>
   </data>
-<<<<<<< HEAD
-  <data name="VoltageSensorFormat" xml:space="preserve">
-    <value>{0:F3} V</value>
-    <comment>Format for voltage sensor values in volts</comment>
-  </data>
-    <data name="CurrentSensorFormat" xml:space="preserve">
-      <value>{0:F3} A</value>
-      <comment>Format for current sensor values in amperes</comment>
-  </data>
-    <data name="ClockSensorFormat" xml:space="preserve">
-      <value>{0:F1} MHz</value>
-      <comment>Format for clock sensor values in megahertz</comment>
-  </data>
-    <data name="LoadSensorFormat" xml:space="preserve">
-      <value>{0:F1} %</value>
-      <comment>Format for load sensor values in percentage</comment>
-  </data>
-    <data name="TemperatureSensorFormat" xml:space="preserve">
-      <value>{0:F1} °C</value>
-      <comment>Format for temperature sensor values in Celsius</comment>
-  </data>
-    <data name="FanSensorFormat" xml:space="preserve">
-      <value>{0:F0} RPM</value>
-      <comment>Format for fan speed sensor values in RPM</comment>
-  </data>
-    <data name="FlowSensorFormat" xml:space="preserve">
-      <value>{0:F1} L/h</value>
-      <comment>Format for flow sensor values in liters per hour</comment>
-  </data>
-    <data name="ControlSensorFormat" xml:space="preserve">
-      <value>{0:F1} %</value>
-      <comment>Format for control sensor values in percentage</comment>
-  </data>
-    <data name="LevelSensorFormat" xml:space="preserve">
-      <value>{0:F1} %</value>
-      <comment>Format for level sensor values in percentage</comment>
-  </data>
-    <data name="PowerSensorFormat" xml:space="preserve">
-      <value>{0:F1} W</value>
-      <comment>Format for power sensor values in watts</comment>
-  </data>
-    <data name="DataSensorFormat" xml:space="preserve">
-      <value>{0:F1} GB</value>
-      <comment>Format for data sensor values in gigabytes</comment>
-  </data>
-    <data name="SmallDataSensorFormat" xml:space="preserve">
-      <value>{0:F1} MB</value>
-      <comment>Format for small data sensor values in megabytes</comment>
-  </data>
-    <data name="FactorSensorFormat" xml:space="preserve">
-      <value>{0:F3}</value>
-      <comment>Format for factor sensor values</comment>
-  </data>
-    <data name="FrequencySensorFormat" xml:space="preserve">
-      <value>{0:F1} Hz</value>
-      <comment>Format for frequency sensor values in hertz</comment>
-  </data>
-    <data name="ThroughputSensorFormat" xml:space="preserve">
-      <value>{0:F1} B/s</value>
-      <comment>Format for throughput sensor values in bytes per second</comment>
-  </data>
-    <data name="TimeSpanSensorFormat" xml:space="preserve">
-      <value>{0:g}</value>
-      <comment>Format for timespan sensor values</comment>
-  </data>
-    <data name="EnergySensorFormat" xml:space="preserve">
-      <value>{0:F0} mWh</value>
-      <comment>Format for energy sensor values in milliwatt-hours</comment>
-  </data>
-   <data name="NoiseSensorFormat" xml:space="preserve">
-      <value>{0:F0} dBA</value>
-      <comment>Format for noise sensor values in decibels</comment>
-  </data>
-  <data name="ConnectionSpeedSensorFormatBps" xml:space="preserve">
-      <value>{0:F0} B/s</value>
-      <comment>Format for connection speed sensor values in bps</comment>
-  </data>
-  <data name="ConnectionSpeedSensorFormatKbps" xml:space="preserve">
-      <value>{0:F1} KB/s</value>
-      <comment>Format for connection speed sensor values in Kbps</comment>
-  </data>
-  <data name="ConnectionSpeedSensorFormatMibps" xml:space="preserve">
-      <value>{0:F1} MiB/s</value>
-      <comment>Format for connection speed sensor values in Mibps</comment>
-  </data>
-  <data name="ConnectionSpeedSensorFormatGibps" xml:space="preserve">
-      <value>{0:F1} GiB/s</value>
-      <comment>Format for connection speed sensor values in Gibps</comment>
-  </data>
-  <data name="ConnectionSpeedSensorValue100Mbps" xml:space="preserve">
-      <value>100 MB/s</value>
-      <comment>Connection speed sensor value of 100 Mbps</comment>
-  </data>
-  <data name="ConnectionSpeedSensorValue1Gbps" xml:space="preserve">
-      <value>1 GB/s</value>
-      <comment>Connection speed sensor value of 1 Gbps</comment>
-  </data>
-  <data name="SensorTypeVoltage" xml:space="preserve">
-      <value>Voltages</value>
-      <comment>Voltage Sensor Type Display Name</comment>
-  </data>
-  <data name="SensorTypeCurrent" xml:space="preserve">
-      <value>Currents</value>
-      <comment>Current Sensor Type Display Name</comment>
-  </data>
-  <data name="SensorTypeEnergy" xml:space="preserve">
-      <value>Capacities</value>
-      <comment>Energy Sensor Type Display Name</comment>
-  </data>
-  <data name="SensorTypeClock" xml:space="preserve">
-      <value>Clocks</value>
-      <comment>Clock Sensor Type Display Name</comment>
-  </data>
-  <data name="SensorTypeLoad" xml:space="preserve">
-      <value>Load</value>
-      <comment>Load Sensor Type Display Name</comment>
-  </data>
-  <data name="SensorTypeTemperature" xml:space="preserve">
-      <value>Temperatures</value>
-      <comment>Temperature Sensor Type Display Name</comment>
-  </data>
-  <data name="SensorTypeFan" xml:space="preserve">
-      <value>Fans</value>
-      <comment>Fan Sensor Type Display Name</comment>
-  </data>
-  <data name="SensorTypeFlow" xml:space="preserve">
-      <value>Flows</value>
-      <comment>Flow Sensor Type Display Name</comment>
-  </data>
-  <data name="SensorTypeControl" xml:space="preserve">
-      <value>Controls</value>
-      <comment>Control Sensor Type Display Name</comment>
-  </data>
-  <data name="SensorTypeLevel" xml:space="preserve">
-      <value>Levels</value>
-      <comment>Level Sensor Type Display Name</comment>
-  </data>
-  <data name="SensorTypePower" xml:space="preserve">
-      <value>Powers</value>
-      <comment>Power Sensor Type Display Name</comment>
-  </data>
-  <data name="SensorTypeData" xml:space="preserve">
-      <value>Data</value>
-      <comment>Data Sensor Type Display Name</comment>
-  </data>
-  <data name="SensorTypeFactor" xml:space="preserve">
-      <value>Factors</value>
-      <comment>Factor Sensor Type Display Name</comment>
-  </data>
-  <data name="SensorTypeFrequency" xml:space="preserve">
-      <value>Frequencies</value>
-      <comment>Frequency Sensor Type Display Name</comment>
-  </data>
-  <data name="SensorTypeThroughput" xml:space="preserve">
-      <value>Throughput</value>
-      <comment>Throughput Sensor Type Display Name</comment>
-  </data>
-  <data name="SensorTypeTimeSpan" xml:space="preserve">
-      <value>Times</value>
-      <comment>TimeSpan Sensor Type Display Name</comment>
-  </data>
-  <data name="SensorTypeNoise" xml:space="preserve">
-      <value>Noise Levels</value>
-      <comment>Noise Sensor Type Display Name</comment>
-  </data>
-  <data name="SensorTypeConductivity" xml:space="preserve">
-      <value>Conductivities</value>
-      <comment>Conductivity Sensor Type Display Name</comment>
-  </data>
-  <data name="SensorTypeHumidity" xml:space="preserve">
-      <value>Humidity Levels</value>
-      <comment>Humidity Sensor Type Display Name</comment>
-  </data>
-  <data name="SystemResourceUsageTabHeader.Text" xml:space="preserve">
-    <value>System</value>
-    <comment>System resource usage tab header.</comment>
-  </data>
-  <data name="SystemResourceTab.[using:Microsoft.UI.Xaml.Automation]AutomationProperties.Name" xml:space="preserve">
-    <value>System</value>
-    <comment>Name of the System tab in Resource Usage Page</comment>
-  </data>
-  <data name="ProcessResourceTab.[using:Microsoft.UI.Xaml.Automation]AutomationProperties.Name" xml:space="preserve">
-    <value>Application</value>
-    <comment>Name of the Application tab in Resource Usage Page</comment>
-  </data>
-  <data name="ApplicationResourceUsageTabHeader.Text" xml:space="preserve">
-    <value>Application</value>
-    <comment>Application resource usage tab header.</comment>
-  </data>
-=======
->>>>>>> 229084a1
 </root>