﻿<?xml version="1.0" encoding="utf-8"?>
<root>
  <!-- 
    Microsoft ResX Schema 
    
    Version 2.0
    
    The primary goals of this format is to allow a simple XML format 
    that is mostly human readable. The generation and parsing of the 
    various data types are done through the TypeConverter classes 
    associated with the data types.
    
    Example:
    
    ... ado.net/XML headers & schema ...
    <resheader name="resmimetype">text/microsoft-resx</resheader>
    <resheader name="version">2.0</resheader>
    <resheader name="reader">System.Resources.ResXResourceReader, System.Windows.Forms, ...</resheader>
    <resheader name="writer">System.Resources.ResXResourceWriter, System.Windows.Forms, ...</resheader>
    <data name="Name1"><value>this is my long string</value><comment>this is a comment</comment></data>
    <data name="Color1" type="System.Drawing.Color, System.Drawing">Blue</data>
    <data name="Bitmap1" mimetype="application/x-microsoft.net.object.binary.base64">
        <value>[base64 mime encoded serialized .NET Framework object]</value>
    </data>
    <data name="Icon1" type="System.Drawing.Icon, System.Drawing" mimetype="application/x-microsoft.net.object.bytearray.base64">
        <value>[base64 mime encoded string representing a byte array form of the .NET Framework object]</value>
        <comment>This is a comment</comment>
    </data>
                
    There are any number of "resheader" rows that contain simple 
    name/value pairs.
    
    Each data row contains a name, and value. The row also contains a 
    type or mimetype. Type corresponds to a .NET class that support 
    text/value conversion through the TypeConverter architecture. 
    Classes that don't support this are serialized and stored with the 
    mimetype set.
    
    The mimetype is used for serialized objects, and tells the 
    ResXResourceReader how to depersist the object. This is currently not 
    extensible. For a given mimetype the value must be set accordingly:
    
    Note - application/x-microsoft.net.object.binary.base64 is the format 
    that the ResXResourceWriter will generate, however the reader can 
    read any of the formats listed below.
    
    mimetype: application/x-microsoft.net.object.binary.base64
    value   : The object must be serialized with 
            : System.Runtime.Serialization.Formatters.Binary.BinaryFormatter
            : and then encoded with base64 encoding.
    
    mimetype: application/x-microsoft.net.object.soap.base64
    value   : The object must be serialized with 
            : System.Runtime.Serialization.Formatters.Soap.SoapFormatter
            : and then encoded with base64 encoding.

    mimetype: application/x-microsoft.net.object.bytearray.base64
    value   : The object must be serialized into a byte array 
            : using a System.ComponentModel.TypeConverter
            : and then encoded with base64 encoding.
    -->
  <xsd:schema id="root" xmlns="" xmlns:xsd="http://www.w3.org/2001/XMLSchema" xmlns:msdata="urn:schemas-microsoft-com:xml-msdata">
    <xsd:import namespace="http://www.w3.org/XML/1998/namespace" />
    <xsd:element name="root" msdata:IsDataSet="true">
      <xsd:complexType>
        <xsd:choice maxOccurs="unbounded">
          <xsd:element name="metadata">
            <xsd:complexType>
              <xsd:sequence>
                <xsd:element name="value" type="xsd:string" minOccurs="0" />
              </xsd:sequence>
              <xsd:attribute name="name" use="required" type="xsd:string" />
              <xsd:attribute name="type" type="xsd:string" />
              <xsd:attribute name="mimetype" type="xsd:string" />
              <xsd:attribute ref="xml:space" />
            </xsd:complexType>
          </xsd:element>
          <xsd:element name="assembly">
            <xsd:complexType>
              <xsd:attribute name="alias" type="xsd:string" />
              <xsd:attribute name="name" type="xsd:string" />
            </xsd:complexType>
          </xsd:element>
          <xsd:element name="data">
            <xsd:complexType>
              <xsd:sequence>
                <xsd:element name="value" type="xsd:string" minOccurs="0" msdata:Ordinal="1" />
                <xsd:element name="comment" type="xsd:string" minOccurs="0" msdata:Ordinal="2" />
              </xsd:sequence>
              <xsd:attribute name="name" type="xsd:string" use="required" msdata:Ordinal="1" />
              <xsd:attribute name="type" type="xsd:string" msdata:Ordinal="3" />
              <xsd:attribute name="mimetype" type="xsd:string" msdata:Ordinal="4" />
              <xsd:attribute ref="xml:space" />
            </xsd:complexType>
          </xsd:element>
          <xsd:element name="resheader">
            <xsd:complexType>
              <xsd:sequence>
                <xsd:element name="value" type="xsd:string" minOccurs="0" msdata:Ordinal="1" />
              </xsd:sequence>
              <xsd:attribute name="name" type="xsd:string" use="required" />
            </xsd:complexType>
          </xsd:element>
        </xsd:choice>
      </xsd:complexType>
    </xsd:element>
  </xsd:schema>
  <resheader name="resmimetype">
    <value>text/microsoft-resx</value>
  </resheader>
  <resheader name="version">
    <value>2.0</value>
  </resheader>
  <resheader name="reader">
    <value>System.Resources.ResXResourceReader, System.Windows.Forms, Version=4.0.0.0, Culture=neutral, PublicKeyToken=b77a5c561934e089</value>
  </resheader>
  <resheader name="writer">
    <value>System.Resources.ResXResourceWriter, System.Windows.Forms, Version=4.0.0.0, Culture=neutral, PublicKeyToken=b77a5c561934e089</value>
  </resheader>
  <data name="MinimizeButton.ToolTipService.ToolTip" xml:space="preserve">
    <value>Minimize</value>
    <comment>Tooltip for the minimize button in the BarWindow</comment>
  </data>
  <data name="MaximizeButton.ToolTipService.ToolTip" xml:space="preserve">
    <value>Maximize</value>
    <comment>Tooltip for the maximize button in the BarWindow</comment>
  </data>
  <data name="PinMenuItemText" xml:space="preserve">
    <value>Pin</value>
    <comment>A label for the menu item to pin a tool on the bar.</comment>
  </data>
  <data name="UnregisterMenuItem.Text" xml:space="preserve">
    <value>Unregister</value>
    <comment>The label for Unregister menu flyout for an icon in the toolbar. This will cause the program to no longer be registered with the bar.</comment>
  </data>
  <data name="SwitchToLargeLayoutToolTip" xml:space="preserve">
    <value>Expand the large content panel</value>
    <comment>The tooltip for a button which expands the large content panel.</comment>
  </data>
  <data name="SettingsButton.ToolTipService.ToolTip" xml:space="preserve">
    <value>Settings</value>
    <comment>The tooltip for a button that takes the user to the settings for Dev Diagnostics.</comment>
  </data>
  <data name="ManageExternalToolsButton.ToolTipService.ToolTip" xml:space="preserve">
    <value>External tools: add/remove, configure and launch</value>
    <comment>The tooltip for a button that takes the user to the external tools section of Dev Diagnostics.</comment>
  </data>
  <data name="ToolLaunchErrorTitle" xml:space="preserve">
    <value>Error</value>
    <comment>The title of an error message dialog when something goes wrong.</comment>
  </data>
  <data name="ToolLaunchErrorMessage" xml:space="preserve">
    <value>Failed to launch: {0}</value>
    <comment>{Locked="{0}"} Text for when there was an error launching an external tool. {0} is the name of an executable(.exe) file.</comment>
  </data>
  <data name="AppDetailsHeaderTextBlock.Text" xml:space="preserve">
    <value>App details</value>
    <comment>The contents of a text block referring to details about an application.</comment>
  </data>
  <data name="IDTextBlock.Text" xml:space="preserve">
    <value>ID</value>
    <comment>The contents of a text block referring to identity (ID) of an application.</comment>
  </data>
  <data name="BasePriorityTextBlock.Text" xml:space="preserve">
    <value>Base priority</value>
    <comment>The contents of a text block referring to base CPU priority of an application.</comment>
  </data>
  <data name="PriorityClassTextBlock.Text" xml:space="preserve">
    <value>Priority class</value>
    <comment>The contents of a text block referring to scheduling priority of an application.</comment>
  </data>
  <data name="MainModuleTextBlock.Text" xml:space="preserve">
    <value>Main module</value>
    <comment>This refers to the main module of an application like winword.exe or notepad.exe as an example.</comment>
  </data>
  <data name="CpuArchitectureTextBlock.Text" xml:space="preserve">
    <value>CPU architecture</value>
    <comment>This refers to the CPU architecture of the target process and the host machine.</comment>
  </data>
  <data name="MSIXPackagedTextBlock.Text" xml:space="preserve">
    <value>MSIX packaged</value>
    <comment>This refers to whether the application is using MSIX packaging technology.</comment>
  </data>
  <data name="ModulesHeaderTextBlock.Text" xml:space="preserve">
    <value>Loaded modules</value>
    <comment>The contents of a text block referring to loaded application modules.</comment>
  </data>
  <data name="FileVersionInfoTextBlock.Text" xml:space="preserve">
    <value>File Version Info</value>
    <comment>The contents of a text block referring to version of the module file loaded by an application.</comment>
  </data>
  <data name="MemorySizeTextBlock.Text" xml:space="preserve">
    <value>Memory Size</value>
    <comment>The contents of a text block referring to size in memory of the module.</comment>
  </data>
  <data name="FilterDropDown.Text" xml:space="preserve">
    <value>Filter...</value>
    <comment>The contents of a combo box that allows editing to filter out elements.</comment>
  </data>
  <data name="BgTaskHostCheckBox.Content" xml:space="preserve">
    <value>BgTaskHost</value>
    <comment>{Locked}The contents of a check box that refers to specific process names.</comment>
  </data>
  <data name="ConHostCheckBox.Content" xml:space="preserve">
    <value>ConHost</value>
    <comment>{Locked}The contents of a check box that refers to specific process names.</comment>
  </data>
  <data name="DllHostCheckBox.Content" xml:space="preserve">
    <value>DllHost</value>
    <comment>{Locked}The contents of a check box that refers to specific process names.</comment>
  </data>
  <data name="SvcHostCheckBox.Content" xml:space="preserve">
    <value>SvcHost</value>
    <comment>{Locked}The contents of a check box that refers to specific process names.</comment>
  </data>
  <data name="WebViewCheckBox.Content" xml:space="preserve">
    <value>MsEdgeWebView2</value>
    <comment>{Locked}The contents of a check box that refers to specific process names.</comment>
  </data>
  <data name="RtbCheckBox.Content" xml:space="preserve">
    <value>RuntimeBroker</value>
    <comment>{Locked}The contents of a check box that refers to specific process names.</comment>
  </data>
  <data name="WmiCheckBox.Content" xml:space="preserve">
    <value>WmiPrvSe</value>
    <comment>{Locked}The contents of a check box that refers to specific process names.</comment>
  </data>
  <data name="WudfCheckBox.Content" xml:space="preserve">
    <value>WudfHost</value>
    <comment>{Locked}The contents of a check box that refers to specific process names.</comment>
  </data>
  <data name="RefreshButton.ToolTipService.ToolTip" xml:space="preserve">
    <value>Refresh the process list</value>
    <comment>The contents of a button tool tip that will refresh the contents of the list.</comment>
  </data>
  <data name="PidColumn.Header" xml:space="preserve">
    <value>PID</value>
    <comment>Process identifier.</comment>
  </data>
  <data name="ExecutableColumn.Header" xml:space="preserve">
    <value>Executable</value>
    <comment>The name of a process (winword.exe or notepad.exe for example).</comment>
  </data>
  <data name="ResourceUsageHeaderTextBlock.Text" xml:space="preserve">
    <value>Resource usage</value>
    <comment>The contents of a text block referring to process resource usage information.</comment>
  </data>
  <data name="SystemResourceUsageHeaderTextBlock.Text" xml:space="preserve">
    <value>Resource usage</value>
    <comment>The contents of a text block referring to system resource usage information.</comment>
  </data>
  <data name="ResourceUsageDetailsTextBlock.Text" xml:space="preserve">
    <value>Detailed hardware data</value>
    <comment>The contents of a text block referring to detailed system hardware data.</comment>
  </data>
  <data name="IsRespondingTextblock.Text" xml:space="preserve">
    <value>Is responding</value>
    <comment>Refers to whether the application or process is responsive, or if it is stuck.</comment>
  </data>
  <data name="CpuUsageTextblock.Text" xml:space="preserve">
    <value>CPU usage</value>
    <comment>Refers to how much of the central processing unit (CPU) the process is utilizing.</comment>
  </data>
  <data name="SystemCpuUsageTextblock.Text" xml:space="preserve">
    <value>CPU usage</value>
    <comment>Refers to how much of the central processing unit (CPU) the system is utilizing.</comment>
  </data>
  <data name="GpuUsageTextBlock.Text" xml:space="preserve">
    <value>GPU usage</value>
    <comment>Refers to how much of the graphical processing unit (GPU) the process is utilizing.</comment>
  </data>
  <data name="MemoryUsageTextBlock.Text" xml:space="preserve">
    <value>Memory usage</value>
    <comment>Refers to how much random access memory (RAM) the process is utilizing.</comment>
  </data>
  <data name="SystemMemoryUsageTextBlock.Text" xml:space="preserve">
    <value>Memory usage</value>
    <comment>Refers to how much random access memory (RAM) the system is utilizing.</comment>
  </data>
  <data name="DiskUsageTextBlock.Text" xml:space="preserve">
    <value>Disk usage</value>
    <comment>Refers to how much disk storage (hard drive/solid state drive) the process is utilizing.</comment>
  </data>
  <data name="SystemDiskUsageTextBlock.Text" xml:space="preserve">
    <value>Disk usage</value>
    <comment>Refers to how much disk storage (hard drive/solid state drive) the system is utilizing.</comment>
  </data>
  <data name="WERHeaderTextBlock.Text" xml:space="preserve">
    <value>Crash reports</value>
    <comment>The contents of a WER crash dumps.</comment>
  </data>
  <data name="WERTimeGeneratedColumn.Header" xml:space="preserve">
    <value>Time generated</value>
    <comment>The time at which the WER report was generated.</comment>
  </data>
  <data name="WERFaultingExecutableColumn.Header" xml:space="preserve">
    <value>Faulting executable</value>
    <comment>Refers to the process/application executable which caused the fault which generated the crash report</comment>
  </data>
  <data name="WERInfoTextBox.Text" xml:space="preserve">
    <value>Info about the Windows Error Report</value>
    <comment>Refers to the WER diagnostic information about a process crash.</comment>
  </data>
  <data name="WinLogsHeaderTextBlock.Text" xml:space="preserve">
    <value>Windows logs</value>
    <comment>The contents of a text block referring to Windows logs.</comment>
  </data>
  <data name="EtwCheckbox.ToolTipService.ToolTip" xml:space="preserve">
    <value>Event Tracing for Windows (ETW) logs</value>
    <comment>Whether to enable Event Trace for Windows (ETW) logs in the log view output.</comment>
  </data>
  <data name="DebugOutputCheckbox.ToolTipService.ToolTip" xml:space="preserve">
    <value>Debug output from the target app</value>
    <comment>Tooltip for whether to enable debug output (from OutputDebugString API) in the log view output.</comment>
  </data>
  <data name="EventViewerCheckbox.ToolTipService.ToolTip" xml:space="preserve">
    <value>Entries from the event log for the target app</value>
    <comment>Tooltip for whether to enable event viewer logs in the log view output.</comment>
  </data>
  <data name="WERCheckbox.ToolTipService.ToolTip" xml:space="preserve">
    <value>Entries from the event log for the target app</value>
    <comment>Tooltip for whether the WER report logs are shown in the log view output.</comment>
  </data>
  <data name="ClearWinLogsButton.ToolTipService.ToolTip" xml:space="preserve">
    <value>Clear the list</value>
    <comment>Tooltip for a button that will clear the log list.</comment>
  </data>
  <data name="LogTimeGenerated.Header" xml:space="preserve">
    <value>Time Generated</value>
    <comment>The time at which the log was generated.</comment>
  </data>
  <data name="LogCategoryColumn.Header" xml:space="preserve">
    <value>Category</value>
    <comment>A header for what category the log entry belongs.</comment>
  </data>
  <data name="LogToolColumn.Header" xml:space="preserve">
    <value>Tool</value>
    <comment>A header for what tool generated the log entry.</comment>
  </data>
  <data name="LogMessageColumn.Header" xml:space="preserve">
    <value>Message</value>
    <comment>The contents of a log entry.</comment>
  </data>
  <data name="WinLogsAlreadyRunningErrorMessage" xml:space="preserve">
    <value>Could not start OutputDebugString monitor since there is one already running.</value>
    <comment>An error message indicating that the resource is mutually exclusive due to an instance already running.</comment>
  </data>
  <data name="ToolNameHeaderTextBlock.Text" xml:space="preserve">
    <value>Tool Name</value>
    <comment>The name the user can assign to the tool they are adding.</comment>
  </data>
  <data name="ToolPathHeaderTextBlock.Text" xml:space="preserve">
    <value>Tool path</value>
    <comment>The name the user can assign to the tool they are adding.</comment>
  </data>
  <data name="ToolBrowseButton.Content" xml:space="preserve">
    <value>Browse</value>
    <comment>A button to browse the filesystem.</comment>
  </data>
  <data name="BasicArgumentsTextBlock.Text" xml:space="preserve">
    <value>Basic arguments</value>
    <comment>Refers to arguments that can be passed to a process when it is created</comment>
  </data>
  <data name="NoneRadio.Content" xml:space="preserve">
    <value>None</value>
    <comment>Refers to the type of data being shown</comment>
  </data>
  <data name="PrefixTextBlock.Text" xml:space="preserve">
    <value>Prefix (if any)</value>
    <comment>Refers to arguments that can be passed to a process when it is created</comment>
  </data>
  <data name="AddToolsOkButton.Content" xml:space="preserve">
    <value>OK</value>
    <comment>An affirmative value for a button</comment>
  </data>
  <data name="AddToolsCancelButton.Content" xml:space="preserve">
    <value>Cancel</value>
    <comment>Cancels the current operation the user is performing</comment>
  </data>
  <data name="EditToolsNameColumn.Header" xml:space="preserve">
    <value>Name</value>
    <comment>The name of a tool that could be edited.</comment>
  </data>
  <data name="UnregisterToolButton.Content" xml:space="preserve">
    <value>Unregister</value>
    <comment>Text on a button for unregistering a tool.</comment>
  </data>
  <data name="SettingsToolHeaderTextBlock.Text" xml:space="preserve">
    <value>Settings</value>
    <comment>The contents of a text block refering to settings.</comment>
  </data>
  <data name="PreferencesTextBlock.Text" xml:space="preserve">
    <value>Preferences</value>
    <comment>The contents of a text block refering to a user's settings preferences.</comment>
  </data>
  <data name="ThemeSelectionTextBlock.Text" xml:space="preserve">
    <value>Theme selection</value>
    <comment>The contents of a text block refering to an application's color theme.</comment>
  </data>
  <data name="ThemeLightComboItem.Content" xml:space="preserve">
    <value>Light</value>
    <comment>Refers to a color theme or scheme</comment>
  </data>
  <data name="ThemeDarkComboItem.Content" xml:space="preserve">
    <value>Dark</value>
    <comment>Refers to a color theme or scheme</comment>
  </data>
  <data name="ThemeDefaultComboItem.Content" xml:space="preserve">
    <value>Windows default</value>
    <comment>Refers to a color theme or scheme</comment>
  </data>
  <data name="AdditionalToolsTextBlock.Text" xml:space="preserve">
    <value>Additional tools</value>
    <comment>Refers to tools the user has added.</comment>
  </data>
  <data name="AddAToolToBarTextBlock.Text" xml:space="preserve">
    <value>Add a tool to the bar</value>
    <comment>Refers to tools a user could add to the bar UI.</comment>
  </data>
  <data name="EditToolConfigurationTextBlock.Text" xml:space="preserve">
    <value>Edit the configuration for registered tools</value>
    <comment>Refers to tools a user could edit that are already registered to the bar UI.</comment>
  </data>
  <data name="MonitorCpuSettingCard.Header" xml:space="preserve">
    <value>Monitor CPU usage for the target app</value>
    <comment>Refers tracing central processing unit (CPU) usage of the app the user has selected.</comment>
  </data>
  <data name="ShowInsightsCard.Header" xml:space="preserve">
    <value>Show Insights on start-up</value>
    <comment>Refers showing insightful suggestions to the user about the app on startup.</comment>
  </data>
  <data name="EnableClipboardMonitoringCard.Header" xml:space="preserve">
    <value>Enable Clipboard monitoring</value>
    <comment>Refers monitoring the user's clipboard for error messages.</comment>
  </data>
  <data name="ExcludedProcessesCard.Header" xml:space="preserve">
    <value>Processes to exclude when finding the foreground window. Enter the process names here, comma-separated.</value>
    <comment>Refers application process names for example notepad.exe, winword.exe etc, in a comma-separated list.</comment>
  </data>
  <data name="ExcludedProcessesButton.Content" xml:space="preserve">
    <value>Save</value>
    <comment>Saves the data that the user has input.</comment>
  </data>
  <data name="AboutHeaderTextBlock.Text" xml:space="preserve">
    <value>About</value>
    <comment>A header for an about page.</comment>
  </data>
  <data name="ExpandedViewHeaderTextBlock.Text" xml:space="preserve">
    <value>App Info</value>
    <comment>The contents of a text block refering to the main window title.</comment>
  </data>
  <data name="FileErrorHeaderTextBlock.Text" xml:space="preserve">
    <value>File error</value>
    <comment>The contents of a text block refering to the main window title.</comment>
  </data>
  <data name="EventLogLabel.Text" xml:space="preserve">
    <value>The Event Log lists several entries where the app has tried to open a file at 'C:\\Temp\\Scratch\\Foo.jpg'. That folder path exists, and you do have permission to access it, but the file specified does not exist in that path. However, I can see that there is a file with that name at a different folder path: 'C:\\Temp\\Foo.jpg' - perhaps this is the one you're looking for.</value>
    <comment>The contents of a text label.</comment>
  </data>
  <data name="EventsPageLink.Content" xml:space="preserve">
    <value>See more</value>
    <comment>The contents of a text label.</comment>
  </data>
  <data name="ResourceUsageTextBlock.Text" xml:space="preserve">
    <value>Resource usage</value>
    <comment>The contents of a text label for computer resource usage (CPU/GPU/Disk/Network etc).</comment>
  </data>
  <data name="ResourceLogLabel.Text" xml:space="preserve">
    <value>Over the last 24 hours, this app has exceeded 30% of CPU usage on 247 separate occasions. If the app is doing compute-intensive operations, this might be reasonable, but you should examine your code and your tests to ensure that this is within expected parameters.</value>
    <comment>The contents of a text label for computer resource usage (CPU/GPU/Disk/Network etc).</comment>
  </data>
  <data name="ResourcePageLink.Content" xml:space="preserve">
    <value>See more</value>
    <comment>The contents of a text label.</comment>
  </data>
  <data name="HexLabelTextBlock.Text" xml:space="preserve">
    <value>Hex</value>
    <comment>This refers to a short hand for hexadecimal number notation.</comment>
  </data>
  <data name="DecLabelTextBlock.Text" xml:space="preserve">
    <value>Dec</value>
    <comment>This refers to a short hand for decimal number notation.</comment>
  </data>
  <data name="CodeLabelTextBlock.Text" xml:space="preserve">
    <value>Code</value>
    <comment>This refers to a short hand for an error code representation of the contents of the clipboard.</comment>
  </data>
  <data name="IsRunningAsAdminTextBlock.Text" xml:space="preserve">
    <value>Is running as Admin</value>
    <comment>This refers to whether the application is running as admin</comment>
  </data>
  <data name="IsRunningAsSystemTextBlock.Text" xml:space="preserve">
    <value>Is running as System</value>
    <comment>This refers to whether the application is running as System</comment>
  </data>
  <data name="InsightsButton.ToolTipService.ToolTip" xml:space="preserve">
    <value>Go to the key insights</value>
    <comment>The tooltip for a button that takes the user to the key insights page</comment>
  </data>
  <data name="ProcessListHeaderTextBlock.Text" xml:space="preserve">
    <value>Process list</value>
    <comment>The contents of a text block referring to Process list.</comment>
  </data>
  <data name="TerminatedText" xml:space="preserve">
    <value>{0} (terminated)</value>
    <comment>{Locked="{0}"} Text indicating that the process has terminated. {0} is the process name. </comment>
  </data>
  <data name="InsightsHeaderTextBlock.Text" xml:space="preserve">
    <value>Insights</value>
    <comment>The contents of a text block referring to Insights.</comment>
  </data>
  <data name="HelpLabelTextBlock.Text" xml:space="preserve">
    <value>Help</value>
    <comment>Description of the error code</comment>
  </data>
  <data name="TargetAppPidTextFormat" xml:space="preserve">
    <value>PID: {0}</value>
    <comment>{Locked="{0}"} Showing a process identifier. {0} is an integer</comment>
  </data>
  <data name="CpuPerfTextFormat" xml:space="preserve">
    <value>{0:0.0}% CPU usage</value>
    <comment>{Locked="{0:0.0}"} Showing CPU utilization. {0} is a percentage 0-100</comment>
  </data>
  <data name="MemoryPerfTextFormat" xml:space="preserve">
    <value>{0:N2} MB Memory used</value>
    <comment>{Locked="{0:N2}"} Showing RAM utilization. MB stands for megabytes. {0} is a number.</comment>
  </data>
  <data name="DiskPerfTextFormat" xml:space="preserve">
    <value>{0:N0} MB/s Disk utilization</value>
    <comment>{Locked="{0:N0}"} Showing disk utilization. MB/s stands for megabytes per second. {0} is a number.</comment>
  </data>
  <data name="CpuPerfNotAvailableText" xml:space="preserve">
    <value>cpu: n/a %</value>
    <comment>Showing CPU utilization which is not available/applicable.</comment>
  </data>
  <data name="MemoryPerfNotavailableText" xml:space="preserve">
    <value>memory: n/a MB</value>
    <comment>Showing RAM utilization which is not available/applicable. MB stands for megabytes.</comment>
  </data>
  <data name="DiskPerfNotAvailableText" xml:space="preserve">
    <value>dsk: n/a MB/s</value>
    <comment>Showing disk utilization which is not available/applicable. MB/s stands for megabytes per second.</comment>
  </data>
  <data name="CpuNotificationFormatText" xml:space="preserve">
    <value>{0} CPU usage: {1:0.0}%</value>
    <comment>{Locked="{0},{1:0.0}"} A notification for CPU usage. {0} is the name of a process (notepad.exe for example). {1} is a percentage</comment>
  </data>
  <data name="UnhandledTraceEventErrorMessage" xml:space="preserve">
    <value>GOT UNHANDLED EVENT: {0}</value>
    <comment>{Locked="{0}"} An error message when an unhandled trace event is encountered. {0} is a verbose version of the event</comment>
  </data>
  <data name="UnableToStartEventViewerErrorMessage" xml:space="preserve">
    <value>Could not start EventViewer</value>
    <comment>An error message when the program is unable to start the Windows Event Viewer</comment>
  </data>
  <data name="LockedFileInsightTitle" xml:space="preserve">
    <value>Locked file</value>
    <comment>Describes a computer file that is locked for exclusive access</comment>
  </data>
  <data name="LockedFileInsightSpecificDescription" xml:space="preserve">
    <value>The app is trying to access the file '{0}', but this is locked by '{1}'. To fix this, close '{1}'</value>
    <comment>{Locked="{0}", "{1}"} A description to help a user that is dealing with a file locked for exclusive access. {0} is a file name. {1} is the name of an executable(.exe) process.</comment>
  </data>
  <data name="LockedFileInsightUnknownDescription" xml:space="preserve">
    <value>The app is trying to access the file '{0}', but this is locked by an unknown process</value>
    <comment>{Locked="{0}"} A description to help a user that is dealing with a file locked for exclusive access. {0} is a file name.</comment>
  </data>
  <data name="WERStartErrorMessage" xml:space="preserve">
    <value>Could not start WER crash dump monitoring</value>
    <comment>Refers to being unable to start monitoring the WER error logs.</comment>
  </data>
  <data name="PreferencesTabName" xml:space="preserve">
    <value>Preferences</value>
    <comment>Refers to a user's settings preferences.</comment>
  </data>
  <data name="AdditionalToolsTabName" xml:space="preserve">
    <value>Additional tools</value>
    <comment>Refers to a additional executable tools the user can add to the product</comment>
  </data>
  <data name="AdvancedSettingsTabName" xml:space="preserve">
    <value>Advanced settings</value>
    <comment>Refers to a additional more complex settings.</comment>
  </data>
  <data name="AboutTabName" xml:space="preserve">
    <value>About</value>
    <comment>Refers to additional information about the product.</comment>
  </data>
  <data name="CpuPerfTextFormatNoLabel" xml:space="preserve">
    <value>{0:0.0}%</value>
    <comment>{Locked="{0:0.0}"} Showing CPU utilization. {0} is a percentage 0-100</comment>
  </data>
  <data name="DiskPerfTextFormatNoLabel" xml:space="preserve">
    <value>{0:N0} MB/s</value>
    <comment>{Locked="{0:N0}"} Showing disk utilization. MB/s stands for megabytes per second. {0} is a number.</comment>
  </data>
  <data name="GpuPerfTextFormatNoLabel" xml:space="preserve">
    <value>{0:0.0}%</value>
    <comment>{Locked="{0:0.0}"} Showing GPU utilization. {0} is a percentage 0-100</comment>
  </data>
  <data name="MemoryPerfTextFormatNoLabel" xml:space="preserve">
    <value>{0:N2} MB</value>
    <comment>{Locked="{0:N2}"} Showing RAM utilization. MB stands for megabytes. {0} is a number.</comment>
  </data>
  <data name="AppCPUUsage.ToolTipService.ToolTip" xml:space="preserve">
    <value>CPU usage of the attached process.</value>
    <comment>Refers to the amount of CPU a process is using, shown in the bar.</comment>
  </data>
  <data name="AppPID.ToolTipService.ToolTip" xml:space="preserve">
    <value>Process ID of the attached process.</value>
    <comment>Refers to the app's PID in the bar</comment>
  </data>
  <data name="DiskPerfPercentUsageTextFormatNoLabel" xml:space="preserve">
    <value>{0:0.0}%</value>
    <comment>{Locked="{0:0.0}"} Showing Disk utilization. {0} is a percentage 0-100</comment>
  </data>
  <data name="ExpandedViewAppCpuPerf.ToolTipService.ToolTip" xml:space="preserve">
    <value>CPU usage of the attached process.</value>
    <comment>Refers to the amount of CPU a process is using, shown in the bottom bar.</comment>
  </data>
  <data name="ExpandedViewAppDiskPerf.ToolTipService.ToolTip" xml:space="preserve">
    <value>Disk usage of the attached process.</value>
    <comment>Refers to the amount of disk usage a process is using, shown in the bottom bar.</comment>
  </data>
  <data name="ExpandedViewAppMemoryPerf.ToolTipService.ToolTip" xml:space="preserve">
    <value>Memory usage of the attached process.</value>
    <comment>Refers to the amount of Memory a process is using, shown in the bottom bar.</comment>
  </data>
  <data name="ExpandedViewTargetAppPidTextBox.ToolTipService.ToolTip" xml:space="preserve">
    <value>Process ID of the attached process.</value>
    <comment>Refers to the app's PID in the bottom bar</comment>
  </data>
  <data name="MemoryPerfTextFormatNoLabelGB" xml:space="preserve">
    <value>{0:N2} GB</value>
    <comment>{Locked="{0:N2}"} Showing RAM utilization. GB stands for gigabytes. {0} is a number.</comment>
  </data>
  <data name="SystemCPUUsage.ToolTipService.ToolTip" xml:space="preserve">
    <value>Amount of CPU used by the overall system.</value>
    <comment>Tooltip for the system CPU usage box in the bar</comment>
  </data>
  <data name="SystemDiskUsage.ToolTipService.ToolTip" xml:space="preserve">
    <value>Amount of disk utilization by the overall system.</value>
    <comment>Tooltip for the system disk usage box in the bar</comment>
  </data>
  <data name="SystemMemUsage.ToolTipService.ToolTip" xml:space="preserve">
    <value>Amount of committed memory used by the overall system.</value>
    <comment>Tooltip for the system memory usage box in the bar</comment>
  </data>
  <data name="DDDisplayName" xml:space="preserve">
    <value>Dev Diagnostics</value>
    <comment>{Locked}The name of the Dev Diagnostics application</comment>
  </data>
  <data name="DDAppDescription" xml:space="preserve">
    <value>Dev Diagnostics</value>
    <comment>{Locked}The description of the Dev Diagnostics application</comment>
  </data>
  <data name="DDStartupTaskDisplayName" xml:space="preserve">
    <value>Hotkey for Dev Diagnostics</value>
    <comment>The description of the startup task for Dev Diagnostics. This shows up in task manager/Windows Settings &gt; Startup Apps.</comment>
  </data>
  <data name="IsPythonTextBlock.Text" xml:space="preserve">
    <value>Is Python</value>
    <comment>This refers to whether the application is a Python app.</comment>
  </data>
  <data name="MemoryInsightTitle" xml:space="preserve">
    <value>Memory violation</value>
    <comment>Describes an issue related to a memory access violation.</comment>
  </data>
  <data name="PythonCtypesDescription" xml:space="preserve">
    <value>This is a Python app that is using the ctypes foreign function library. This provides C-compatible data types, and allows calling functions in DLLs, and using raw pointers. A memory access violation can result if the code misuses pointers.</value>
    <comment>Describes an issue with a specific Python memory access violation.</comment>
  </data>
  <data name="SecurityInsightTitle" xml:space="preserve">
    <value>Security issue</value>
    <comment>Describes an issue related to security.</comment>
  </data>
  <data name="WERBucketColumn.Header" xml:space="preserve">
    <value>Failure Bucket ID</value>
    <comment>Refers to the module which caused the fault which generated the crash report</comment>
  </data>
  <data name="GenericInsightDescription" xml:space="preserve">
    <value>Error {0}: {1}</value>
    <comment>{Locked="{0}", "{1}"} A description to help a user that is dealing with non-specific error situation. {0} is the error name. {1} is the error description.</comment>
  </data>
  <data name="FrameworkTypesTextBlock.Text" xml:space="preserve">
    <value>Frameworks detected</value>
    <comment>This refers to the set of application frameworks this application uses.</comment>
  </data>
  <data name="BaseAddressTextBlock.Text" xml:space="preserve">
    <value>Base address</value>
    <comment>The contents of a text block referring to the base address of a loaded module.</comment>
  </data>
  <data name="EntrypointAddressTextBlock.Text" xml:space="preserve">
    <value>Entrypoint address</value>
    <comment>The contents of a text block referring to the entrypoint address of a loaded module.</comment>
  </data>
  <data name="IsPinnedToggleSwitch.OnContent" xml:space="preserve">
    <value>Pinned</value>
    <comment>Text to show when the switch is turned on, to pin the tool to the bar.</comment>
  </data>
  <data name="IsPinnedToggleSwitch.OffContent" xml:space="preserve">
    <value>Not pinned</value>
    <comment>Text to show when the switch is turned off, to not pin the tool to the bar.</comment>
  </data>
  <data name="UnpinMenuItem.Text" xml:space="preserve">
    <value>Unpin</value>
    <comment>A label for the menuitem to unpin a tool on the bar.</comment>
  </data>
  <data name="UnpinMenuItemRawText" xml:space="preserve">
    <value>Unpin</value>
    <comment>Should be the same as UnpinMenuItem.Text</comment>
  </data>
  <data name="UnregisterMenuItemRawText" xml:space="preserve">
    <value>Unregister</value>
    <comment>Same as UnregisterMenuItem.Text</comment>
  </data>
  <data name="SettingsAboutHeader" xml:space="preserve">
    <value>About</value>
    <comment>Header for the Settings item for product information and privacy statement.</comment>
  </data>
  <data name="SettingsAboutSubHeader" xml:space="preserve">
    <value>Info, Privacy Statement</value>
    <comment>Sub-header for the Settings item for product information and privacy statement.</comment>
  </data>
  <data name="SettingsAdditionalToolsHeader" xml:space="preserve">
    <value>Additional tools</value>
    <comment>Header for the Settings item for configuring additional tools.</comment>
  </data>
  <data name="SettingsAdditionalToolsSubHeader" xml:space="preserve">
    <value>Add or edit tool configurations</value>
    <comment>Sub-header for the Settings item for configuring additional tools.</comment>
  </data>
  <data name="SettingsAdvancedSettingsHeader" xml:space="preserve">
    <value>Advanced settings</value>
    <comment>Header for the Settings item for configuring advanced features.</comment>
  </data>
  <data name="SettingsAdvancedSettingsSubHeader" xml:space="preserve">
    <value>Configure advanced features</value>
    <comment>Sub-header for the Settings item for configuring advanced features.</comment>
  </data>
  <data name="SettingsPreferencesHeader" xml:space="preserve">
    <value>Preferences</value>
    <comment>Header for the Settings item for user preferences.</comment>
  </data>
  <data name="SettingsPreferencesSubHeader" xml:space="preserve">
    <value>Themes</value>
    <comment>Sub-header for the Settings item for user preferences.</comment>
  </data>
  <data name="SettingsPageHeader" xml:space="preserve">
    <value>Settings</value>
    <comment>The title of the main Settings page.</comment>
  </data>
  <data name="SettingsThemeCard.Header" xml:space="preserve">
    <value>Theme</value>
    <comment>Title for the theme settings sub-page item.</comment>
  </data>
  <data name="SettingsThemeDark.Content" xml:space="preserve">
    <value>Dark</value>
    <comment>Refers to a color theme or scheme.</comment>
  </data>
  <data name="SettingsThemeDefault.Content" xml:space="preserve">
    <value>Windows default</value>
    <comment>Refers to a color theme or scheme.</comment>
  </data>
  <data name="SettingsThemeLight.Content" xml:space="preserve">
    <value>Light</value>
    <comment>Refers to a color theme or scheme.</comment>
  </data>
  <data name="SettingsAboutAppInfoCard.Header" xml:space="preserve">
    <value>Dev Diagnostics</value>
    <comment>{Locked} This is the name of the product.</comment>
  </data>
  <data name="SettingsAboutAppInfoCard.Description" xml:space="preserve">
    <value>© Microsoft. All rights reserved.</value>
    <comment>This is the copyright notice for the product.</comment>
  </data>
  <data name="SettingsAboutRelatedLinks.Text" xml:space="preserve">
    <value>Related links</value>
    <comment>Header for a set of hyperlinks to information about the product.</comment>
  </data>
  <data name="SettingsDocumentationLink.Content" xml:space="preserve">
    <value>Documentation</value>
    <comment>Label for the link to the documentation for the product.</comment>
  </data>
  <data name="SettingsDocumentationLink.NavigateUri" xml:space="preserve">
    <value>https://go.microsoft.com/fwlink/?linkid=2275140</value>
    <comment>Link to the documentation for the product.</comment>
  </data>
  <data name="SettingsPrivacyPolicyLink.Content" xml:space="preserve">
    <value>Privacy Statement</value>
    <comment>Label for the link to the standard privacy policy statement.</comment>
  </data>
  <data name="SettingsPrivacyPolicyLink.NavigateUri" xml:space="preserve">
    <value>https://go.microsoft.com/fwlink/?linkid=2234882</value>
    <comment>Link to the standard privacy policy statement.</comment>
  </data>
  <data name="SettingsSourceCodeLink.Content" xml:space="preserve">
    <value>Source code</value>
    <comment>Label for the link to the source code for the product.</comment>
  </data>
  <data name="SettingsSourceCodeLink.NavigateUri" xml:space="preserve">
    <value>https://go.microsoft.com/fwlink/?linkid=2234396</value>
    <comment>Link to the source code for the product.</comment>
  </data>
  <data name="SettingsAddToolCard.Header" xml:space="preserve">
    <value>Register an external tool with Dev Diagnostics</value>
    <comment>Header for the settings item to add a tool to the product.</comment>
  </data>
  <data name="SettingsEditToolCard.Header" xml:space="preserve">
    <value>Edit or unregister existing tools</value>
    <comment>Header for the setting item to edit or unregister tools from the product.</comment>
  </data>
  <data name="BasePriorityTextBlock.ToolTipService.ToolTip" xml:space="preserve">
    <value>The starting priority for threads created within this process</value>
    <comment>Tooltip for the Base Priority field.</comment>
  </data>
  <data name="CpuArchitectureTextBlock.ToolTipService.ToolTip" xml:space="preserve">
    <value>The CPU architecture of the target process</value>
    <comment>Tooltip for the CPU Architecture field.</comment>
  </data>
  <data name="FrameworkTypesTextBlock.ToolTipService.ToolTip" xml:space="preserve">
    <value>The windowing or application frameworks used in this app</value>
    <comment>Tooltip for the Framework Types field.</comment>
  </data>
  <data name="IDTextBlock.ToolTipService.ToolTip" xml:space="preserve">
    <value>The process ID of the target process</value>
    <comment>Tooltip for the PID field.</comment>
  </data>
  <data name="IsRunningAsAdminTextBlock.ToolTipService.ToolTip" xml:space="preserve">
    <value>True if the target process is running under an Administrator account</value>
    <comment>Tooltip for the Running as Admin field.</comment>
  </data>
  <data name="IsRunningAsSystemTextBlock.ToolTipService.ToolTip" xml:space="preserve">
    <value>True if the target process is running as a System process, based on its Session ID</value>
    <comment>Tooltip for the Running as System field.</comment>
  </data>
  <data name="MainModuleTextBlock.ToolTipService.ToolTip" xml:space="preserve">
    <value>The executable used to start the process</value>
    <comment>Tooltip for the Main Module field.</comment>
  </data>
  <data name="MSIXPackagedTextBlock.ToolTipService.ToolTip" xml:space="preserve">
    <value>True if this process is packaged with MSIX</value>
    <comment>Tooltip for the MSIX Packaged field.</comment>
  </data>
  <data name="PriorityClassTextBlock.ToolTipService.ToolTip" xml:space="preserve">
    <value>Threads with different priorities in the process run relative to the priority class of the process</value>
    <comment>Tooltip for the Priority Class field.</comment>
  </data>
  <data name="MessageCloseText" xml:space="preserve">
    <value>Close</value>
    <comment>Text used on the Close button on a message dialog.</comment>
  </data>
  <data name="ToolRegisteredMessage" xml:space="preserve">
    <value>External tool {0} registered</value>
    <comment>Message shown to the user when an external tool is registered.</comment>
  </data>
  <data name="EditToolsExecutableColumn.Header" xml:space="preserve">
    <value>Executable</value>
    <comment>The executable path of an external tool.</comment>
  </data>
  <data name="InvalidToolInfoMessage" xml:space="preserve">
    <value>Invalid tool path or name</value>
    <comment>Text for the message to show to the user when the supplied path or name is not valid.</comment>
  </data>
  <data name="ProcessChooserButton.ToolTipService.ToolTip" xml:space="preserve">
    <value>Select a process to investigate</value>
    <comment>Describes using a button in Dev Diagnostics' UX to investigate another process running on the system</comment>
  </data>
  <data name="Title.Text" xml:space="preserve">
    <value>Dev Diagnostics</value>
    <comment>{Locked} The product name</comment>
  </data>
  <data name="CpuArchitecture_ProcessOnMachine" xml:space="preserve">
    <value>{0} process running on {1} machine</value>
    <comment>{Locked="{0}", "{1}"} Message text when the process is the specified CPU architecture running on the specified CPU machine. {0} is the process architecture, {1} is the machine architecture.</comment>
  </data>
  <data name="CpuArchitecture_Unknown" xml:space="preserve">
    <value>Unknown</value>
    <comment>Message text when the CPU architecture of the process is unknown.</comment>
  </data>
  <data name="CpuArchitecture_UnknownOnMachine" xml:space="preserve">
    <value>Unknown process type running on {0}</value>
    <comment>{Locked="{0}"}. Message text when the process is unknown CPU architecture running on the specified CPU machine. {0} is the machine architecture.</comment>
  </data>
  <data name="CpuArchitecture_X64onX64" xml:space="preserve">
    <value>X64 process running on X64 machine</value>
    <comment>Message text when the process is x64 CPU architecture running on an X64 CPU machine.</comment>
  </data>
  <data name="AliasDisabledDialogButtonText" xml:space="preserve">
    <value>Go to Advanced app settings</value>
    <comment>Content Dialog button text which on click opens the Advanced App settings page in Windows Settings app.</comment>
  </data>
  <data name="AliasDisabledDialogContent" xml:space="preserve">
    <value>Go to Windows Settings &gt; Apps &gt; Advanced app settings &gt; App execution alias &gt; Dev Diagnostics &gt; Enable the toggle and try to launch Dev Insights as admin again.</value>
    <comment>Content Dialog content suggesting users steps to enable app execution alias from Windows Settings app</comment>
  </data>
  <data name="AliasDisabledDialogTitle" xml:space="preserve">
    <value>Enable App Execution Alias for Dev Diagnostics and try again</value>
    <comment>Content Dialog title to enable app execution alias for Dev Diagnostics</comment>
  </data>
  <data name="DetachAppButton.ToolTipService.ToolTip" xml:space="preserve">
    <value>Detach from the currently targeted process</value>
    <comment>Used to describe what the DetachAppButton does</comment>
  </data>
  <data name="DetachMenuItem.Text" xml:space="preserve">
    <value>Detach</value>
    <comment>Menu Item that allows the user to detach from the current process</comment>
  </data>
  <data name="WERDumpColumn.Header" xml:space="preserve">
    <value>Dump file</value>
    <comment>Header text for the link to a WER dump</comment>
  </data>
  <data name="ActivationTextBlock.Text" xml:space="preserve">
    <value>Activation</value>
    <comment>Header text for a group of radio buttons indicating the activation type</comment>
  </data>
  <data name="RefreshAppListButton.Content" xml:space="preserve">
    <value>Refresh</value>
    <comment>Text for a button to refresh the list of apps</comment>
  </data>
  <data name="AppsDataGridIconColumn.Header" xml:space="preserve">
    <value>Icon</value>
    <comment>Column heading for the icon column in a datagrid</comment>
  </data>
  <data name="AppsDataGridNameColumn.Header" xml:space="preserve">
    <value>Name</value>
    <comment>Column heading for the name column in a datagrid</comment>
  </data>
  <data name="ArgumentsDescriptionTextBlock.Text" xml:space="preserve">
    <value>Provide the command-line or protocol arguments here. Use {pid}, {hwnd}, or {crashDumpPath} if you want Dev Diagnostics to substitute the target app's process ID or window handle. For example:</value>
    <comment>{Locked="{pid}", "{hwnd}", "{crashDumpPath}"} Description text for a section where the user can type in the arguments to be used for the app</comment>
  </data>
  <data name="ArgumentsHeaderTextBlock.Text" xml:space="preserve">
    <value>Arguments</value>
    <comment>Header text for a section describing the arguments to be used for the app</comment>
  </data>
  <data name="LaunchRadio.Content" xml:space="preserve">
    <value>Launch</value>
    <comment>Text for a radio button for the launch activation option</comment>
  </data>
  <data name="ProtocolRadio.Content" xml:space="preserve">
    <value>Protocol</value>
    <comment>Text for a radio button for the protocol option</comment>
  </data>
  <data name="LaunchExampleTextBlock.Text" xml:space="preserve">
    <value>Launch example:  /something /process={pid} /another={hwnd}</value>
    <comment>Example launch activation argument string</comment>
  </data>
  <data name="ProtocolExampleTextBlock.Text" xml:space="preserve">
    <value>Protocol example:  myprotocol:///args?one=ABC&amp;two={pid}&amp;three={hwnd}</value>
    <comment>Example protocol argument string</comment>
  </data>
  <data name="ActivationTextBlock.ToolTipService.ToolTip" xml:space="preserve">
    <value>The type of activation for this tool</value>
    <comment>Describes the section where the user can specify the type of tool activation to use.</comment>
  </data>
  <data name="AppListButton.ToolTipService.ToolTip" xml:space="preserve">
    <value>Get a list of installed apps</value>
    <comment>Describes a button that will get a list of installed apps.</comment>
  </data>
  <data name="IsPinnedToggleSwitch.ToolTipService.ToolTip" xml:space="preserve">
    <value>Pin this tool to the toolbar, as well as adding it to the menu</value>
    <comment>Describes a toggle switch for pinning a tool to the toolbar.</comment>
  </data>
  <data name="LaunchRadio.ToolTipService.ToolTip" xml:space="preserve">
    <value>Launch this tool by its path or package identity</value>
    <comment>Describes a radio button that specifies how to launch the selected tool.</comment>
  </data>
  <data name="ProtocolRadio.ToolTipService.ToolTip" xml:space="preserve">
    <value>Launch this tool by its registered protocol</value>
    <comment>Describes a radio button that specifies how to launch the selected tool.</comment>
  </data>
  <data name="ToolBrowseButton.ToolTipService.ToolTip" xml:space="preserve">
    <value>Browse the filesystem to find a tool</value>
    <comment>Describes a button for browsing the filesystem.</comment>
  </data>
  <data name="ToolNameHeaderTextBlock.ToolTipService.ToolTip" xml:space="preserve">
    <value>The name you want to use for this tool in the menu and toolbar</value>
    <comment>Describes a textbox where the user can enter a name for the tool.</comment>
  </data>
  <data name="SwitchToSmallLayoutToolTip" xml:space="preserve">
    <value>Collapse the large content panel</value>
    <comment>The tooltip for a button which collapses the large content panel.</comment>
  </data>
  <data name="AppName.ToolTipService.ToolTip" xml:space="preserve">
    <value>Name of the attached app</value>
    <comment>Refers to the app's name in the bar</comment>
  </data>
  <data name="ClipboardMonitorName" xml:space="preserve">
    <value>Clipboard Monitor</value>
    <comment>A label for the Clipboard Monitor tool</comment>
  </data>
  <data name="Insights.ToolTipService.ToolTip" xml:space="preserve">
    <value>See insights that Dev Diagnostics has identified</value>
    <comment>Tooltip that tells users what the Insights button will do</comment>
  </data>
  <data name="InsightsLabel.Text" xml:space="preserve">
    <value>Insights</value>
    <comment>A text label for the Insights button</comment>
  </data>
  <data name="ProcessesLabel.Text" xml:space="preserve">
    <value>Processes</value>
    <comment>A text label for the Processes button</comment>
  </data>
  <data name="ManageExternalToolsMenuText" xml:space="preserve">
    <value>Manage Tools</value>
    <comment>Label for a button to allow users to manage external tools</comment>
  </data>
  <data name="FileDialogFilterAllFiles" xml:space="preserve">
    <value>All Files</value>
    <comment>Filter string to specify that the file dialog should include all files</comment>
  </data>
  <data name="FileDialogFilterBatchFiles" xml:space="preserve">
    <value>Batch Files</value>
    <comment>Filter string to specify that the file dialog should include batch files</comment>
  </data>
  <data name="FileDialogFilterCommandFiles" xml:space="preserve">
    <value>Command Files</value>
    <comment>Filter string to specify that the file dialog should include command files</comment>
  </data>
  <data name="FileDialogFilterExecutables" xml:space="preserve">
    <value>Executables</value>
    <comment>Filter string to specify that the file dialog should include executable files</comment>
  </data>
  <data name="FileDialogFilterMmcFiles" xml:space="preserve">
    <value>Management Console Files</value>
    <comment>Filter string to specify that the file dialog should include Management Console files</comment>
  </data>
  <data name="FileDialogFilterPowershell" xml:space="preserve">
    <value>PowerShell Scripts</value>
    <comment>Filter string to specify that the file dialog should include PowerShell files</comment>
  </data>
  <data name="LocalDumpCollectionLabel.Text" xml:space="preserve">
    <value>Local WER crash dump collection for app</value>
    <comment>Label for Windows Error reporting toggle switch</comment>
  </data>
  <data name="LocalDumpCollectionToggle.ToolTipService.ToolTip" xml:space="preserve">
    <value>Toggle settings to allow capture of Windows Error Reporting dumps for offline analysis</value>
    <comment>Tooltip for Windows Error reporting toggle switch</comment>
  </data>
  <data name="LocalDumpMoreInfo.Content" xml:space="preserve">
    <value>More</value>
    <comment>Label for a link that navigates the user to a location to learn more about WER local dumps</comment>
  </data>
  <data name="RunElevatedButtonForWER.Text" xml:space="preserve">
    <value>Change</value>
    <comment>The contents of a button to allow the user to trigger elevation to change WER settings</comment>
  </data>
  <data name="RunElevatedButtonForWER.ToolTipService.ToolTip" xml:space="preserve">
    <value>Dev Diagnostics needs to run as Admin in order to modify WER crash dump collection for an app.</value>
    <comment>Tooltip for a button that relaunches Dev Diagnostics as admin to change WER settings</comment>
  </data>
  <data name="RunElevatedButtonTextBlock.Text" xml:space="preserve">
    <value>Get Information</value>
    <comment>The contents of a button to allow the user to trigger elevation to get more information</comment>
  </data>
  <data name="RunElevatedButtonTextBlock.ToolTipService.ToolTip" xml:space="preserve">
    <value>Dev Diagnostics needs to run as Admin in order to get more data for an app.</value>
    <comment>Tooltip for a button that relaunches Dev Diagnostics as admin to get more data</comment>
  </data>
  <data name="DumpInfoSelectorItem.Text" xml:space="preserve">
    <value>Dump Info</value>
    <comment>Selector Pivot that shows information about a Dump File</comment>
  </data>
  <data name="FilterDataToTargetAppToggleLabel.Text" xml:space="preserve">
    <value>Filter Data to Target App</value>
    <comment>Label on a toggle button that controls whether presented data is filtered to the selected app</comment>
  </data>
  <data name="FilterDataToTargetAppToggleLabel.ToolTipService.ToolTip" xml:space="preserve">
    <value>Controls whether data presented is for the entire system or filtered to the selected app</value>
    <comment>Tooltip for the FilterDataToTargetApp toggle</comment>
  </data>
  <data name="ActivationArgsTextBlock.Text" xml:space="preserve">
    <value>Activation arguments</value>
    <comment>Label for the arguments passed in when activating the target app.</comment>
  </data>
  <data name="ActivationArgsTextBlock.ToolTipService.ToolTip" xml:space="preserve">
    <value>Any arguments provided to the app when it was activated</value>
    <comment>Tooltip for the arguments passed in when activating the target app.</comment>
  </data>
  <data name="PackageFullNameTextBlock.Text" xml:space="preserve">
    <value>Full name</value>
    <comment>Textblock showing the full name of the MSIX package for this app.</comment>
  </data>
  <data name="PackageFullNameTextBlock.ToolTipService.ToolTip" xml:space="preserve">
    <value>Package full name</value>
    <comment>Tooltip for the full name of the MSIX package for this app.</comment>
  </data>
  <data name="PackageVersionTextBlock.Text" xml:space="preserve">
    <value>Version</value>
    <comment>Textblock showing the version of the MSIX package for this app.</comment>
  </data>
  <data name="PackageVersionTextBlock.ToolTipService.ToolTip" xml:space="preserve">
    <value>Package version</value>
    <comment>Tooltip for the version of the MSIX package for this app.</comment>
  </data>
  <data name="PackageDisplayNameTextBlock.Text" xml:space="preserve">
    <value>Display name</value>
    <comment>Textblock showing the display name of the MSIX package for this app.</comment>
  </data>
  <data name="PackageDisplayNameTextBlock.ToolTipService.ToolTip" xml:space="preserve">
    <value>Display name for this package</value>
    <comment>Tooltip for the display name of the MSIX package for this app.</comment>
  </data>
  <data name="PackageInstalledDateTextBlock.Text" xml:space="preserve">
    <value>Installed date</value>
    <comment>Textblock showing the installed date of the MSIX package for this app.</comment>
  </data>
  <data name="PackageInstalledDateTextBlock.ToolTipService.ToolTip" xml:space="preserve">
    <value>Date this package was installed</value>
    <comment>Tooltip for the installed date of the MSIX package for this app.</comment>
  </data>
  <data name="PackageInstalledPathTextBlock.Text" xml:space="preserve">
    <value>Installed path</value>
    <comment>Textblock showing the installed path of the MSIX package for this app.</comment>
  </data>
  <data name="PackageInstalledPathTextBlock.ToolTipService.ToolTip" xml:space="preserve">
    <value>Filesystem path where this package is installed</value>
    <comment>Tooltip for the installed path of the MSIX package for this app.</comment>
  </data>
  <data name="PackagePublisherTextBlock.Text" xml:space="preserve">
    <value>Publisher</value>
    <comment>Textblock showing the publisher name of the MSIX package for this app.</comment>
  </data>
  <data name="PackagePublisherTextBlock.ToolTipService.ToolTip" xml:space="preserve">
    <value>Name of the package publisher</value>
    <comment>Tooltip for the full publisher of the MSIX package for this app.</comment>
  </data>
  <data name="PackageIsDevelopmentModeTextBlock.Text" xml:space="preserve">
    <value>Development mode</value>
    <comment>Textblock showing whether the MSIX package for this app was installed in development mode.</comment>
  </data>
  <data name="PackageIsDevelopmentModeTextBlock.ToolTipService.ToolTip" xml:space="preserve">
    <value>Was this package sideloaded in development mode</value>
    <comment>Tooltip for whether the MSIX package for this app was installed in development mode.</comment>
  </data>
  <data name="PackageSignatureKindTextBlock.Text" xml:space="preserve">
    <value>Signature kind</value>
    <comment>Textblock showing the signature kind of the MSIX package for this app.</comment>
  </data>
  <data name="PackageSignatureKindTextBlock.ToolTipService.ToolTip" xml:space="preserve">
    <value>The kind of signature used to sign this package, if any</value>
    <comment>Tooltip for the signature kind of the MSIX package for this app.</comment>
  </data>
  <data name="PackageStatusTextBlock.Text" xml:space="preserve">
    <value>Status</value>
    <comment>Textblock showing the status of the MSIX package for this app.</comment>
  </data>
  <data name="PackageStatusTextBlock.ToolTipService.ToolTip" xml:space="preserve">
    <value>Deployment status of this package</value>
    <comment>Tooltip for the status of the MSIX package for this app.</comment>
  </data>
  <data name="PackageDependenciesTextBlock.Text" xml:space="preserve">
    <value>Dependencies</value>
    <comment>Textblock showing the list of dependencies for the MSIX package for this app.</comment>
  </data>
  <data name="PackageDependenciesTextBlock.ToolTipService.ToolTip" xml:space="preserve">
    <value>Additional packages this app depends on</value>
    <comment>Tooltip for the list of dependencies for the MSIX package for this app.</comment>
  </data>
  <data name="UnknownText" xml:space="preserve">
    <value>(unknown)</value>
    <comment>Text used in messages to indicate that the value of this item is unknown.</comment>
  </data>
  <data name="NoIssuesText" xml:space="preserve">
    <value>No issues</value>
    <comment>A message indicating that there are no issues with the given item.</comment>
  </data>
  <data name="ToolTypeButton.Content" xml:space="preserve">
    <value>Tool Type</value>
    <comment>Button text allowing the user to select the type of tool</comment>
  </data>
  <data name="ToolTypeButton.ToolTipService.ToolTip" xml:space="preserve">
    <value>Set the type of the tool being added.</value>
    <comment>Tooltip for the button text allowing the user to select the type of tool</comment>
  </data>
  <data name="ToolTypeMenuItemDumpAnalyzer.Text" xml:space="preserve">
    <value>WER crash dump analyzer</value>
    <comment>Describes type of tool used to analyze WER dumps</comment>
  </data>
  <data name="ToolTypeMenuItemDumpAnalyzer.ToolTipService.ToolTip" xml:space="preserve">
    <value>Tool that will be used to analyze WER crash dumps generated on the system</value>
    <comment>Tooltip that describes what a WER Dump analyzer does</comment>
  </data>
  <data name="ClipboardMonitorWindowTitle" xml:space="preserve">
    <value>Dev Diagnostics Clipboard Monitor</value>
    <comment>Window title for the clipboard monitor tool</comment>
  </data>
  <data name="WERAnalysisUnavailable" xml:space="preserve">
    <value>Analysis unavailable.</value>
    <comment>Message shown when there isn't crash analysis available.</comment>
  </data>
  <data name="WERBasicInfo" xml:space="preserve">
    <value>Dump File Size: {0} bytes
Dump File creation time: {1}</value>
    <comment>{Locked="{0}", "{1}"} Created string that contains basic information about a crash dump</comment>
  </data>
  <data name="BucketUsingThisToolString" xml:space="preserve">
    <value>Use this tool for WER crash dump bucketing</value>
    <comment>Context menu button used to select a tool that is using to bucket WER reports</comment>
  </data>
  <data name="BucketUsingThisToolStringDefault.Text" xml:space="preserve">
    <value>Use this tool for WER crash dump bucketing</value>
    <comment>Context menu button used to select a tool that is using to bucket WER reports</comment>
  </data>
  <data name="OutputRegularExpressionTextBoxLabel.Text" xml:space="preserve">
    <value>Regular Expression for WER crash dump bucket</value>
    <comment>Label for a textbox that will contain the regular expression a tool uses to determine the bucketing string of a cab.</comment>
  </data>
  <data name="ProcessChooserButton.[using:Microsoft.UI.Xaml.Automation]AutomationProperties.Name" xml:space="preserve">
    <value>Process list</value>
    <comment>Name of the button that brings up the process list page</comment>
  </data>
  <data name="InsightsButton.[using:Microsoft.UI.Xaml.Automation]AutomationProperties.Name" xml:space="preserve">
    <value>Insights</value>
    <comment>Name of the button that brings up the Insights page</comment>
  </data>
  <data name="ExpandCollapseLayoutButton.[using:Microsoft.UI.Xaml.Automation]AutomationProperties.Name" xml:space="preserve">
    <value>Expand or Collapse</value>
    <comment>Name of the button expands or collapses the UI.</comment>
  </data>
  <data name="NavLinksList.[using:Microsoft.UI.Xaml.Automation]AutomationProperties.Name" xml:space="preserve">
    <value>Page Navigation</value>
    <comment>Name of the nav list.</comment>
  </data>
  <data name="DetachAppButton.[using:Microsoft.UI.Xaml.Automation]AutomationProperties.Name" xml:space="preserve">
    <value>Detach from the currently targeted process</value>
    <comment>Description of the detach app button for narrator to read.</comment>
  </data>
  <data name="RunAsAdminButton.[using:Microsoft.UI.Xaml.Automation]AutomationProperties.Name" xml:space="preserve">
    <value>Run as administrator</value>
    <comment>Description of the button to run as administrator.</comment>
  </data>
  <data name="NavigationPaneSplitter.[using:Microsoft.UI.Xaml.Automation]AutomationProperties.Name" xml:space="preserve">
    <value>Resize navigation pane</value>
    <comment>Description of the control to change the size of the navigation pane</comment>
  </data>
  <data name="RefreshButton.[using:Microsoft.UI.Xaml.Automation]AutomationProperties.Name" xml:space="preserve">
    <value>Refresh the process list</value>
    <comment>Narrator description for the button that refreshes the process list</comment>
  </data>
  <data name="FilterDropDown.[using:Microsoft.UI.Xaml.Automation]AutomationProperties.Name" xml:space="preserve">
    <value>Process list filter</value>
    <comment>Narrator description for the combobox that filters the process list</comment>
  </data>
  <data name="ModulesListView.[using:Microsoft.UI.Xaml.Automation]AutomationProperties.Name" xml:space="preserve">
    <value>Modules</value>
    <comment>Narrator description for the Modules List ListView</comment>
  </data>
  <data name="ModulesListViewSplitter.[using:Microsoft.UI.Xaml.Automation]AutomationProperties.Name" xml:space="preserve">
    <value>Resize modules pane</value>
    <comment>Description of the control to change the size of the navigation pane</comment>
  </data>
  <data name="RunElevatedButtonForWERButton.[using:Microsoft.UI.Xaml.Automation]AutomationProperties.Name" xml:space="preserve">
    <value>Run as administrator</value>
    <comment>Description of the button to run Dev Diagnostics as administrator</comment>
  </data>
  <data name="RunElevatedButton.[using:Microsoft.UI.Xaml.Automation]AutomationProperties.Name" xml:space="preserve">
    <value>Run as administrator</value>
    <comment>Description of the control button to run Dev Diagnostics as administrator</comment>
  </data>
  <data name="ClearWinLogsButton.[using:Microsoft.UI.Xaml.Automation]AutomationProperties.Name" xml:space="preserve">
    <value>Clear the list</value>
    <comment>Description of the button to clear the log output of the WinLogs page</comment>
  </data>
  <data name="FilterMessageText.[using:Microsoft.UI.Xaml.Automation]AutomationProperties.Name" xml:space="preserve">
    <value>Filter the list</value>
    <comment>Description of the button to filter the log output list</comment>
  </data>
  <data name="ProcessListHeaderTextBlock.ToolTipService.ToolTip" xml:space="preserve">
    <value>A list of all running processes. You can select an item from the list to target. You can also type a name in the search box to find that process. The drop-down contains a list of all items that are filtered out by default - you can select any of these to include them in the main list. Another way to select your target process is to bring its window to the foreground and then use the hotkey Windows+F12.</value>
    <comment>{Locked="Windows+F12"} Description of the Process list page.</comment>
  </data>
  <data name="WERHeaderTextBlock.ToolTipService.ToolTip" xml:space="preserve">
    <value>Recent crash reports available on this machine. By default, this is filtered to your target app (if any). You can select any dump file in the list to open it in a dump analyzer tool of your choice. If you want to change your choice of dump analyzer tool, go to Windows Settings &gt; Apps &gt; Default apps &gt; Set default for ".dmp" file type.</value>
    <comment>{Locked=".dmp"} Description of the Crash reports page.</comment>
  </data>
  <data name="InsightsHeaderTextBlock.ToolTipService.ToolTip" xml:space="preserve">
    <value>As Dev Diagnostics gathers context data for your target app, it can analyze the data, and in some cases it can provide insights into the nature of the problem. If Dev Insights does identify insights, they will be listed here. (Note that this is a work in progress, and initially there are very few cases where Dev Insights can provide definitive analysis.)</value>
    <comment>Description of the Insights page.</comment>
  </data>
  <data name="ResourceUsageHeaderTextBlock.ToolTipService.ToolTip" xml:space="preserve">
    <value>A list of a wide range of resource usage for both your target app.</value>
    <comment>Description of the Resource usage page.</comment>
  </data>
  <data name="SystemResourceUsageHeaderTextBlock.ToolTipService.ToolTip" xml:space="preserve">
    <value>A list of a wide range of resource usage and sensor items for the system as a whole. The sensor information is updated every 2 seconds and will only be updated when the page is open. Some sensor item requires running Dev Diagnostics as Administrator.</value>
    <comment>Description of the Resource usage page.</comment>
  </data>
  <data name="ModulesHeaderTextBlock.ToolTipService.ToolTip" xml:space="preserve">
    <value>All the modules (DLLs, etc) that have been loaded by your target process.</value>
    <comment>Description of the Loaded modules page.</comment>
  </data>
  <data name="WinLogsHeaderTextBlock.ToolTipService.ToolTip" xml:space="preserve">
    <value>As you exercise the features of your target app, this will generate log outputs in various forms. By default, this page tracks Event Tracing for Windows (ETW) logs, the system Event log, and Windows Error Reporting (WER) logs. You can also enable Debug Output tracking, althought this can produce a large amount of output, depending on the app. Dev Diagnostics analyzes log output and in some cases can generate insights.</value>
    <comment>Description of the Windows logs page.</comment>
  </data>
  <data name="AppDetailsHeaderTextBlock.ToolTipService.ToolTip" xml:space="preserve">
    <value>Information about the current target app.</value>
    <comment>Description of the App details page.</comment>
  </data>
  <data name="InsightsPlaceholderTextBlock.Text" xml:space="preserve">
    <value>(No insights found)</value>
    <comment>Placeholder text on the Insights page when the insights list is empty.</comment>
  </data>
<<<<<<< HEAD
  <data name="InsightProcessExitMissingDependenciesTitle" xml:space="preserve">
    <value>Process exited due to missing files</value>
    <comment>Title of an insight informing the user of a reason why a process exited</comment>
  </data>
  <data name="InsightProcessExitMissingDependencies" xml:space="preserve">
    <value>Process {0} (pid: {1,6}) exited with error code {2}. Enabling loader snaps can help diagnose why the app exited.</value>
    <comment>{Locked="{0}, "{1,6}", "{2}"} Formatted string informing the user the process name {0}, the Process ID {1}, the exit code {2} of a process.</comment>
  </data>
=======
  <data name="VoltageSensorFormat" xml:space="preserve">
    <value>{0:F3} V</value>
    <comment>Format for voltage sensor values in volts</comment>
  </data>
    <data name="CurrentSensorFormat" xml:space="preserve">
      <value>{0:F3} A</value>
      <comment>Format for current sensor values in amperes</comment>
  </data>
    <data name="ClockSensorFormat" xml:space="preserve">
      <value>{0:F1} MHz</value>
      <comment>Format for clock sensor values in megahertz</comment>
  </data>
    <data name="LoadSensorFormat" xml:space="preserve">
      <value>{0:F1} %</value>
      <comment>Format for load sensor values in percentage</comment>
  </data>
    <data name="TemperatureSensorFormat" xml:space="preserve">
      <value>{0:F1} °C</value>
      <comment>Format for temperature sensor values in Celsius</comment>
  </data>
    <data name="FanSensorFormat" xml:space="preserve">
      <value>{0:F0} RPM</value>
      <comment>Format for fan speed sensor values in RPM</comment>
  </data>
    <data name="FlowSensorFormat" xml:space="preserve">
      <value>{0:F1} L/h</value>
      <comment>Format for flow sensor values in liters per hour</comment>
  </data>
    <data name="ControlSensorFormat" xml:space="preserve">
      <value>{0:F1} %</value>
      <comment>Format for control sensor values in percentage</comment>
  </data>
    <data name="LevelSensorFormat" xml:space="preserve">
      <value>{0:F1} %</value>
      <comment>Format for level sensor values in percentage</comment>
  </data>
    <data name="PowerSensorFormat" xml:space="preserve">
      <value>{0:F1} W</value>
      <comment>Format for power sensor values in watts</comment>
  </data>
    <data name="DataSensorFormat" xml:space="preserve">
      <value>{0:F1} GB</value>
      <comment>Format for data sensor values in gigabytes</comment>
  </data>
    <data name="SmallDataSensorFormat" xml:space="preserve">
      <value>{0:F1} MB</value>
      <comment>Format for small data sensor values in megabytes</comment>
  </data>
    <data name="FactorSensorFormat" xml:space="preserve">
      <value>{0:F3}</value>
      <comment>Format for factor sensor values</comment>
  </data>
    <data name="FrequencySensorFormat" xml:space="preserve">
      <value>{0:F1} Hz</value>
      <comment>Format for frequency sensor values in hertz</comment>
  </data>
    <data name="ThroughputSensorFormat" xml:space="preserve">
      <value>{0:F1} B/s</value>
      <comment>Format for throughput sensor values in bytes per second</comment>
  </data>
    <data name="TimeSpanSensorFormat" xml:space="preserve">
      <value>{0:g}</value>
      <comment>Format for timespan sensor values</comment>
  </data>
    <data name="EnergySensorFormat" xml:space="preserve">
      <value>{0:F0} mWh</value>
      <comment>Format for energy sensor values in milliwatt-hours</comment>
  </data>
   <data name="NoiseSensorFormat" xml:space="preserve">
      <value>{0:F0} dBA</value>
      <comment>Format for noise sensor values in decibels</comment>
  </data>
  <data name="ConnectionSpeedSensorFormatBps" xml:space="preserve">
      <value>{0:F0} B/s</value>
      <comment>Format for connection speed sensor values in bps</comment>
  </data>
  <data name="ConnectionSpeedSensorFormatKbps" xml:space="preserve">
      <value>{0:F1} KB/s</value>
      <comment>Format for connection speed sensor values in Kbps</comment>
  </data>
  <data name="ConnectionSpeedSensorFormatMibps" xml:space="preserve">
      <value>{0:F1} MiB/s</value>
      <comment>Format for connection speed sensor values in Mibps</comment>
  </data>
  <data name="ConnectionSpeedSensorFormatGibps" xml:space="preserve">
      <value>{0:F1} GiB/s</value>
      <comment>Format for connection speed sensor values in Gibps</comment>
  </data>
  <data name="ConnectionSpeedSensorValue100Mbps" xml:space="preserve">
      <value>100 MB/s</value>
      <comment>Connection speed sensor value of 100 Mbps</comment>
  </data>
  <data name="ConnectionSpeedSensorValue1Gbps" xml:space="preserve">
      <value>1 GB/s</value>
      <comment>Connection speed sensor value of 1 Gbps</comment>
  </data>
  <data name="SensorTypeVoltage" xml:space="preserve">
      <value>Voltages</value>
      <comment>Voltage Sensor Type Display Name</comment>
  </data>
  <data name="SensorTypeCurrent" xml:space="preserve">
      <value>Currents</value>
      <comment>Current Sensor Type Display Name</comment>
  </data>
  <data name="SensorTypeEnergy" xml:space="preserve">
      <value>Capacities</value>
      <comment>Energy Sensor Type Display Name</comment>
  </data>
  <data name="SensorTypeClock" xml:space="preserve">
      <value>Clocks</value>
      <comment>Clock Sensor Type Display Name</comment>
  </data>
  <data name="SensorTypeLoad" xml:space="preserve">
      <value>Load</value>
      <comment>Load Sensor Type Display Name</comment>
  </data>
  <data name="SensorTypeTemperature" xml:space="preserve">
      <value>Temperatures</value>
      <comment>Temperature Sensor Type Display Name</comment>
  </data>
  <data name="SensorTypeFan" xml:space="preserve">
      <value>Fans</value>
      <comment>Fan Sensor Type Display Name</comment>
  </data>
  <data name="SensorTypeFlow" xml:space="preserve">
      <value>Flows</value>
      <comment>Flow Sensor Type Display Name</comment>
  </data>
  <data name="SensorTypeControl" xml:space="preserve">
      <value>Controls</value>
      <comment>Control Sensor Type Display Name</comment>
  </data>
  <data name="SensorTypeLevel" xml:space="preserve">
      <value>Levels</value>
      <comment>Level Sensor Type Display Name</comment>
  </data>
  <data name="SensorTypePower" xml:space="preserve">
      <value>Powers</value>
      <comment>Power Sensor Type Display Name</comment>
  </data>
  <data name="SensorTypeData" xml:space="preserve">
      <value>Data</value>
      <comment>Data Sensor Type Display Name</comment>
  </data>
  <data name="SensorTypeFactor" xml:space="preserve">
      <value>Factors</value>
      <comment>Factor Sensor Type Display Name</comment>
  </data>
  <data name="SensorTypeFrequency" xml:space="preserve">
      <value>Frequencies</value>
      <comment>Frequency Sensor Type Display Name</comment>
  </data>
  <data name="SensorTypeThroughput" xml:space="preserve">
      <value>Throughput</value>
      <comment>Throughput Sensor Type Display Name</comment>
  </data>
  <data name="SensorTypeTimeSpan" xml:space="preserve">
      <value>Times</value>
      <comment>TimeSpan Sensor Type Display Name</comment>
  </data>
  <data name="SensorTypeNoise" xml:space="preserve">
      <value>Noise Levels</value>
      <comment>Noise Sensor Type Display Name</comment>
  </data>
  <data name="SensorTypeConductivity" xml:space="preserve">
      <value>Conductivities</value>
      <comment>Conductivity Sensor Type Display Name</comment>
  </data>
  <data name="SensorTypeHumidity" xml:space="preserve">
      <value>Humidity Levels</value>
      <comment>Humidity Sensor Type Display Name</comment>
  </data>
  <data name="SystemResourceUsageTabHeader.Text" xml:space="preserve">
    <value>System</value>
    <comment>System resource usage tab header.</comment>
  </data>
  <data name="SystemResourceTab.[using:Microsoft.UI.Xaml.Automation]AutomationProperties.Name" xml:space="preserve">
    <value>System</value>
    <comment>Name of the System tab in Resource Usage Page</comment>
  </data>
  <data name="ProcessResourceTab.[using:Microsoft.UI.Xaml.Automation]AutomationProperties.Name" xml:space="preserve">
    <value>Application</value>
    <comment>Name of the Application tab in Resource Usage Page</comment>
  </data>
  <data name="ApplicationResourceUsageTabHeader.Text" xml:space="preserve">
    <value>Application</value>
    <comment>Application resource usage tab header.</comment>
  </data>
>>>>>>> ee2014e3
</root><|MERGE_RESOLUTION|>--- conflicted
+++ resolved
@@ -1302,7 +1302,6 @@
     <value>(No insights found)</value>
     <comment>Placeholder text on the Insights page when the insights list is empty.</comment>
   </data>
-<<<<<<< HEAD
   <data name="InsightProcessExitMissingDependenciesTitle" xml:space="preserve">
     <value>Process exited due to missing files</value>
     <comment>Title of an insight informing the user of a reason why a process exited</comment>
@@ -1311,7 +1310,6 @@
     <value>Process {0} (pid: {1,6}) exited with error code {2}. Enabling loader snaps can help diagnose why the app exited.</value>
     <comment>{Locked="{0}, "{1,6}", "{2}"} Formatted string informing the user the process name {0}, the Process ID {1}, the exit code {2} of a process.</comment>
   </data>
-=======
   <data name="VoltageSensorFormat" xml:space="preserve">
     <value>{0:F3} V</value>
     <comment>Format for voltage sensor values in volts</comment>
@@ -1500,5 +1498,4 @@
     <value>Application</value>
     <comment>Application resource usage tab header.</comment>
   </data>
->>>>>>> ee2014e3
 </root>