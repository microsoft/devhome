--- conflicted
+++ resolved
@@ -1,18 +1,10 @@
 ﻿<Project Sdk="Microsoft.NET.Sdk">
   <Import Project="$(SolutionDir)ToolingVersions.props" />
-<<<<<<< HEAD
   <Import Project="$(SolutionDir)Directory.CppBuild.props" />
-=======
->>>>>>> 0ec08850
   <PropertyGroup>
     <OutputType>WinExe</OutputType>
     <RootNamespace>DevHome.DevDiagnostics</RootNamespace>
     <ApplicationManifest>app.manifest</ApplicationManifest>
-<<<<<<< HEAD
-=======
-    <Platforms>x86;x64;ARM64</Platforms>
-    <PlatformTarget>$(Platform)</PlatformTarget>
->>>>>>> 0ec08850
     <RuntimeIdentifiers>win-x86;win-x64;win-arm64</RuntimeIdentifiers>
     <PublishProfile Condition="'$(BuildingInsideVisualStudio)' != 'True'">Properties\PublishProfiles\win-$(Platform).pubxml</PublishProfile>
     <UseWinUI>true</UseWinUI>
@@ -33,16 +25,11 @@
 
   <ItemGroup>
     <None Remove="Controls\ClipboardMonitorControl.xaml" />
-<<<<<<< HEAD
     <None Remove="Controls\ElevatedButtonControl.xaml" />
     <None Remove="Controls\DDSeparator.xaml" />
     <None Remove="Controls\ExpandedViewControl.xaml" />
     <None Remove="Controls\InsightForMissingFileProcessTerminationControl.xaml" />
     <None Remove="Controls\InsightSimpleTextControl.xaml" />
-=======
-    <None Remove="Controls\DDSeparator.xaml" />
-    <None Remove="Controls\ExpandedViewControl.xaml" />
->>>>>>> 0ec08850
     <None Remove="Controls\ProgressTextRing.xaml" />
     <None Remove="DD.ico" />
     <None Remove="errors.db" />
@@ -58,15 +45,8 @@
     <None Remove="Pages\ModulesPage.xaml" />
     <None Remove="Pages\PreferencesPage.xaml" />
     <None Remove="Pages\ProcessListPage.xaml" />
-<<<<<<< HEAD
-    <None Remove="Pages\ProcessResourceUsagePage.xaml" />
     <None Remove="Pages\ResourceUsagePage.xaml" />
     <None Remove="Pages\SettingsPage.xaml" />
-    <None Remove="Pages\SystemResourceUsagePage.xaml" />
-=======
-    <None Remove="Pages\ResourceUsagePage.xaml" />
-    <None Remove="Pages\SettingsPage.xaml" />
->>>>>>> 0ec08850
     <None Remove="Pages\WERPage.xaml" />
     <None Remove="Pages\WinLogsPage.xaml" />
     <None Remove="SettingsUi\AddToolControl.xaml" />
@@ -103,10 +83,6 @@
     <PackageReference Include="CommunityToolkit.WinUI.Controls.Primitives" Version="8.0.240109" />
     <PackageReference Include="CommunityToolkit.WinUI.Controls.SettingsControls" Version="8.0.240109" />
     <PackageReference Include="CommunityToolkit.WinUI.Controls.Sizers" Version="8.0.240109" />
-<<<<<<< HEAD
-    <PackageReference Include="LibreHardwareMonitorLib" Version="0.9.3" />
-=======
->>>>>>> 0ec08850
     <PackageReference Include="Microsoft.Data.Sqlite" Version="8.0.3" />
     <PackageReference Include="Microsoft.Diagnostics.Tracing.TraceEvent" Version="3.1.9" GeneratePathProperty="true" />
     <PackageReference Include="Microsoft.Extensions.Configuration.CommandLine" Version="8.0.0" />
@@ -149,10 +125,7 @@
     <ProjectReference Include="..\..\..\common\DevHome.Common.csproj" />
     <ProjectReference Include="..\..\..\service\DevHome.Service.Projection\DevHome.Service.Projection.csproj" />
     <ProjectReference Include="..\..\..\telemetry\DevHome.Telemetry\DevHome.Telemetry.csproj" />
-<<<<<<< HEAD
     <ProjectReference Include="..\Utilities\EnableLoaderSnaps\EnableLoaderSnaps.csproj" />
-=======
->>>>>>> 0ec08850
   </ItemGroup>
   <ItemGroup>
     <Compile Update="Properties\Settings.Designer.cs">
@@ -180,15 +153,6 @@
     <Page Update="Pages\ResourceUsagePage.xaml">
       <Generator>MSBuild:Compile</Generator>
     </Page>
-<<<<<<< HEAD
-    <Page Update="Pages\ProcessResourceUsagePage.xaml">
-      <Generator>MSBuild:Compile</Generator>
-    </Page>
-    <Page Update="Pages\SystemResourceUsagePage.xaml">
-      <Generator>MSBuild:Compile</Generator>
-    </Page>
-=======
->>>>>>> 0ec08850
     <Page Update="Pages\WERPage.xaml">
       <Generator>MSBuild:Compile</Generator>
     </Page>
