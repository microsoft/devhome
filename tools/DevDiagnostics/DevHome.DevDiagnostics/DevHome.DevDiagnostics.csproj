--- conflicted
+++ resolved
@@ -1,4 +1,3 @@
-<<<<<<< HEAD
 ﻿<Project Sdk="Microsoft.NET.Sdk">
   <Import Project="$(SolutionDir)ToolingVersions.props" />
   <Import Project="$(SolutionDir)Directory.CppBuild.props" />
@@ -27,258 +26,10 @@
   <ItemGroup>
     <None Remove="Controls\ClipboardMonitorControl.xaml" />
     <None Remove="Controls\ElevatedButtonControl.xaml" />
+    <None Remove="Controls\DDSeparator.xaml" />
     <None Remove="Controls\ExpandedViewControl.xaml" />
     <None Remove="Controls\InsightForMissingFileProcessTerminationControl.xaml" />
     <None Remove="Controls\InsightSimpleTextControl.xaml" />
-    <None Remove="Controls\ProgressTextRing.xaml" />
-    <None Remove="errors.db" />
-    <None Remove="Images\DD.ico" />
-    <None Remove="Pages\AboutPage.xaml" />
-    <None Remove="Pages\AdditionalToolsPage.xaml" />
-    <None Remove="Pages\AdvancedSettingsPage.xaml" />
-    <None Remove="Pages\AppDetailsPage.xaml" />
-    <None Remove="Pages\EtwPage.xaml" />
-    <None Remove="Pages\EventsPage.xaml" />
-    <None Remove="Pages\HelpPage.xaml" />
-    <None Remove="Pages\InsightsPage.xaml" />
-    <None Remove="Pages\ModulesPage.xaml" />
-    <None Remove="Pages\PreferencesPage.xaml" />
-    <None Remove="Pages\ProcessListPage.xaml" />
-    <None Remove="Pages\ResourceUsagePage.xaml" />
-    <None Remove="Pages\SettingsPage.xaml" />
-    <None Remove="Pages\WERPage.xaml" />
-    <None Remove="Pages\WinLogsPage.xaml" />
-    <None Remove="SettingsUi\AddToolControl.xaml" />
-    <None Remove="SettingsUi\EditToolsControl.xaml" />
-    <None Remove="Styles\CommandBarStyle.xaml" />
-    <None Remove="Views\ClipboardMonitoringWindow.xaml" />
-  </ItemGroup>
-
-  <!-- Needed to avoid conflicts with DevHome's App.xaml and to let
-       XAML know where the main application object is defined-->
-  <ItemGroup>
-    <Page Remove="DDApp.xaml" />
-    <ApplicationDefinition Include="DDApp.xaml">
-      <Generator>MSBuild:Compile</Generator>
-      <XamlRuntime>$(DefaultXamlRuntime)</XamlRuntime>
-    </ApplicationDefinition>
-  </ItemGroup>
-
-  <ItemGroup>
-    <Content Include="Assets\SplashScreen.scale-200.png" />
-    <Content Include="Assets\Square150x150Logo.scale-200.png" />
-    <Content Include="Assets\Square44x44Logo.scale-200.png" />
-    <Content Include="Assets\Wide310x150Logo.scale-200.png" />
-    <Content Include="errors.db">
-      <CopyToOutputDirectory>PreserveNewest</CopyToOutputDirectory>
-    </Content>
-    <Content Include="Images\DD.ico">
-      <CopyToOutputDirectory>PreserveNewest</CopyToOutputDirectory>
-    </Content>
-    <Content Include="DD.ico" />
-  </ItemGroup>
-
-  <ItemGroup>
-    <PackageReference Include="CommunityToolkit.WinUI.Controls.Primitives" Version="8.0.240109" />
-    <PackageReference Include="CommunityToolkit.WinUI.Controls.SettingsControls" Version="8.0.240109" />
-    <PackageReference Include="CommunityToolkit.WinUI.Controls.Sizers" Version="8.0.240109" />
-    <PackageReference Include="Microsoft.Data.Sqlite" Version="8.0.3" />
-    <PackageReference Include="Microsoft.Diagnostics.Tracing.TraceEvent" Version="3.1.9" GeneratePathProperty="true" />
-    <PackageReference Include="Microsoft.Extensions.Configuration.CommandLine" Version="8.0.0" />
-    <PackageReference Include="Microsoft.Windows.CsWin32" Version="0.3.106">
-      <PrivateAssets>all</PrivateAssets>
-      <IncludeAssets>runtime; build; native; contentfiles; analyzers; buildtransitive</IncludeAssets>
-    </PackageReference>
-    <PackageReference Include="Microsoft.Windows.SDK.BuildTools" Version="10.0.22621.2428" />
-
-    <PackageReference Include="System.Configuration.ConfigurationManager" Version="8.0.0" />
-    <PackageReference Include="System.Diagnostics.PerformanceCounter" Version="8.0.0" />
-    <PackageReference Include="System.Drawing.Common" Version="8.0.0" />
-    <PackageReference Include="CommunityToolkit.WinUI.UI.Controls.DataGrid" Version="7.1.2" />
-    <Manifest Include="$(ApplicationManifest)" />
-  </ItemGroup>
-
-  <ItemGroup>
-    <None Remove="$(PkgMicrosoft_Diagnostics_Tracing_TraceEvent)\lib\netstandard2.0\TraceReloggerLib.dll" />
-    <None Remove="$(PkgMicrosoft_Diagnostics_Tracing_TraceEvent)\lib\netstandard2.0\Dia2Lib.dll" />
-  </ItemGroup>
-
-  <ItemGroup>
-    <COMReference Include="IWshRuntimeLibrary">
-      <WrapperTool>tlbimp</WrapperTool>
-      <VersionMinor>0</VersionMinor>
-      <VersionMajor>1</VersionMajor>
-      <Guid>f935dc20-1cf0-11d0-adb9-00c04fd58a0b</Guid>
-      <Lcid>0</Lcid>
-      <Isolated>false</Isolated>
-      <EmbedInteropTypes>true</EmbedInteropTypes>
-    </COMReference>
-  </ItemGroup>
-
-  <!--
-    Defining the "Msix" ProjectCapability here allows the Single-project MSIX Packaging
-    Tools extension to be activated for this project even if the Windows App SDK Nuget
-    package has not yet been restored.
-  -->
-  <ItemGroup>
-    <ProjectReference Include="..\..\..\common\DevHome.Common.csproj" />
-    <ProjectReference Include="..\..\..\service\DevHome.Service.Projection\DevHome.Service.Projection.csproj" />
-    <ProjectReference Include="..\..\..\telemetry\DevHome.Telemetry\DevHome.Telemetry.csproj" />
-    <ProjectReference Include="..\Utilities\EnableLoaderSnaps\EnableLoaderSnaps.csproj" />
-  </ItemGroup>
-  <ItemGroup>
-    <Reference Include="DevHome.Service.Types">
-      <HintPath>..\..\..\x64\Debug\DevHome.Service.Types.dll</HintPath>
-    </Reference>
-  </ItemGroup>
-  <ItemGroup>
-    <Compile Update="Properties\Settings.Designer.cs">
-      <DesignTimeSharedInput>True</DesignTimeSharedInput>
-      <AutoGen>True</AutoGen>
-      <DependentUpon>Settings.settings</DependentUpon>
-    </Compile>
-  </ItemGroup>
-  <ItemGroup>
-    <Page Update="Controls\ExpandedViewControl.xaml">
-      <Generator>MSBuild:Compile</Generator>
-    </Page>
-    <Page Update="Pages\AppDetailsPage.xaml">
-      <Generator>MSBuild:Compile</Generator>
-    </Page>
-    <Page Update="Pages\EtwPage.xaml">
-      <Generator>MSBuild:Compile</Generator>
-    </Page>
-    <Page Update="Pages\EventsPage.xaml">
-      <Generator>MSBuild:Compile</Generator>
-    </Page>
-    <Page Update="Pages\ModulesPage.xaml">
-      <Generator>MSBuild:Compile</Generator>
-    </Page>
-    <Page Update="Pages\ResourceUsagePage.xaml">
-      <Generator>MSBuild:Compile</Generator>
-    </Page>
-    <Page Update="Pages\WERPage.xaml">
-      <Generator>MSBuild:Compile</Generator>
-    </Page>
-    <Page Update="Pages\WinLogsPage.xaml">
-      <Generator>MSBuild:Compile</Generator>
-    </Page>
-    <Page Update="Pages\HelpPage.xaml">
-      <Generator>MSBuild:Compile</Generator>
-    </Page>
-    <Page Update="Pages\ProcessListPage.xaml">
-      <Generator>MSBuild:Compile</Generator>
-    </Page>
-    <Page Update="Pages\InsightsPage.xaml">
-      <Generator>MSBuild:Compile</Generator>
-    </Page>
-    <None Update="appsettings_dd.json">
-      <CopyToOutputDirectory>Always</CopyToOutputDirectory>
-    </None>
-    <Page Update="Controls\ElevatedButtonControl.xaml">
-      <Generator>MSBuild:Compile</Generator>
-    </Page>
-    <Page Update="Views\ClipboardMonitoringWindow.xaml">
-      <Generator>MSBuild:Compile</Generator>
-    </Page>
-    <Page Update="Controls\ClipboardMonitorControl.xaml">
-      <Generator>MSBuild:Compile</Generator>
-    </Page>
-    <Page Update="Styles\CommandBarStyle.xaml">
-      <Generator>MSBuild:Compile</Generator>
-    </Page>
-    <Page Update="Controls\ProgressTextRing.xaml">
-      <Generator>MSBuild:Compile</Generator>
-    </Page>
-    <Page Update="Controls\DDSeparator.xaml">
-      <Generator>MSBuild:Compile</Generator>
-    </Page>
-    <Page Update="Pages\AboutPage.xaml">
-      <Generator>MSBuild:Compile</Generator>
-    </Page>
-    <Page Update="Pages\AdvancedSettingsPage.xaml">
-      <Generator>MSBuild:Compile</Generator>
-    </Page>
-    <Page Update="Pages\AdditionalToolsPage.xaml">
-      <Generator>MSBuild:Compile</Generator>
-    </Page>
-    <Page Update="Pages\PreferencesPage.xaml">
-      <Generator>MSBuild:Compile</Generator>
-    </Page>
-    <Page Update="Pages\SettingsPage.xaml">
-      <Generator>MSBuild:Compile</Generator>
-    </Page>
-    <None Update="Properties\Settings.settings">
-      <Generator>SettingsSingleFileGenerator</Generator>
-      <LastGenOutput>Settings.Designer.cs</LastGenOutput>
-    </None>
-    <Page Update="SettingsUi\EditToolsControl.xaml">
-      <Generator>MSBuild:Compile</Generator>
-    </Page>
-    <Page Update="SettingsUi\AddToolControl.xaml">
-      <Generator>MSBuild:Compile</Generator>
-    </Page>
-  </ItemGroup>
-
-  <PropertyGroup Condition="'$(Configuration)|$(Platform)'=='Debug|x86'">
-    <WarningLevel>7</WarningLevel>
-  </PropertyGroup>
-  <PropertyGroup Condition="'$(Configuration)|$(Platform)'=='Debug_FailFast|x86'">
-    <WarningLevel>7</WarningLevel>
-  </PropertyGroup>
-  <PropertyGroup Condition="'$(Configuration)|$(Platform)'=='Debug|x64'">
-    <WarningLevel>7</WarningLevel>
-  </PropertyGroup>
-  <PropertyGroup Condition="'$(Configuration)|$(Platform)'=='Debug_FailFast|x64'">
-    <WarningLevel>7</WarningLevel>
-  </PropertyGroup>
-  <PropertyGroup Condition="'$(Configuration)|$(Platform)'=='Debug|ARM64'">
-    <WarningLevel>7</WarningLevel>
-  </PropertyGroup>
-  <PropertyGroup Condition="'$(Configuration)|$(Platform)'=='Debug_FailFast|ARM64'">
-    <WarningLevel>7</WarningLevel>
-  </PropertyGroup>
-  <PropertyGroup Condition="'$(Configuration)|$(Platform)'=='Release|x86'">
-    <WarningLevel>7</WarningLevel>
-  </PropertyGroup>
-  <PropertyGroup Condition="'$(Configuration)|$(Platform)'=='Release|x64'">
-    <WarningLevel>7</WarningLevel>
-  </PropertyGroup>
-  <PropertyGroup Condition="'$(Configuration)|$(Platform)'=='Release|ARM64'">
-    <WarningLevel>7</WarningLevel>
-  </PropertyGroup>
-</Project>
-=======
-﻿<Project Sdk="Microsoft.NET.Sdk">
-  <Import Project="$(SolutionDir)ToolingVersions.props" />
-  <PropertyGroup>
-    <OutputType>WinExe</OutputType>
-    <RootNamespace>DevHome.DevDiagnostics</RootNamespace>
-    <ApplicationManifest>app.manifest</ApplicationManifest>
-    <Platforms>x86;x64;ARM64</Platforms>
-    <PlatformTarget>$(Platform)</PlatformTarget>
-    <RuntimeIdentifiers>win-x86;win-x64;win-arm64</RuntimeIdentifiers>
-    <PublishProfile Condition="'$(BuildingInsideVisualStudio)' != 'True'">Properties\PublishProfiles\win-$(Platform).pubxml</PublishProfile>
-    <UseWinUI>true</UseWinUI>
-    <EnableMsixTooling>false</EnableMsixTooling>
-    <Nullable>enable</Nullable>
-    <LanguageVersion>12.0</LanguageVersion>
-    <StartupObject>DevHome.DevDiagnostics.Program</StartupObject>
-    <AllowUnsafeBlocks>true</AllowUnsafeBlocks>
-    <EnableDefaultApplicationDefinition>false</EnableDefaultApplicationDefinition>
-    <DefineConstants>$(DefineConstants);DISABLE_XAML_GENERATED_MAIN</DefineConstants>
-  </PropertyGroup>
-
-  <PropertyGroup>
-    <CsWinRTWindowsMetadata>10.0.19041.0</CsWinRTWindowsMetadata>
-    <PackageIcon>DD.ico</PackageIcon>
-    <ApplicationIcon>DD.ico</ApplicationIcon>
-  </PropertyGroup>
-
-  <ItemGroup>
-    <None Remove="Controls\ClipboardMonitorControl.xaml" />
-    <None Remove="Controls\DDSeparator.xaml" />
-    <None Remove="Controls\ExpandedViewControl.xaml" />
     <None Remove="Controls\ProgressTextRing.xaml" />
     <None Remove="DD.ico" />
     <None Remove="errors.db" />
@@ -377,6 +128,7 @@
     <ProjectReference Include="..\..\..\common\DevHome.Common.csproj" />
     <ProjectReference Include="..\..\..\service\DevHome.Service.Projection\DevHome.Service.Projection.csproj" />
     <ProjectReference Include="..\..\..\telemetry\DevHome.Telemetry\DevHome.Telemetry.csproj" />
+    <ProjectReference Include="..\Utilities\EnableLoaderSnaps\EnableLoaderSnaps.csproj" />
   </ItemGroup>
   <ItemGroup>
     <Compile Update="Properties\Settings.Designer.cs">
@@ -497,5 +249,4 @@
   <PropertyGroup Condition="'$(Configuration)|$(Platform)'=='Release|ARM64'">
     <WarningLevel>7</WarningLevel>
   </PropertyGroup>
-</Project>
->>>>>>> ee2014e3
+</Project>