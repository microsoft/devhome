// Copyright (c) Microsoft Corporation.
// Licensed under the MIT License.

using System;
using System.Collections.Specialized;
using System.ComponentModel;
using System.Diagnostics;
using System.Linq;
using System.Runtime.InteropServices;
using DevHome.Common.Extensions;
using DevHome.DevDiagnostics.Controls;
using DevHome.DevDiagnostics.Helpers;
using DevHome.DevDiagnostics.Models;
using DevHome.DevDiagnostics.Properties;
using DevHome.DevDiagnostics.ViewModels;
using Microsoft.UI.Input;
using Microsoft.UI.Windowing;
using Microsoft.UI.Xaml;
using Microsoft.UI.Xaml.Controls;
using Serilog;
using Windows.Foundation;
using Windows.UI.ViewManagement;
using Windows.UI.WindowManagement;
using Windows.Win32;
using Windows.Win32.Foundation;
using Windows.Win32.UI.Shell;
using Windows.Win32.UI.WindowsAndMessaging;
using WinRT.Interop;
using WinUIEx;
using static DevHome.DevDiagnostics.Helpers.CommonHelper;
using static DevHome.DevDiagnostics.Helpers.WindowHelper;

namespace DevHome.DevDiagnostics;

public partial class BarWindow : ThemeAwareWindow
{
    private enum PinOption
    {
        Pin,
        UnPin,
    }

    private const string ExpandButtonText = "\ue70d"; // ChevronDown
    private const string CollapseButtonText = "\ue70e"; // ChevronUp
    private const string ManageToolsButtonText = "\uec7a"; // DeveloperTools
    private static readonly ILogger _log = Log.ForContext("SourceContext", nameof(BarWindow));

    private readonly string _aliasDisabledDialogTitle = GetLocalizedString("AliasDisabledDialogTitle");
    private readonly string _aliasDisabledDialogContent = GetLocalizedString("AliasDisabledDialogContent");
    private readonly string _aliasDisabledDialogButtonText = GetLocalizedString("AliasDisabledDialogButtonText");
    private readonly string _pinMenuItemText = GetLocalizedString("PinMenuItemText");
    private readonly string _unpinMenuItemText = GetLocalizedString("UnpinMenuItemRawText");
    private readonly string _unregisterMenuItemText = GetLocalizedString("UnregisterMenuItemRawText");
    private readonly string _manageToolsMenuItemText = GetLocalizedString("ManageExternalToolsMenuText");

    private readonly Settings _settings = Settings.Default;
    private readonly BarWindowViewModel _viewModel;
    private readonly ExternalToolsHelper _externalTools;
    private readonly InternalToolsHelper _internalTools;

    // Constants that control window sizes
    private const int WindowPositionOffsetY = 30;
    private const int FloatingHorizontalBarHeight = 90;

    // Default size of the expanded view as a percentage of the screen size
    private const float DefaultExpandedViewHeightofScreen = 0.9f;

<<<<<<< HEAD
    private float _previousCustomTitleBarOffset;
=======
    internal HWND ThisHwnd { get; private set; }

    internal ClipboardMonitor? ClipboardMonitor { get; private set; }

    private readonly Microsoft.UI.Dispatching.DispatcherQueue _dispatcher;
    private readonly object _parentProcessHwndLock = new();

    private float _previousCustomTitleBarOffset;

    private HWND? _parentProcessHwnd;
>>>>>>> e260332b

    internal HWND ThisHwnd { get; private set; }

    public BarWindow()
    {
        _viewModel = new BarWindowViewModel();
        _externalTools = Application.Current.GetService<ExternalToolsHelper>();
        _internalTools = Application.Current.GetService<InternalToolsHelper>();
        Title = GetLocalizedString("DDDisplayName");

        InitializeComponent();
        _viewModel.PropertyChanged += ViewModel_PropertyChanged;

        ExpandCollapseLayoutButtonText.Text = _viewModel.ShowingExpandedContent ? CollapseButtonText : ExpandButtonText;
<<<<<<< HEAD
        CustomTitleBarButtons.Add(ExpandCollapseLayoutButton);
    }
=======

        // Precreate the brushes for the caption buttons
        // In Dark Mode, the active state is white, and the deactive state is translucent white
        // In Light Mode, the active state is black, and the deactive state is translucent black
        Windows.UI.Color color = Colors.White;
        _darkModeActiveCaptionBrush = new SolidColorBrush(color);
        color.A = 0x66;
        _darkModeDeactiveCaptionBrush = new SolidColorBrush(color);

        color = Colors.Black;
        _nonDarkModeActiveCaptionBrush = new SolidColorBrush(color);
        color.A = 0x66;
        _nonDarkModeDeactiveCaptionBrush = new SolidColorBrush(color);

        _uiSettings.ColorValuesChanged += (sender, args) =>
        {
            _dispatcher.TryEnqueue(() =>
            {
                ApplySystemThemeToCaptionButtons();
            });
        };

        // Initialize the parent process HWND in the constructor to avoid re-entrancy on the UI thread
        GetParentProcessHWND();
    }
>>>>>>> e260332b

    private HWND? GetParentProcessHWND()
    {
        lock (_parentProcessHwndLock)
        {
            if (!_parentProcessHwnd.HasValue)
            {
                _parentProcessHwnd = TryGetParentProcessHWND();
            }

            return _parentProcessHwnd;
        }
    }

    private void ViewModel_PropertyChanged(object? sender, PropertyChangedEventArgs e)
    {
        if (e.PropertyName == nameof(BarWindowViewModel.ShowingExpandedContent))
        {
            if (_viewModel.ShowingExpandedContent)
            {
                ExpandLargeContentPanel();
                ExpandCollapseLayoutButtonText.Text = CollapseButtonText;
            }
            else
            {
                CollapseLargeContentPanel();
                ExpandCollapseLayoutButtonText.Text = ExpandButtonText;
            }
        }
    }

    private void MainPanel_Loaded(object sender, RoutedEventArgs e)
    {
        ThisHwnd = (HWND)WindowNative.GetWindowHandle(this);

        _settings.PropertyChanged += Settings_PropertyChanged;

        if (_settings.IsClipboardMonitoringEnabled)
        {
            ClipboardMonitor.Instance.Start();
        }

        if (_settings.IsCpuUsageMonitoringEnabled)
        {
            Application.Current.GetService<PerfCounters>().Start();
        }

        // Apply the user's chosen theme setting.
        ThemeName t = ThemeName.Themes.First(t => t.Name == _settings.CurrentTheme);
        SetRequestedTheme(t.Theme);

        SetDefaultPosition();
        SetRegionsForTitleBar();

        PopulateCommandBar();
        ((INotifyCollectionChanged)Application.Current.GetService<ExternalToolsHelper>().AllExternalTools).CollectionChanged += AllExternalTools_CollectionChanged;

        // Now that the position is set correctly show the window
        this.Show();
        HookWndProc();
    }

    public void PopulateCommandBar()
    {
        AddManageToolsOptionToCommandBar();

        foreach (ExternalTool tool in _externalTools.AllExternalTools)
        {
            AddToolToCommandBar(tool);
        }

        foreach (Tool tool in _internalTools.AllInternalTools)
        {
            AddToolToCommandBar(tool);
        }
    }

    private AppBarButton CreateAppBarButton(Tool tool, PinOption pinOption)
    {
        AppBarButton button = new AppBarButton
        {
            Label = tool.Name,
            Tag = tool,
        };

        button.Icon = tool.GetIcon();
        button.Command = tool.InvokeCommand;
        button.CommandParameter = this;
        button.ContextFlyout = CreateMenuFlyout(tool, pinOption);

        ToolTipService.SetToolTip(button, tool.Name);

        return button;
    }

    private MenuFlyout CreateMenuFlyout(Tool tool, PinOption pinOption)
    {
        MenuFlyout menu = new MenuFlyout();
        menu.Items.Add(CreatePinMenuItem(tool, pinOption));
        menu.Items.Add(CreateUnregisterMenuItem(tool));

        return menu;
    }

    private void AddToolToCommandBar(Tool tool)
    {
        // We create 2 copies of the button, one for the primary commands list and one for the secondary commands list.
        // We're not allowed to put the same button in both lists.
        AppBarButton primaryCommandButton = CreateAppBarButton(tool, PinOption.UnPin); // The primary button should always have the unpin option
        AppBarButton secondaryCommandButton = CreateAppBarButton(tool, tool.IsPinned ? PinOption.UnPin : PinOption.Pin); // The secondary button is dynamic

        // If a tool is pinned, we'll add it to the primary commands list.
        if (tool.IsPinned)
        {
            ToolsCommandBar.PrimaryCommands.Add(primaryCommandButton);
        }

        // We'll always add all tools to the secondary commands list.
        ToolsCommandBar.SecondaryCommands.Add(secondaryCommandButton);

        tool.PropertyChanged += (sender, args) =>
        {
            if (args.PropertyName == nameof(Tool.ToolIconSource))
            {
                // An ImageIcon can only be set once, so we can't share it with both buttons
                primaryCommandButton.Icon = tool.GetIcon();
                secondaryCommandButton.Icon = tool.GetIcon();
            }
            else if (args.PropertyName == nameof(Tool.IsPinned))
            {
                // If a tool is pinned, we'll add it to the primary commands list, otherwise the secondary commands list
                secondaryCommandButton.ContextFlyout = CreateMenuFlyout(tool, tool.IsPinned ? PinOption.UnPin : PinOption.Pin);

                if (tool.IsPinned)
                {
                    ToolsCommandBar.PrimaryCommands.Add(primaryCommandButton);
                }
                else
                {
                    ToolsCommandBar.PrimaryCommands.Remove(primaryCommandButton);
                }
            }
        };
    }

    private void AddManageToolsOptionToCommandBar()
    {
        // Put in the "manage tools" button
        AppBarButton manageToolsButton = new AppBarButton
        {
            Label = _manageToolsMenuItemText,
            Icon = new FontIcon() { Glyph = ManageToolsButtonText },
            Command = _viewModel.ManageExternalToolsButtonCommand,
        };

        // This should be at the top of the secondary command list
        ToolsCommandBar.SecondaryCommands.Insert(0, manageToolsButton);
        ToolsCommandBar.SecondaryCommands.Insert(1, new AppBarSeparator());
    }

    private MenuFlyoutItem CreatePinMenuItem(Tool tool, PinOption pinOption)
    {
        MenuFlyoutItem item = new MenuFlyoutItem
        {
            Text = pinOption == PinOption.Pin ? _pinMenuItemText : _unpinMenuItemText,
            Command = tool.TogglePinnedStateCommand,
            Icon = new FontIcon() { Glyph = tool.PinGlyph },
        };

        return item;
    }

    private MenuFlyoutItem CreateUnregisterMenuItem(Tool tool)
    {
        MenuFlyoutItem unRegister = new MenuFlyoutItem
        {
            Text = _unregisterMenuItemText,
            Command = tool.UnregisterToolCommand,
            Icon = new FontIcon() { Glyph = "\uECC9" },
        };

        return unRegister;
    }

    private void AllExternalTools_CollectionChanged(object? sender, NotifyCollectionChangedEventArgs e)
    {
        switch (e.Action)
        {
            case NotifyCollectionChangedAction.Add:
            {
                if (e.NewItems is not null)
                {
                    foreach (ExternalTool newItem in e.NewItems)
                    {
                        AddToolToCommandBar(newItem);
                    }
                }

                break;
            }

            case NotifyCollectionChangedAction.Remove:
            {
                Debug.Assert(e.OldItems is not null, "Why is old items null");
                foreach (ExternalTool oldItem in e.OldItems)
                {
                    if (oldItem.IsPinned)
                    {
                        // Find this item in the command bar
                        AppBarButton? pinnedButton = ToolsCommandBar.PrimaryCommands.OfType<AppBarButton>().FirstOrDefault(b => b.Tag == oldItem);
                        if (pinnedButton is not null)
                        {
                            ToolsCommandBar.PrimaryCommands.Remove(pinnedButton);
                        }
                        else
                        {
                            Debug.Assert(false, "Could not find button for tool");
                        }
                    }

                    AppBarButton? button = ToolsCommandBar.SecondaryCommands.OfType<AppBarButton>().FirstOrDefault(b => b.Tag == oldItem);
                    if (button is not null)
                    {
                        ToolsCommandBar.SecondaryCommands.Remove(button);
                    }
                    else
                    {
                        Debug.Assert(false, "Could not find button for tool");
                    }
                }

                break;
            }
        }
    }

    public void TitlebarLayoutUpdate()
    {
        if (AppWindow is null)
        {
            return;
        }

        if (_previousCustomTitleBarOffset != ChromeButtonPanel.ActualOffset.X)
        {
            // If the offset has changed, we need to update the regions for the title bar
            SetRegionsForTitleBar();
            _previousCustomTitleBarOffset = ChromeButtonPanel.ActualOffset.X;
        }
    }

    public void SetRegionsForTitleBar()
    {
        var scaleAdjustment = MainPanel.XamlRoot.RasterizationScale;

        RightPaddingColumn.Width = new GridLength(AppWindow.TitleBar.RightInset / scaleAdjustment);
        LeftPaddingColumn.Width = new GridLength(AppWindow.TitleBar.LeftInset / scaleAdjustment);

        var transform = ChromeButtonPanel.TransformToVisual(null);
        var bounds = transform.TransformBounds(new Rect(0, 0, ChromeButtonPanel.ActualWidth, ChromeButtonPanel.ActualHeight));
        var chromeButtonsRect = GetRect(bounds, scaleAdjustment);
        var rectArray = new Windows.Graphics.RectInt32[] { chromeButtonsRect };

        var nonClientInputSrc = InputNonClientPointerSource.GetForWindowId(AppWindow.Id);
        nonClientInputSrc.SetRegionRects(NonClientRegionKind.Passthrough, rectArray);
    }

    private void SetDefaultPosition()
    {
        // First set our default size before setting out position
        SetDefaultWidthAndHeight();

        // If attached to an app it should show up on the monitor that the app is on
        // Be sure to grab the DPI for that monitor
        var dpiScale = GetDpiScaleForWindow(_viewModel.ApplicationHwnd ?? GetParentProcessHWND() ?? ThisHwnd);

        RECT monitorRect = GetMonitorRectForWindow(_viewModel.ApplicationHwnd ?? GetParentProcessHWND() ?? ThisHwnd);
        var screenWidth = monitorRect.right - monitorRect.left;
        this.Move(
            (int)((screenWidth - (Width * dpiScale)) / 2) + monitorRect.left,
            (int)WindowPositionOffsetY + monitorRect.top);
    }

    internal void SetDefaultWidthAndHeight()
    {
        // Get the saved settings for the ExpandedView size. On first run, this will be
        // the default 0,0, so we'll set the size proportional to the monitor size.
        // Subsequently, it will be whatever size the user sets.
        RECT monitorRect = GetMonitorRectForWindow(_viewModel.ApplicationHwnd ?? GetParentProcessHWND() ?? ThisHwnd);
        var dpiScale = GetDpiScaleForWindow(_viewModel.ApplicationHwnd ?? GetParentProcessHWND() ?? ThisHwnd);

        var settingWidth = Settings.Default.WindowWidth;
        if (settingWidth == 0)
        {
            settingWidth = monitorRect.Width * 2 / (3 * dpiScale);
            Settings.Default.WindowWidth = settingWidth;
        }

        var settingHeight = Settings.Default.ExpandedWindowHeight;
        if (settingHeight == 0)
        {
            settingHeight = monitorRect.Height * 3 / (4 * dpiScale);
            Settings.Default.ExpandedWindowHeight = settingHeight;
        }

        // Set the default window width
        Width = Settings.Default.WindowWidth;

        // And set the default window height
        if (LargeContentPanel is not null &&
            LargeContentPanel.Visibility == Visibility.Visible &&
            this.WindowState != WindowState.Maximized)
        {
            Height = Settings.Default.ExpandedWindowHeight;
        }
        else
        {
            Height = FloatingHorizontalBarHeight;
        }
    }

    internal void UpdatePositionFromHwnd(HWND hwnd)
    {
        RECT rect;
        PInvoke.GetWindowRect(hwnd, out rect);
        this.Move(rect.left, rect.top);
    }

    private void WindowEx_Closed(object sender, WindowEventArgs args)
    {
        ClipboardMonitor.Instance.Stop();

        // Save window size if we're not maximized
        if (this.WindowState != WindowState.Maximized)
        {
            if (LargeContentPanel is not null &&
                LargeContentPanel.Visibility == Visibility.Visible)
            {
                Settings.Default.ExpandedWindowHeight = Height;
            }

            Settings.Default.WindowWidth = Width;
            Settings.Default.Save();
        }

        TargetAppData.Instance.ClearAppData();
        Application.Current.GetService<PerfCounters>().Stop();

        var primaryWindow = Application.Current.GetService<PrimaryWindow>();
        primaryWindow.ClearBarWindow();

        // Unsubscribe from the activation handler
        Activated -= Window_Activated;
    }

    private void Settings_PropertyChanged(object? sender, PropertyChangedEventArgs e)
    {
        if (e.PropertyName == nameof(Settings.IsClipboardMonitoringEnabled))
        {
            if (_settings.IsClipboardMonitoringEnabled)
            {
                ClipboardMonitor.Instance.Start();
            }
            else
            {
                ClipboardMonitor.Instance.Stop();
            }
        }
        else if (string.Equals(e.PropertyName, nameof(Settings.IsCpuUsageMonitoringEnabled), StringComparison.Ordinal))
        {
            if (_settings.IsCpuUsageMonitoringEnabled)
            {
                Application.Current.GetService<PerfCounters>().Start();
            }
            else
            {
                Application.Current.GetService<PerfCounters>().Stop();
            }
        }
    }

    private void ExpandLargeContentPanel()
    {
        // We're expanding.
        // Switch the bar to horizontal before we adjust the size.
        LargeContentPanel.Visibility = Visibility.Visible;

        var monitorRect = GetMonitorRectForWindow(ThisHwnd);
        var dpiScale = GetDpiScaleForWindow(ThisHwnd);

        // If we're maximized, we need to set the height to the monitor height
        if (WindowState == WindowState.Maximized)
        {
            Height = monitorRect.Height / dpiScale;
        }
        else
        {
            // Expand the window but keep the x,y coordinates of top-left most corner of the window the same so it doesn't
            // jump around the screen.
            var availableHeight = monitorRect.Height - Math.Abs(AppWindow.Position.Y - monitorRect.top);
            var targetHeight = (int)((double)availableHeight / dpiScale * DefaultExpandedViewHeightofScreen);

            // Set the height to the smaller of either the cached height or the computed size
            Height = Math.Min(targetHeight, Settings.Default.ExpandedWindowHeight);
        }
    }

    private void CollapseLargeContentPanel()
    {
        // Make sure we cache the state before switching to collapsed bar.
        if (Height > FloatingHorizontalBarHeight)
        {
            Settings.Default.ExpandedWindowHeight = Height;
        }

        LargeContentPanel.Visibility = Visibility.Collapsed;
        this.Height = FloatingHorizontalBarHeight;
        this.MinHeight = FloatingHorizontalBarHeight;
    }

    internal void NavigateTo(Type viewModelType)
    {
        _viewModel.ShowingExpandedContent = true;
        ExpandedViewControl.NavigateTo(viewModelType);
    }

    internal void NavigateToPiSettings(string settingsPage)
    {
        _viewModel.ShowingExpandedContent = true;
        ExpandedViewControl.NavigateToSettings(settingsPage);
    }

    internal Frame GetFrame()
    {
        return ExpandedViewControl.GetPageFrame();
    }

    private void WindowEx_WindowStateChanged(object sender, WindowState e)
    {
        if (e.Equals(WindowState.Normal))
        {
            // If, as part of being restored, we were in an expanded state, then make our window bigger (don't go back to collapsed mode)
            if (_viewModel.ShowingExpandedContent && Height == FloatingHorizontalBarHeight)
            {
                Height = Settings.Default.ExpandedWindowHeight;
            }
        }
        else if (e.Equals(WindowState.Maximized))
        {
            // If we're being maximized, expand our content
            _viewModel.ShowingExpandedContent = true;
        }
    }

    private SUBCLASSPROC? _wndProc;

    private void HookWndProc()
    {
        _wndProc = new SUBCLASSPROC(NewWindowProc);
        PInvoke.SetWindowSubclass(ThisHwnd, _wndProc, 456, 0);
    }

    private bool _isSnapped;
    private bool _transitionFromSnapped;

    private LRESULT NewWindowProc(HWND hWnd, uint msg, WPARAM wParam, LPARAM lParam, nuint uldSubclass, nuint dwRefData)
    {
        switch (msg)
        {
            case PInvoke.WM_WINDOWPOSCHANGING:
            {
                WINDOWPOS wndPos = Marshal.PtrToStructure<WINDOWPOS>(lParam);

                // We only care about this message if it's triggering a resize
                if (wndPos.flags.HasFlag(SET_WINDOW_POS_FLAGS.SWP_NOSIZE))
                {
                    break;
                }

                int floatingBarHeight = CommonHelper.MulDiv(FloatingHorizontalBarHeight, (int)this.GetDpiForWindow(), 96);

                if (PInvoke.IsWindowArranged(hWnd))
                {
                    _isSnapped = true;
                }
                else
                {
                    if (_isSnapped)
                    {
                        _transitionFromSnapped = true;
                        _isSnapped = false;
                    }
                }

                if (wndPos.cy > floatingBarHeight && !_viewModel.ShowingExpandedContent)
                {
                    // We're trying to make our window bigger than the floating bar height and we're in collapsed mode.
                    if (!_isSnapped)
                    {
                        // Enforce our height limit if we're not being snapped
                        wndPos.cy = CommonHelper.MulDiv(FloatingHorizontalBarHeight, (int)this.GetDpiForWindow(), 96);
                        Marshal.StructureToPtr(wndPos, lParam, true);
                        _log.Information("WM_WINDOWPOSCHANGING: Enforcing height limit " + _isSnapped + " " + _transitionFromSnapped);
                    }
                    else
                    {
                        // In the snapped case, let the system make our window bigger, and we'll show the expanded content
                        _viewModel.ShowingExpandedContent = true;
                        _log.Information("WM_WINDOWPOSCHANGING: Enabling expanded content due to large window size");
                    }
                }
                else if (wndPos.cy <= floatingBarHeight && _viewModel.ShowingExpandedContent && _transitionFromSnapped)
                {
                    // We're transitioning from snapped to unsnapped and our window is the size of the floating bar, but we're
                    // trying to show expanded content. We need to expand our window to show the expanded content.
                    wndPos.cy = CommonHelper.MulDiv((int)Settings.Default.ExpandedWindowHeight, (int)this.GetDpiForWindow(), 96);
                    Marshal.StructureToPtr(wndPos, lParam, true);
                    _log.Information("WM_WINDOWPOSCHANGING: Expanding window size for expanded content " + _isSnapped);
                }
                else
                {
                    // We'll say we're done transitioning from snapped once our size is "valid" for our current state
                    _transitionFromSnapped = false;
                }

                break;
            }
        }

        return PInvoke.DefSubclassProc(hWnd, msg, wParam, lParam);
    }

    public void ShowDialogToEnableAppExecutionAlias()
    {
        _ = this.ShowMessageDialogAsync(dialog =>
        {
            dialog.Title = _aliasDisabledDialogTitle;
            dialog.Content = new TextBlock()
            {
                Text = _aliasDisabledDialogContent,
                TextWrapping = TextWrapping.WrapWholeWords,
            };
            dialog.PrimaryButtonText = _aliasDisabledDialogButtonText;
            dialog.PrimaryButtonCommand = _viewModel.LaunchAdvancedAppsPageInWindowsSettingsCommand;
        });
    }
}<|MERGE_RESOLUTION|>--- conflicted
+++ resolved
@@ -65,22 +65,13 @@
     // Default size of the expanded view as a percentage of the screen size
     private const float DefaultExpandedViewHeightofScreen = 0.9f;
 
-<<<<<<< HEAD
     private float _previousCustomTitleBarOffset;
-=======
+
     internal HWND ThisHwnd { get; private set; }
 
-    internal ClipboardMonitor? ClipboardMonitor { get; private set; }
-
-    private readonly Microsoft.UI.Dispatching.DispatcherQueue _dispatcher;
     private readonly object _parentProcessHwndLock = new();
-
-    private float _previousCustomTitleBarOffset;
-
+    
     private HWND? _parentProcessHwnd;
->>>>>>> e260332b
-
-    internal HWND ThisHwnd { get; private set; }
 
     public BarWindow()
     {
@@ -93,36 +84,11 @@
         _viewModel.PropertyChanged += ViewModel_PropertyChanged;
 
         ExpandCollapseLayoutButtonText.Text = _viewModel.ShowingExpandedContent ? CollapseButtonText : ExpandButtonText;
-<<<<<<< HEAD
         CustomTitleBarButtons.Add(ExpandCollapseLayoutButton);
-    }
-=======
-
-        // Precreate the brushes for the caption buttons
-        // In Dark Mode, the active state is white, and the deactive state is translucent white
-        // In Light Mode, the active state is black, and the deactive state is translucent black
-        Windows.UI.Color color = Colors.White;
-        _darkModeActiveCaptionBrush = new SolidColorBrush(color);
-        color.A = 0x66;
-        _darkModeDeactiveCaptionBrush = new SolidColorBrush(color);
-
-        color = Colors.Black;
-        _nonDarkModeActiveCaptionBrush = new SolidColorBrush(color);
-        color.A = 0x66;
-        _nonDarkModeDeactiveCaptionBrush = new SolidColorBrush(color);
-
-        _uiSettings.ColorValuesChanged += (sender, args) =>
-        {
-            _dispatcher.TryEnqueue(() =>
-            {
-                ApplySystemThemeToCaptionButtons();
-            });
-        };
-
+        
         // Initialize the parent process HWND in the constructor to avoid re-entrancy on the UI thread
         GetParentProcessHWND();
     }
->>>>>>> e260332b
 
     private HWND? GetParentProcessHWND()
     {
