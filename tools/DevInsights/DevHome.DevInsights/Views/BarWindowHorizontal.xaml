<?xml version="1.0" encoding="utf-8"?>
<winex:WindowEx
    x:Class="DevHome.DevInsights.BarWindowHorizontal"
    xmlns="http://schemas.microsoft.com/winfx/2006/xaml/presentation"
    xmlns:x="http://schemas.microsoft.com/winfx/2006/xaml"
    xmlns:winex="using:WinUIEx"
    xmlns:d="http://schemas.microsoft.com/expression/blend/2008"
    xmlns:mc="http://schemas.openxmlformats.org/markup-compatibility/2006"
    xmlns:controls="using:Microsoft.UI.Xaml.Controls"
    xmlns:local="using:DevHome.DevInsights.Controls"
    xmlns:helpers="using:DevHome.DevInsights.Helpers"
    mc:Ignorable="d"
    MinHeight="90" MinWidth="700" Height="90" Width="700"
    TaskBarIcon="Images/di.ico"
    Activated="Window_Activated"
    WindowStateChanged="WindowEx_WindowStateChanged"
    Closed="WindowEx_Closed">

    <Window.SystemBackdrop>
        <MicaBackdrop/>
    </Window.SystemBackdrop>

    <Grid x:Name="MainPanel" Loaded="MainPanel_Loaded">
        <Grid.RowDefinitions>
            <RowDefinition Height="Auto"/>
            <RowDefinition Height="Auto"/>
            <RowDefinition Height="*"/>
        </Grid.RowDefinitions>

        <!--Chrome buttons for a horizontal bar -->
        <Grid x:Name="HorizontalBar" Background="Transparent" VerticalAlignment="Center" Height="31" Grid.Row="0">
            <Grid.ColumnDefinitions>
                <ColumnDefinition x:Name="LeftPaddingColumn" Width="0"/>
                <ColumnDefinition x:Name="ExtraSystemButtons" Width="*"/>
                <ColumnDefinition x:Name="RightPaddingColumn" Width="0"/>
            </Grid.ColumnDefinitions>

            <StackPanel Orientation="Horizontal" Grid.Column="1">
                <Image Source="/Images/di.ico" Height="16" Width="16" Margin="8,2,0,0" VerticalAlignment="Center"/>
                <TextBlock x:Uid="Title" Style="{StaticResource CaptionTextBlockStyle}" Margin="6,0,0,0" HorizontalAlignment="Left" VerticalAlignment="Center" AutomationProperties.AutomationId="TitleTextBlock"/>
            </StackPanel>
            <StackPanel x:Name="ChromeButtonPanel" Orientation="Horizontal" VerticalAlignment="Center" HorizontalAlignment="Right" Margin="0,0,1,0" Background="Transparent" Grid.Column="1" SizeChanged="{x:Bind SetRegionsForTitleBar}" LayoutUpdated="{x:Bind TitlebarLayoutUpdate}">
                <Button
                    x:Uid="SnapButton"
                    Visibility="{x:Bind _viewModel.IsAppBarVisible, Mode=OneWay}"
                    x:Name="SnapButton" Style="{StaticResource ChromeButton}"
                    FontSize="{StaticResource CaptionTextBlockFontSize}"
                    Command="{x:Bind _viewModel.ToggleSnapCommand}"
                    HorizontalAlignment="Left"
                    IsEnabled="{x:Bind _viewModel.IsSnappingEnabled, Mode=OneWay}"
                    ToolTipService.ToolTip="{x:Bind _viewModel.CurrentSnapToolTip, Mode=OneWay}"
                    AutomationProperties.AutomationId="SnapButton">
                    <TextBlock x:Name="SnapButtonText" Text="{x:Bind _viewModel.CurrentSnapButtonText, Mode=OneWay}"/>
                </Button>
                <Button
                     x:Uid="RotateLayoutButton"
                     Style="{StaticResource ChromeButton}"
                     FontSize="{StaticResource CaptionTextBlockFontSize}"
                     Command="{x:Bind _viewModel.RotateLayoutCommand}"
                     HorizontalAlignment="Left"
                     AutomationProperties.AutomationId="RotateLayoutButton">
                    <TextBlock x:Name="RotateLayoutButtonText" Text="&#xe8b4;" />
                </Button>
                <Button
                     x:Uid="ExpandCollapseLayoutButton"
                     Style="{StaticResource ChromeButton}"
                     FontSize="{StaticResource CaptionTextBlockFontSize}"
                     Command="{x:Bind _viewModel.ToggleExpandedContentVisibilityCommand}"
                     HorizontalAlignment="Left"
                     ToolTipService.ToolTip="{x:Bind _viewModel.CurrentExpandToolTip, Mode=OneWay}"
                     AutomationProperties.AutomationId="ExpandCollapseLayoutButton">
                    <TextBlock x:Name="ExpandCollapseLayoutButtonText" />
                </Button>
            </StackPanel>
        </Grid>

        <Grid Grid.Row="1">
            <Grid.Resources>
                <Style TargetType="TextBlock">
                    <Setter Property="FontSize" Value="{StaticResource CaptionTextBlockFontSize}"/>
                    <Setter Property="Margin" Value="8,12,8,0"/>
                </Style>
                <Style TargetType="AppBarButton">
                    <Setter Property="FontFamily" Value="{StaticResource SymbolThemeFontFamily}"/>
                </Style>
            </Grid.Resources>
            <Grid.ColumnDefinitions>
                <ColumnDefinition Width="Auto"/>
                <ColumnDefinition Width="Auto"/>
                <ColumnDefinition x:Name="ToolColumn" Width="*"/>
                <ColumnDefinition Width="Auto"/>
                <ColumnDefinition Width="Auto"/>
            </Grid.ColumnDefinitions>

<<<<<<< HEAD
            <!-- Process Chooser area -->
            <CommandBar Visibility="{x:Bind _viewModel.IsProcessChooserVisible, Mode=OneWay}">
                <local:ProcessSelectionButton 
                    x:Uid="ProcessChooserButton" 
                    Command="{x:Bind _viewModel.ProcessChooserCommand}"
                    Content="&#xe179;" 
                    FontFamily="{StaticResource SymbolThemeFontFamily}" 
                    FontSize="{StaticResource SubtitleTextBlockFontSize}"
                    Margin="0,-4,0,0">
                </local:ProcessSelectionButton>
                <AppBarElementContainer>
                    <TextBlock x:Uid="ProcessesLabel" x:Name="ProcessesLabel" Margin="0,6,0,0"/>
                </AppBarElementContainer>
            </CommandBar>
=======
            <StackPanel x:Name="AllControls" Grid.Column="0" Orientation="Horizontal" HorizontalAlignment="Left" Background="Transparent" >
                <StackPanel.Resources>
                    <Style TargetType="TextBlock">
                        <Setter Property="FontFamily" Value="{StaticResource SymbolThemeFontFamily}"/>
                        <Setter Property="FontSize" Value="{StaticResource SubtitleTextBlockFontSize}"/>
                    </Style>
                    <Style TargetType="Button">
                        <Setter Property="BorderThickness" Value="0"/>
                        <Setter Property="Background" Value="Transparent"/>
                    </Style>
                    <Style TargetType="local:ExternalToolsManagementButton">
                        <Setter Property="BorderThickness" Value="0"/>
                        <Setter Property="Background" Value="Transparent"/>
                    </Style>
                    <Style TargetType="local:ProcessSelectionButton">
                        <Setter Property="BorderThickness" Value="0"/>
                        <Setter Property="Background" Value="Transparent"/>
                    </Style>
                </StackPanel.Resources>

                <!-- Process Chooser area -->
                <StackPanel Orientation="Horizontal" Visibility="{x:Bind _viewModel.IsProcessChooserVisible, Mode=OneWay}" Margin="0,0,0,0" >
                    <local:ProcessSelectionButton x:Uid="ProcessChooserButton" Command="{x:Bind _viewModel.ProcessChooserCommand}" VerticalAlignment="Center" AutomationProperties.AutomationId="ProcessChooserButton">
                        <TextBlock Text="&#xe179;"/>
                    </local:ProcessSelectionButton>
                    <TextBlock x:Uid="ProcessesLabel" x:Name="ProcessesLabel" FontFamily="Segoe UI" FontSize="{StaticResource CaptionTextBlockFontSize}" VerticalAlignment="Center" AutomationProperties.AutomationId="ProcessesLabel"/>
                </StackPanel>
>>>>>>> aa83ed01

            <CommandBar Grid.Column="1" OverflowButtonVisibility="Collapsed">
                <!-- Per App controls -->
<<<<<<< HEAD
                <AppBarElementContainer Visibility="{x:Bind _viewModel.IsAppBarVisible, Mode=OneWay}">
                    <StackPanel Orientation="Horizontal">
                        <StackPanel.ContextFlyout>
                            <MenuFlyout>
                                <MenuFlyoutItem x:Uid="DetachMenuItem" Command="{x:Bind _viewModel.DetachFromProcessCommand}">
                                    <MenuFlyoutItem.Icon>
                                        <FontIcon FontFamily="{StaticResource SymbolThemeFontFamily}" Glyph="&#xE894;"/>
                                    </MenuFlyoutItem.Icon>
                                </MenuFlyoutItem>
                            </MenuFlyout>
                        </StackPanel.ContextFlyout>
                        <Image 
                            x:Name="AppIcon" 
                            Margin="8,8,0,0"
                            Source="{x:Bind _viewModel.ApplicationIcon, Mode=OneWay}" 
                            ToolTipService.ToolTip="{x:Bind _viewModel.ApplicationName, Mode=OneWay}" 
                            Height="20" 
                            Width="20"/>
                        <TextBlock x:Uid="AppName" Text="{x:Bind _viewModel.ApplicationName, Mode=OneWay}" Margin="8,8,8,0"/>
                    </StackPanel>
                </AppBarElementContainer>

                <!-- Insights button -->
                <AppBarButton x:Uid="InsightsButton" x:Name="InsightsButton" Command="{x:Bind _viewModel.ShowInsightsPageCommand}" MinWidth="68">
                    <Grid Padding="0">
                        <TextBlock 
                            Text="&#xE946;" 
                            FontFamily="{StaticResource SymbolThemeFontFamily}"
                            FontSize="{StaticResource TitleLargeTextBlockFontSize}"
                            Margin="0,-10,0,0"
                            Padding="0"/>
=======
                <StackPanel Orientation="Horizontal" Visibility="{x:Bind _viewModel.IsAppBarVisible, Mode=OneWay}" Spacing="10" Margin="10,0,0,0">
                    <StackPanel.ContextFlyout>
                        <MenuFlyout>
                            <MenuFlyoutItem x:Uid="DetachMenuItem" Command="{x:Bind _viewModel.DetachFromProcessCommand}" AutomationProperties.AutomationId="DetachMenuItem">
                                <MenuFlyoutItem.Icon>
                                    <FontIcon FontFamily="{StaticResource SymbolThemeFontFamily}" Glyph="&#xE894;"/>
                                </MenuFlyoutItem.Icon>
                            </MenuFlyoutItem>
                        </MenuFlyout>
                    </StackPanel.ContextFlyout>
                    <Image x:Name="AppIcon" HorizontalAlignment="Center" Source="{x:Bind _viewModel.ApplicationIcon, Mode=OneWay}" ToolTipService.ToolTip="{x:Bind _viewModel.ApplicationName, Mode=OneWay}" Height="20" Width="20" AutomationProperties.AutomationId="AppIcon"/>
                    <TextBlock x:Uid="AppName" Text="{x:Bind _viewModel.ApplicationName, Mode=OneWay}" FontFamily="Segoe UI" FontSize="{StaticResource CaptionTextBlockFontSize}" VerticalAlignment="Center" AutomationProperties.AutomationId="AppName"/>
                    <TextBlock x:Uid="AppCPUUsage" Text="{x:Bind _viewModel.AppCpuUsage, Mode=OneWay}" FontFamily="Segoe UI" FontSize="{StaticResource CaptionTextBlockFontSize}" VerticalAlignment="Center" AutomationProperties.AutomationId="AppCPUUsage"/>
                </StackPanel>

                <!-- Insights button -->
                <Button x:Uid="InsightsButton" x:Name="InsightsButton" Command="{x:Bind _viewModel.ShowInsightsPageCommand}" Margin="10,0,0,0" AutomationProperties.AutomationId="InsightsButton">
                    <Grid>
                        <TextBlock Text="&#xE946;" FontFamily="{StaticResource SymbolThemeFontFamily}"/>
>>>>>>> aa83ed01
                        <controls:InfoBadge
                            VerticalAlignment="Bottom"
                            HorizontalAlignment="Right"
                            Margin="22,8,0,0"
                            MinWidth="36"
                            MinHeight="36"
                            Padding="0"
                            Style="{StaticResource SuccessValueInfoBadgeStyle}"
                            FontFamily="Segoe UI"
                            Value="{x:Bind _viewModel.UnreadInsightsCount, Mode=OneWay}"
                            Opacity="{x:Bind _viewModel.InsightsBadgeOpacity, Mode=OneWay}"/>
                    </Grid>
                </AppBarButton>
            </CommandBar>

            <!-- Tools -->
            <CommandBar 
                x:Name="ToolsCommandBar"
                Grid.Column="2"
                Style="{StaticResource CustomCommandBar}" 
                HorizontalAlignment="Left" 
                IsDynamicOverflowEnabled="False" 
                DefaultLabelPosition="Collapsed"/>

            <!-- App resource usage-->
            <CommandBar Grid.Column="3" Visibility="{x:Bind _viewModel.IsAppBarVisible, Mode=OneWay}">
                <AppBarSeparator/>
                <AppBarElementContainer>
                    <StackPanel x:Name="AppResourceStackPanel" Orientation="Horizontal" HorizontalAlignment="Right" VerticalAlignment="Center" Margin="0,10,0,0">
                        <StackPanel.Resources>
                            <Style TargetType="TextBlock">
                                <Setter Property="FontFamily" Value="Segoe UI"/>
                                <Setter Property="FontSize" Value="{StaticResource CaptionTextBlockFontSize}"/>
                                <Setter Property="Margin" Value="8,0,8,0"/>
                            </Style>
                        </StackPanel.Resources>
                        <TextBlock x:Uid="AppCPUUsage" Text="{x:Bind _viewModel.AppCpuUsage, Mode=OneWay}"/>
                    </StackPanel>
                </AppBarElementContainer>
            </CommandBar>

<<<<<<< HEAD
            <!-- System resource usage-->
            <CommandBar Grid.Column="4">
                <AppBarSeparator/>
                <AppBarElementContainer>
                    <StackPanel x:Name="SystemResourceStackPanel" Orientation="Horizontal" HorizontalAlignment="Right" VerticalAlignment="Center" Margin="0,10,0,0">
                        <StackPanel.Resources>
                            <Style TargetType="TextBlock">
                                <Setter Property="FontFamily" Value="Segoe UI"/>
                                <Setter Property="FontSize" Value="{StaticResource CaptionTextBlockFontSize}"/>
                                <Setter Property="Margin" Value="8,0,8,0"/>
                            </Style>
                        </StackPanel.Resources>
                        <TextBlock x:Uid="SystemCPUUsage" Text="{x:Bind _viewModel.SystemCpuUsage, Mode=OneWay}"/>
                        <TextBlock x:Uid="SystemMemUsage" Text="{x:Bind _viewModel.SystemRamUsage, Mode=OneWay}"/>
                        <TextBlock x:Uid="SystemDiskUsage" Text="{x:Bind _viewModel.SystemDiskUsage, Mode=OneWay}"/>
                    </StackPanel>
                </AppBarElementContainer>
            </CommandBar>
=======
            <StackPanel x:Name="SystemResourceStackPanel" Orientation="Horizontal" HorizontalAlignment="Right" VerticalAlignment="Center" Grid.Column="3" Spacing="10" Margin="0 0 10 0">
                <TextBlock x:Uid="SystemCPUUsage" Text="{x:Bind _viewModel.SystemCpuUsage, Mode=OneWay}" FontFamily="Segoe UI" FontSize="{StaticResource CaptionTextBlockFontSize}" VerticalAlignment="Center" AutomationProperties.AutomationId="SystemCPUUsage"/>
                <TextBlock x:Uid="SystemMemUsage" Text="{x:Bind _viewModel.SystemRamUsage, Mode=OneWay}" FontFamily="Segoe UI" FontSize="{StaticResource CaptionTextBlockFontSize}" VerticalAlignment="Center" AutomationProperties.AutomationId="SystemMemUsage"/>
                <TextBlock x:Uid="SystemDiskUsage" Text="{x:Bind _viewModel.SystemDiskUsage, Mode=OneWay}"  FontFamily="Segoe UI" FontSize="{StaticResource CaptionTextBlockFontSize}" VerticalAlignment="Center" AutomationProperties.AutomationId="SystemDiskUsage"/>
            </StackPanel>
>>>>>>> aa83ed01

        </Grid>

        <Border
            x:Name="LargeContentPanel" Visibility="Collapsed" Grid.Row="2"
            BorderThickness="0"
            VerticalAlignment="Stretch" HorizontalAlignment="Stretch">
            <local:ExpandedViewControl x:Name="ExpandedViewControl"/>
        </Border>
    </Grid>
</winex:WindowEx><|MERGE_RESOLUTION|>--- conflicted
+++ resolved
@@ -92,7 +92,6 @@
                 <ColumnDefinition Width="Auto"/>
             </Grid.ColumnDefinitions>
 
-<<<<<<< HEAD
             <!-- Process Chooser area -->
             <CommandBar Visibility="{x:Bind _viewModel.IsProcessChooserVisible, Mode=OneWay}">
                 <local:ProcessSelectionButton 
@@ -107,39 +106,9 @@
                     <TextBlock x:Uid="ProcessesLabel" x:Name="ProcessesLabel" Margin="0,6,0,0"/>
                 </AppBarElementContainer>
             </CommandBar>
-=======
-            <StackPanel x:Name="AllControls" Grid.Column="0" Orientation="Horizontal" HorizontalAlignment="Left" Background="Transparent" >
-                <StackPanel.Resources>
-                    <Style TargetType="TextBlock">
-                        <Setter Property="FontFamily" Value="{StaticResource SymbolThemeFontFamily}"/>
-                        <Setter Property="FontSize" Value="{StaticResource SubtitleTextBlockFontSize}"/>
-                    </Style>
-                    <Style TargetType="Button">
-                        <Setter Property="BorderThickness" Value="0"/>
-                        <Setter Property="Background" Value="Transparent"/>
-                    </Style>
-                    <Style TargetType="local:ExternalToolsManagementButton">
-                        <Setter Property="BorderThickness" Value="0"/>
-                        <Setter Property="Background" Value="Transparent"/>
-                    </Style>
-                    <Style TargetType="local:ProcessSelectionButton">
-                        <Setter Property="BorderThickness" Value="0"/>
-                        <Setter Property="Background" Value="Transparent"/>
-                    </Style>
-                </StackPanel.Resources>
-
-                <!-- Process Chooser area -->
-                <StackPanel Orientation="Horizontal" Visibility="{x:Bind _viewModel.IsProcessChooserVisible, Mode=OneWay}" Margin="0,0,0,0" >
-                    <local:ProcessSelectionButton x:Uid="ProcessChooserButton" Command="{x:Bind _viewModel.ProcessChooserCommand}" VerticalAlignment="Center" AutomationProperties.AutomationId="ProcessChooserButton">
-                        <TextBlock Text="&#xe179;"/>
-                    </local:ProcessSelectionButton>
-                    <TextBlock x:Uid="ProcessesLabel" x:Name="ProcessesLabel" FontFamily="Segoe UI" FontSize="{StaticResource CaptionTextBlockFontSize}" VerticalAlignment="Center" AutomationProperties.AutomationId="ProcessesLabel"/>
-                </StackPanel>
->>>>>>> aa83ed01
 
             <CommandBar Grid.Column="1" OverflowButtonVisibility="Collapsed">
                 <!-- Per App controls -->
-<<<<<<< HEAD
                 <AppBarElementContainer Visibility="{x:Bind _viewModel.IsAppBarVisible, Mode=OneWay}">
                     <StackPanel Orientation="Horizontal">
                         <StackPanel.ContextFlyout>
@@ -171,27 +140,6 @@
                             FontSize="{StaticResource TitleLargeTextBlockFontSize}"
                             Margin="0,-10,0,0"
                             Padding="0"/>
-=======
-                <StackPanel Orientation="Horizontal" Visibility="{x:Bind _viewModel.IsAppBarVisible, Mode=OneWay}" Spacing="10" Margin="10,0,0,0">
-                    <StackPanel.ContextFlyout>
-                        <MenuFlyout>
-                            <MenuFlyoutItem x:Uid="DetachMenuItem" Command="{x:Bind _viewModel.DetachFromProcessCommand}" AutomationProperties.AutomationId="DetachMenuItem">
-                                <MenuFlyoutItem.Icon>
-                                    <FontIcon FontFamily="{StaticResource SymbolThemeFontFamily}" Glyph="&#xE894;"/>
-                                </MenuFlyoutItem.Icon>
-                            </MenuFlyoutItem>
-                        </MenuFlyout>
-                    </StackPanel.ContextFlyout>
-                    <Image x:Name="AppIcon" HorizontalAlignment="Center" Source="{x:Bind _viewModel.ApplicationIcon, Mode=OneWay}" ToolTipService.ToolTip="{x:Bind _viewModel.ApplicationName, Mode=OneWay}" Height="20" Width="20" AutomationProperties.AutomationId="AppIcon"/>
-                    <TextBlock x:Uid="AppName" Text="{x:Bind _viewModel.ApplicationName, Mode=OneWay}" FontFamily="Segoe UI" FontSize="{StaticResource CaptionTextBlockFontSize}" VerticalAlignment="Center" AutomationProperties.AutomationId="AppName"/>
-                    <TextBlock x:Uid="AppCPUUsage" Text="{x:Bind _viewModel.AppCpuUsage, Mode=OneWay}" FontFamily="Segoe UI" FontSize="{StaticResource CaptionTextBlockFontSize}" VerticalAlignment="Center" AutomationProperties.AutomationId="AppCPUUsage"/>
-                </StackPanel>
-
-                <!-- Insights button -->
-                <Button x:Uid="InsightsButton" x:Name="InsightsButton" Command="{x:Bind _viewModel.ShowInsightsPageCommand}" Margin="10,0,0,0" AutomationProperties.AutomationId="InsightsButton">
-                    <Grid>
-                        <TextBlock Text="&#xE946;" FontFamily="{StaticResource SymbolThemeFontFamily}"/>
->>>>>>> aa83ed01
                         <controls:InfoBadge
                             VerticalAlignment="Bottom"
                             HorizontalAlignment="Right"
@@ -233,7 +181,6 @@
                 </AppBarElementContainer>
             </CommandBar>
 
-<<<<<<< HEAD
             <!-- System resource usage-->
             <CommandBar Grid.Column="4">
                 <AppBarSeparator/>
@@ -252,13 +199,6 @@
                     </StackPanel>
                 </AppBarElementContainer>
             </CommandBar>
-=======
-            <StackPanel x:Name="SystemResourceStackPanel" Orientation="Horizontal" HorizontalAlignment="Right" VerticalAlignment="Center" Grid.Column="3" Spacing="10" Margin="0 0 10 0">
-                <TextBlock x:Uid="SystemCPUUsage" Text="{x:Bind _viewModel.SystemCpuUsage, Mode=OneWay}" FontFamily="Segoe UI" FontSize="{StaticResource CaptionTextBlockFontSize}" VerticalAlignment="Center" AutomationProperties.AutomationId="SystemCPUUsage"/>
-                <TextBlock x:Uid="SystemMemUsage" Text="{x:Bind _viewModel.SystemRamUsage, Mode=OneWay}" FontFamily="Segoe UI" FontSize="{StaticResource CaptionTextBlockFontSize}" VerticalAlignment="Center" AutomationProperties.AutomationId="SystemMemUsage"/>
-                <TextBlock x:Uid="SystemDiskUsage" Text="{x:Bind _viewModel.SystemDiskUsage, Mode=OneWay}"  FontFamily="Segoe UI" FontSize="{StaticResource CaptionTextBlockFontSize}" VerticalAlignment="Center" AutomationProperties.AutomationId="SystemDiskUsage"/>
-            </StackPanel>
->>>>>>> aa83ed01
 
         </Grid>
 
