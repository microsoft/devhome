--- conflicted
+++ resolved
@@ -22,16 +22,12 @@
             <RowDefinition Height="*"/>
         </Grid.RowDefinitions>
 
-<<<<<<< HEAD
         <TextBlock x:Uid="InsightsHeaderTextBlock" FontSize="{StaticResource SubtitleTextBlockFontSize}" FontWeight="SemiBold" Margin="0,0,0,8" AutomationProperties.AutomationId="InsightsHeaderTextBlock"/>
-=======
-        <TextBlock x:Uid="InsightsHeaderTextBlock" FontSize="{StaticResource SubtitleTextBlockFontSize}" FontWeight="SemiBold" Margin="0,0,0,8"/>
-        <TextBlock 
-            x:Uid="InsightsPlaceholderTextBlock" 
-            Grid.Row="1" 
-            Margin="0,0,0,8" 
-            Visibility="{x:Bind ViewModel.InsightsService.InsightsList.Count, Converter={StaticResource CountToVisibilityConverter}, Mode=OneWay}"/>
->>>>>>> c9e59d13
+        <TextBlock
+            x:Uid="InsightsPlaceholderTextBlock"
+            Grid.Row="1"
+            Margin="0,0,0,8"
+            Visibility="{x:Bind ViewModel.InsightsService.InsightsList.Count, Converter={StaticResource CountToVisibilityConverter}, Mode=OneWay}" AutomationProperties.AutomationId="InsightsPlaceholderTextBlock"/>
 
         <ItemsControl x:Name="InsightsItemsControl" ItemsSource="{x:Bind ViewModel.InsightsService.InsightsList}" Grid.Row="2">
             <ItemsControl.ItemTemplate>
