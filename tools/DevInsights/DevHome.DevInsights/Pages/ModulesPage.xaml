<?xml version="1.0" encoding="utf-8"?>
<Page
    x:Class="DevHome.DevInsights.Pages.ModulesPage"
    xmlns="http://schemas.microsoft.com/winfx/2006/xaml/presentation"
    xmlns:x="http://schemas.microsoft.com/winfx/2006/xaml"
    xmlns:d="http://schemas.microsoft.com/expression/blend/2008"
    xmlns:mc="http://schemas.openxmlformats.org/markup-compatibility/2006"
    xmlns:models="using:DevHome.DevInsights.Models"
    xmlns:controls="using:CommunityToolkit.WinUI.Controls"
    mc:Ignorable="d"
    NavigationCacheMode="Enabled">

    <Grid>
        <Grid.Resources>
            <Style TargetType="TextBlock">
                <Setter Property="Margin" Value="0,0,0,6"/>
            </Style>
        </Grid.Resources>
        <Grid.RowDefinitions>
            <RowDefinition Height="Auto"/>
            <RowDefinition Height="Auto"/>
            <RowDefinition Height="*"/>
        </Grid.RowDefinitions>

<<<<<<< HEAD
        <TextBlock x:Uid="ModulesHeaderTextBlock" FontSize="{StaticResource SubtitleTextBlockFontSize}" FontWeight="SemiBold" Margin="0,0,0,8" Visibility="{x:Bind ViewModel.GridVisibility, Mode=OneWay}" AutomationProperties.AutomationId="ModulesHeaderTextBlock"/>
        <Button Grid.Row="1" Visibility="{x:Bind ViewModel.RunAsAdminVisibility, Mode=OneWay}" Command="{x:Bind ViewModel.RunAsAdminCommand}" AutomationProperties.AutomationId="RunAsAdminButton">
=======
        <TextBlock x:Uid="ModulesHeaderTextBlock" FontSize="{StaticResource SubtitleTextBlockFontSize}" FontWeight="SemiBold" Margin="0,0,0,8" Visibility="{x:Bind ViewModel.GridVisibility, Mode=OneWay}"/>
        
        <Button Grid.Row="1" Visibility="{x:Bind ViewModel.RunAsAdminVisibility, Mode=OneWay}" Command="{x:Bind ViewModel.RunAsAdminCommand}">
>>>>>>> c9e59d13
            <StackPanel Orientation="Horizontal" Spacing="10">
                <SymbolIcon Symbol="Admin"/>
                <TextBlock x:Uid="RunElevatedButton" Margin="0"/>
            </StackPanel>
        </Button>
        
        <Grid Grid.Row="2" Visibility="{x:Bind ViewModel.GridVisibility, Mode=OneWay}">
            <Grid.ColumnDefinitions>
                <ColumnDefinition Width="220"/>
                <ColumnDefinition Width="Auto"/>
                <ColumnDefinition Width="*"/>
            </Grid.ColumnDefinitions>

            <ListView x:Name="ModulesListView" SelectionMode="Single" ItemsSource="{x:Bind ViewModel.ModuleList, Mode=OneWay}"
                      SelectedIndex="{x:Bind ViewModel.SelectedModuleIndex, Mode=TwoWay}" AutomationProperties.AutomationId="ModulesListView">
                <ListView.ItemTemplate>
                    <DataTemplate x:DataType="models:ProcessModuleInfo">
                        <StackPanel Orientation="Vertical" Margin="0,0,0,10">
                            <TextBlock Text="{x:Bind ModuleName}" FontWeight="Bold" AutomationProperties.AutomationId="ModuleNameTextBlock"/>
                            <TextBlock Text="{x:Bind FileVersion}" Margin="0"/>
                        </StackPanel>
                    </DataTemplate>
                </ListView.ItemTemplate>
            </ListView>

            <controls:GridSplitter
                Grid.Column="1" ResizeBehavior="BasedOnAlignment" ResizeDirection="Auto" PointerPressed="GridSplitter_PointerPressed" AutomationProperties.AutomationId="GridSplitter"/>

            <ScrollViewer Grid.Column="2" HorizontalAlignment="Stretch" VerticalScrollBarVisibility="Auto">
                <StackPanel x:Name="ModuleDetailsPanel" Margin="8,0,0,0">
                    <StackPanel Orientation="Horizontal" HorizontalAlignment="Stretch">
                        <TextBlock Text="{x:Bind ((models:ProcessModuleInfo)ModulesListView.SelectedItem).ModuleName, Mode=OneWay}"
                                   FontSize="{StaticResource SubtitleTextBlockFontSize}" FontWeight="Bold" AutomationProperties.AutomationId="SelectedModuleNameTextBlock"/>
                    </StackPanel>
                    <StackPanel>
                        <TextBlock x:Uid="FileVersionInfoTextBlock" FontSize="{StaticResource SubtitleTextBlockFontSize}" AutomationProperties.AutomationId="FileVersionInfoTextBlock"/>
                        <TextBox Text="{x:Bind ((models:ProcessModuleInfo)ModulesListView.SelectedItem).FileVersionInfo, Mode=OneWay}"
                                 FontFamily="Consolas" TextWrapping="Wrap" IsReadOnly="True"/>

                        <TextBlock x:Uid="BaseAddressTextBlock" FontSize="{StaticResource SubtitleTextBlockFontSize}" Margin="0,6,0,0" AutomationProperties.AutomationId="BaseAddressTextBlock"/>
                        <TextBox Text="{x:Bind ((models:ProcessModuleInfo)ModulesListView.SelectedItem).BaseAddress, Mode=OneWay}" IsReadOnly="True"/>
                        <TextBlock x:Uid="EntrypointAddressTextBlock" FontSize="{StaticResource SubtitleTextBlockFontSize}" Margin="0,6,0,0" AutomationProperties.AutomationId="EntrypointAddressTextBlock"/>
                        <TextBox Text="{x:Bind ((models:ProcessModuleInfo)ModulesListView.SelectedItem).EntryPointAddress, Mode=OneWay}" IsReadOnly="True"/>
                        <TextBlock x:Uid="MemorySizeTextBlock" FontSize="{StaticResource SubtitleTextBlockFontSize}" Margin="0,6,0,0" AutomationProperties.AutomationId="MemorySizeTextBlock"/>
                        <TextBox Text="{x:Bind ((models:ProcessModuleInfo)ModulesListView.SelectedItem).ModuleMemorySize, Mode=OneWay}" IsReadOnly="True"/>
                    </StackPanel>
                </StackPanel>
            </ScrollViewer>

        </Grid>
    </Grid>
</Page>
<|MERGE_RESOLUTION|>--- conflicted
+++ resolved
@@ -1,84 +1,78 @@
-<?xml version="1.0" encoding="utf-8"?>
-<Page
-    x:Class="DevHome.DevInsights.Pages.ModulesPage"
-    xmlns="http://schemas.microsoft.com/winfx/2006/xaml/presentation"
-    xmlns:x="http://schemas.microsoft.com/winfx/2006/xaml"
-    xmlns:d="http://schemas.microsoft.com/expression/blend/2008"
-    xmlns:mc="http://schemas.openxmlformats.org/markup-compatibility/2006"
-    xmlns:models="using:DevHome.DevInsights.Models"
-    xmlns:controls="using:CommunityToolkit.WinUI.Controls"
-    mc:Ignorable="d"
-    NavigationCacheMode="Enabled">
-
-    <Grid>
-        <Grid.Resources>
-            <Style TargetType="TextBlock">
-                <Setter Property="Margin" Value="0,0,0,6"/>
-            </Style>
-        </Grid.Resources>
-        <Grid.RowDefinitions>
-            <RowDefinition Height="Auto"/>
-            <RowDefinition Height="Auto"/>
-            <RowDefinition Height="*"/>
-        </Grid.RowDefinitions>
-
-<<<<<<< HEAD
-        <TextBlock x:Uid="ModulesHeaderTextBlock" FontSize="{StaticResource SubtitleTextBlockFontSize}" FontWeight="SemiBold" Margin="0,0,0,8" Visibility="{x:Bind ViewModel.GridVisibility, Mode=OneWay}" AutomationProperties.AutomationId="ModulesHeaderTextBlock"/>
-        <Button Grid.Row="1" Visibility="{x:Bind ViewModel.RunAsAdminVisibility, Mode=OneWay}" Command="{x:Bind ViewModel.RunAsAdminCommand}" AutomationProperties.AutomationId="RunAsAdminButton">
-=======
-        <TextBlock x:Uid="ModulesHeaderTextBlock" FontSize="{StaticResource SubtitleTextBlockFontSize}" FontWeight="SemiBold" Margin="0,0,0,8" Visibility="{x:Bind ViewModel.GridVisibility, Mode=OneWay}"/>
-        
-        <Button Grid.Row="1" Visibility="{x:Bind ViewModel.RunAsAdminVisibility, Mode=OneWay}" Command="{x:Bind ViewModel.RunAsAdminCommand}">
->>>>>>> c9e59d13
-            <StackPanel Orientation="Horizontal" Spacing="10">
-                <SymbolIcon Symbol="Admin"/>
-                <TextBlock x:Uid="RunElevatedButton" Margin="0"/>
-            </StackPanel>
-        </Button>
-        
-        <Grid Grid.Row="2" Visibility="{x:Bind ViewModel.GridVisibility, Mode=OneWay}">
-            <Grid.ColumnDefinitions>
-                <ColumnDefinition Width="220"/>
-                <ColumnDefinition Width="Auto"/>
-                <ColumnDefinition Width="*"/>
-            </Grid.ColumnDefinitions>
-
-            <ListView x:Name="ModulesListView" SelectionMode="Single" ItemsSource="{x:Bind ViewModel.ModuleList, Mode=OneWay}"
-                      SelectedIndex="{x:Bind ViewModel.SelectedModuleIndex, Mode=TwoWay}" AutomationProperties.AutomationId="ModulesListView">
-                <ListView.ItemTemplate>
-                    <DataTemplate x:DataType="models:ProcessModuleInfo">
-                        <StackPanel Orientation="Vertical" Margin="0,0,0,10">
-                            <TextBlock Text="{x:Bind ModuleName}" FontWeight="Bold" AutomationProperties.AutomationId="ModuleNameTextBlock"/>
-                            <TextBlock Text="{x:Bind FileVersion}" Margin="0"/>
-                        </StackPanel>
-                    </DataTemplate>
-                </ListView.ItemTemplate>
-            </ListView>
-
-            <controls:GridSplitter
-                Grid.Column="1" ResizeBehavior="BasedOnAlignment" ResizeDirection="Auto" PointerPressed="GridSplitter_PointerPressed" AutomationProperties.AutomationId="GridSplitter"/>
-
-            <ScrollViewer Grid.Column="2" HorizontalAlignment="Stretch" VerticalScrollBarVisibility="Auto">
-                <StackPanel x:Name="ModuleDetailsPanel" Margin="8,0,0,0">
-                    <StackPanel Orientation="Horizontal" HorizontalAlignment="Stretch">
-                        <TextBlock Text="{x:Bind ((models:ProcessModuleInfo)ModulesListView.SelectedItem).ModuleName, Mode=OneWay}"
-                                   FontSize="{StaticResource SubtitleTextBlockFontSize}" FontWeight="Bold" AutomationProperties.AutomationId="SelectedModuleNameTextBlock"/>
-                    </StackPanel>
-                    <StackPanel>
-                        <TextBlock x:Uid="FileVersionInfoTextBlock" FontSize="{StaticResource SubtitleTextBlockFontSize}" AutomationProperties.AutomationId="FileVersionInfoTextBlock"/>
-                        <TextBox Text="{x:Bind ((models:ProcessModuleInfo)ModulesListView.SelectedItem).FileVersionInfo, Mode=OneWay}"
-                                 FontFamily="Consolas" TextWrapping="Wrap" IsReadOnly="True"/>
-
-                        <TextBlock x:Uid="BaseAddressTextBlock" FontSize="{StaticResource SubtitleTextBlockFontSize}" Margin="0,6,0,0" AutomationProperties.AutomationId="BaseAddressTextBlock"/>
-                        <TextBox Text="{x:Bind ((models:ProcessModuleInfo)ModulesListView.SelectedItem).BaseAddress, Mode=OneWay}" IsReadOnly="True"/>
-                        <TextBlock x:Uid="EntrypointAddressTextBlock" FontSize="{StaticResource SubtitleTextBlockFontSize}" Margin="0,6,0,0" AutomationProperties.AutomationId="EntrypointAddressTextBlock"/>
-                        <TextBox Text="{x:Bind ((models:ProcessModuleInfo)ModulesListView.SelectedItem).EntryPointAddress, Mode=OneWay}" IsReadOnly="True"/>
-                        <TextBlock x:Uid="MemorySizeTextBlock" FontSize="{StaticResource SubtitleTextBlockFontSize}" Margin="0,6,0,0" AutomationProperties.AutomationId="MemorySizeTextBlock"/>
-                        <TextBox Text="{x:Bind ((models:ProcessModuleInfo)ModulesListView.SelectedItem).ModuleMemorySize, Mode=OneWay}" IsReadOnly="True"/>
-                    </StackPanel>
-                </StackPanel>
-            </ScrollViewer>
-
-        </Grid>
-    </Grid>
-</Page>
+<?xml version="1.0" encoding="utf-8"?>
+<Page
+    x:Class="DevHome.DevInsights.Pages.ModulesPage"
+    xmlns="http://schemas.microsoft.com/winfx/2006/xaml/presentation"
+    xmlns:x="http://schemas.microsoft.com/winfx/2006/xaml"
+    xmlns:d="http://schemas.microsoft.com/expression/blend/2008"
+    xmlns:mc="http://schemas.openxmlformats.org/markup-compatibility/2006"
+    xmlns:models="using:DevHome.DevInsights.Models"
+    xmlns:controls="using:CommunityToolkit.WinUI.Controls"
+    mc:Ignorable="d"
+    NavigationCacheMode="Enabled">
+
+    <Grid>
+        <Grid.Resources>
+            <Style TargetType="TextBlock">
+                <Setter Property="Margin" Value="0,0,0,6"/>
+            </Style>
+        </Grid.Resources>
+        <Grid.RowDefinitions>
+            <RowDefinition Height="Auto"/>
+            <RowDefinition Height="Auto"/>
+            <RowDefinition Height="*"/>
+        </Grid.RowDefinitions>
+
+        <TextBlock x:Uid="ModulesHeaderTextBlock" FontSize="{StaticResource SubtitleTextBlockFontSize}" FontWeight="SemiBold" Margin="0,0,0,8" Visibility="{x:Bind ViewModel.GridVisibility, Mode=OneWay}" AutomationProperties.AutomationId="ModulesHeaderTextBlock"/>
+        <Button Grid.Row="1" Visibility="{x:Bind ViewModel.RunAsAdminVisibility, Mode=OneWay}" Command="{x:Bind ViewModel.RunAsAdminCommand}" AutomationProperties.AutomationId="RunAsAdminButton">
+            <StackPanel Orientation="Horizontal" Spacing="10">
+                <SymbolIcon Symbol="Admin"/>
+                <TextBlock x:Uid="RunElevatedButton" Margin="0"/>
+            </StackPanel>
+        </Button>
+
+        <Grid Grid.Row="2" Visibility="{x:Bind ViewModel.GridVisibility, Mode=OneWay}">
+            <Grid.ColumnDefinitions>
+                <ColumnDefinition Width="220"/>
+                <ColumnDefinition Width="Auto"/>
+                <ColumnDefinition Width="*"/>
+            </Grid.ColumnDefinitions>
+
+            <ListView x:Name="ModulesListView" SelectionMode="Single" ItemsSource="{x:Bind ViewModel.ModuleList, Mode=OneWay}"
+                      SelectedIndex="{x:Bind ViewModel.SelectedModuleIndex, Mode=TwoWay}" AutomationProperties.AutomationId="ModulesListView">
+                <ListView.ItemTemplate>
+                    <DataTemplate x:DataType="models:ProcessModuleInfo">
+                        <StackPanel Orientation="Vertical" Margin="0,0,0,10">
+                            <TextBlock Text="{x:Bind ModuleName}" FontWeight="Bold" AutomationProperties.AutomationId="ModuleNameTextBlock"/>
+                            <TextBlock Text="{x:Bind FileVersion}" Margin="0"/>
+                        </StackPanel>
+                    </DataTemplate>
+                </ListView.ItemTemplate>
+            </ListView>
+
+            <controls:GridSplitter
+                Grid.Column="1" ResizeBehavior="BasedOnAlignment" ResizeDirection="Auto" PointerPressed="GridSplitter_PointerPressed" AutomationProperties.AutomationId="GridSplitter"/>
+
+            <ScrollViewer Grid.Column="2" HorizontalAlignment="Stretch" VerticalScrollBarVisibility="Auto">
+                <StackPanel x:Name="ModuleDetailsPanel" Margin="8,0,0,0">
+                    <StackPanel Orientation="Horizontal" HorizontalAlignment="Stretch">
+                        <TextBlock Text="{x:Bind ((models:ProcessModuleInfo)ModulesListView.SelectedItem).ModuleName, Mode=OneWay}"
+                                   FontSize="{StaticResource SubtitleTextBlockFontSize}" FontWeight="Bold" AutomationProperties.AutomationId="SelectedModuleNameTextBlock"/>
+                    </StackPanel>
+                    <StackPanel>
+                        <TextBlock x:Uid="FileVersionInfoTextBlock" FontSize="{StaticResource SubtitleTextBlockFontSize}" AutomationProperties.AutomationId="FileVersionInfoTextBlock"/>
+                        <TextBox Text="{x:Bind ((models:ProcessModuleInfo)ModulesListView.SelectedItem).FileVersionInfo, Mode=OneWay}"
+                                 FontFamily="Consolas" TextWrapping="Wrap" IsReadOnly="True"/>
+
+                        <TextBlock x:Uid="BaseAddressTextBlock" FontSize="{StaticResource SubtitleTextBlockFontSize}" Margin="0,6,0,0" AutomationProperties.AutomationId="BaseAddressTextBlock"/>
+                        <TextBox Text="{x:Bind ((models:ProcessModuleInfo)ModulesListView.SelectedItem).BaseAddress, Mode=OneWay}" IsReadOnly="True"/>
+                        <TextBlock x:Uid="EntrypointAddressTextBlock" FontSize="{StaticResource SubtitleTextBlockFontSize}" Margin="0,6,0,0" AutomationProperties.AutomationId="EntrypointAddressTextBlock"/>
+                        <TextBox Text="{x:Bind ((models:ProcessModuleInfo)ModulesListView.SelectedItem).EntryPointAddress, Mode=OneWay}" IsReadOnly="True"/>
+                        <TextBlock x:Uid="MemorySizeTextBlock" FontSize="{StaticResource SubtitleTextBlockFontSize}" Margin="0,6,0,0" AutomationProperties.AutomationId="MemorySizeTextBlock"/>
+                        <TextBox Text="{x:Bind ((models:ProcessModuleInfo)ModulesListView.SelectedItem).ModuleMemorySize, Mode=OneWay}" IsReadOnly="True"/>
+                    </StackPanel>
+                </StackPanel>
+            </ScrollViewer>
+
+        </Grid>
+    </Grid>
+</Page>