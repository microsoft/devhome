--- conflicted
+++ resolved
@@ -1,502 +1,393 @@
-<commonviews:ToolPage
-    x:Class="DevHome.Environments.Views.LandingPage"
-    xmlns="http://schemas.microsoft.com/winfx/2006/xaml/presentation"
-    xmlns:x="http://schemas.microsoft.com/winfx/2006/xaml"
-    xmlns:behaviors="using:DevHome.Common.Behaviors"
-    xmlns:commonCustomControls="using:DevHome.Common.Environments.CustomControls"
-    xmlns:commonModels="using:DevHome.Common.Environments.Models"
-    xmlns:commonviews="using:DevHome.Common.Views"
-    xmlns:converters="using:CommunityToolkit.WinUI.Converters"
-    xmlns:customControls="using:DevHome.Environments.CustomControls"
-    xmlns:i="using:Microsoft.Xaml.Interactivity"
-    xmlns:ic="using:Microsoft.Xaml.Interactions.Core"
-    xmlns:selectors="using:DevHome.Environments.Selectors"
-    xmlns:views="using:DevHome.Common.Views"
-    xmlns:vm="using:DevHome.Environments.ViewModels"
-    xmlns:winUIBehaviors="using:CommunityToolkit.WinUI.Behaviors"
-    behaviors:NavigationViewHeaderBehavior.HeaderMode="Never"
-    Loaded="OnLoaded">
-    <commonviews:ToolPage.Resources>
-        <ResourceDictionary Source="ms-appx:///DevHome.Common/Environments/Templates/EnvironmentsTemplates.xaml" />
-    </commonviews:ToolPage.Resources>
-
-    <Grid>
-        <Grid.RowDefinitions>
-            <RowDefinition Height="auto" />
-            <RowDefinition Height="auto" />
-            <RowDefinition Height="auto" />
-            <RowDefinition Height="*" />
-        </Grid.RowDefinitions>
-
-        <!--  Adding unshared resources/templates here  -->
-        <Grid.Resources>
-
-            <converters:EmptyCollectionToObjectConverter
-                x:Key="EmptyCollectionVisibilityConverter"
-                EmptyValue="Collapsed"
-                NotEmptyValue="Visible" />
-            <converters:BoolToVisibilityConverter
-                x:Key="NegatedBoolToVisibilityConverter"
-                FalseValue="Visible"
-                TrueValue="Collapsed" />
-
-            <!--  Launch Button template  -->
-            <DataTemplate x:Key="LaunchButton" x:DataType="vm:ComputeSystemViewModel">
-                <StackPanel Visibility="{x:Bind ShouldShowLaunchOperation, Mode=OneWay}">
-                    <!--  The split button with a menu flyout is only shown when there are other operations the extension supports other than launching  -->
-                    <SplitButton
-                        x:Uid="LaunchButton"
-                        VerticalAlignment="Top"
-                        Command="{x:Bind LaunchActionCommand}"
-                        Style="{StaticResource CardBodySplitButtonStyle}"
-                        Visibility="{x:Bind ShouldShowSplitButton, Mode=OneWay}">
-                        <SplitButton.Flyout>
-                            <customControls:CardFlyout ItemsViewModels="{x:Bind LaunchOperations, Mode=OneWay}" />
-                        </SplitButton.Flyout>
-                    </SplitButton>
-
-                    <!--  A single button template is shown when the extension only supports launching from the launch button.  -->
-                    <Button
-                        x:Uid="LaunchButton"
-                        VerticalAlignment="Top"
-                        Command="{x:Bind LaunchActionCommand}"
-                        Style="{StaticResource CardBodyLaunchButtonStyle}"
-                        Visibility="{x:Bind ShouldShowSplitButton, Mode=OneWay, Converter={StaticResource NegatedBoolToVisibilityConverter}}" />
-                </StackPanel>
-            </DataTemplate>
-
-            <!--  Three Dot Button template  -->
-            <DataTemplate x:Key="ThreeDotsButton" x:DataType="vm:ComputeSystemViewModel">
-                <Grid>
-<<<<<<< HEAD
-                    <Button x:Uid="MoreOptionsButton" Style="{StaticResource HorizontalThreeDotsStyle}">
-=======
-                    <Button
-                        x:Uid="MoreOptionsButton"
-                        Style="{StaticResource HorizontalThreeDotsStyle}">
->>>>>>> 2bdfae1d
-                        <Button.Flyout>
-                            <customControls:CardFlyout ItemsViewModels="{x:Bind DotOperations, Mode=OneWay}" />
-                        </Button.Flyout>
-                    </Button>
-                </Grid>
-            </DataTemplate>
-
-            <!--  Three Dot Button for create compute system operation template  -->
-            <DataTemplate x:Key="ThreeDotsButtonForCreation" x:DataType="vm:CreateComputeSystemOperationViewModel">
-                <Grid>
-                    <Button
-                        AutomationProperties.Name="{x:Bind MoreOptionsButtonName}"
-                        Style="{StaticResource HorizontalThreeDotsStyle}"
-                        ToolTipService.ToolTip="{x:Bind MoreOptionsButtonName}">
-                        <Button.Flyout>
-                            <customControls:CardFlyout ItemsViewModels="{x:Bind DotOperations, Mode=OneWay}" />
-                        </Button.Flyout>
-                    </Button>
-                </Grid>
-            </DataTemplate>
-
-            <!--  Properties template for the compute system properties that appear within a horizontal card  -->
-            <DataTemplate x:Key="BottomRowProperties" x:DataType="commonModels:CardProperty">
-                <Grid Margin="0,2,5,0" HorizontalAlignment="Stretch">
-                    <Grid.ColumnDefinitions>
-                        <ColumnDefinition Width="Auto" />
-                        <ColumnDefinition Width="4*" />
-                        <ColumnDefinition Width="6*" />
-                    </Grid.ColumnDefinitions>
-                    <Image
-                        Grid.Column="0"
-                        Width="{StaticResource ComputeSystemIcon12px}"
-                        Height="{StaticResource ComputeSystemIcon12px}"
-                        MaxWidth="50"
-                        Margin="0,0,10,0"
-                        HorizontalAlignment="Left"
-                        VerticalAlignment="Center"
-                        Source="{x:Bind Icon, Mode=OneWay}"
-                        Visibility="{x:Bind Icon, Mode=OneWay, Converter={StaticResource EmptyObjectToObjectConverter}}" />
-                    <TextBlock
-                        Grid.Column="1"
-                        Margin="0,0,5,0"
-                        HorizontalAlignment="Left"
-                        VerticalAlignment="Center"
-                        Foreground="{ThemeResource TextFillColorSecondaryBrush}"
-                        IsTextSelectionEnabled="True"
-                        Text="{x:Bind Title, Mode=OneWay}"
-                        TextTrimming="CharacterEllipsis"
-                        Visibility="{x:Bind Title, Mode=OneWay, Converter={StaticResource EmptyObjectToObjectConverter}}" />
-                    <TextBlock
-                        Grid.Column="2"
-                        HorizontalAlignment="Left"
-                        VerticalAlignment="Center"
-                        Foreground="{ThemeResource TextFillColorSecondaryBrush}"
-                        IsTextSelectionEnabled="True"
-                        Text="{x:Bind Value, Mode=OneWay}"
-                        TextTrimming="CharacterEllipsis"
-                        Visibility="{x:Bind Value, Mode=OneWay, Converter={StaticResource EmptyObjectToObjectConverter}}" />
-                </Grid>
-            </DataTemplate>
-
-            <!--  Shimmer template from SetupFlow/SetupTargetView.xaml  -->
-            <DataTemplate x:Key="ComputeSystemLoadingTemplate">
-                <ListView
-                    ItemContainerStyle="{StaticResource HorizontalCardListViewItemContainerForManagementPageStyle}"
-                    ItemTemplate="{StaticResource HorizontalCardRootShimmerTemplate}"
-                    SelectionMode="None">
-                    <x:String>Empty value for list since it doesn't need to use any bindings.</x:String>
-                    <x:String>Empty value for list since it doesn't need to use any bindings.</x:String>
-                </ListView>
-            </DataTemplate>
-
-            <DataTemplate x:Key="ComputeSystemTemplate" x:DataType="vm:ComputeSystemViewModel">
-                <Grid Style="{StaticResource HorizontalCardRootForEnvironmentsPage}">
-                    <Grid.RowDefinitions>
-                        <RowDefinition Height="Auto" />
-                        <RowDefinition Height="Auto" />
-                        <RowDefinition Height="*" />
-                    </Grid.RowDefinitions>
-                    <!--  Card Header : Title, small icon, '...' button  -->
-                    <Grid Grid.Row="0">
-                        <commonCustomControls:CardHeader
-                            ActionControlTemplate="{StaticResource ThreeDotsButton}"
-                            HeaderCaption="{x:Bind ProviderDisplayName, Mode=OneWay}"
-                            HeaderIcon="{x:Bind HeaderImage, Mode=OneWay}"
-                            OperationsVisibility="{x:Bind ShouldShowDotOperations, Mode=OneWay}" />
-                    </Grid>
-                    <!--  Card Body : Name, thumbnail, 'Launch' button  -->
-                    <Grid Grid.Row="1">
-                        <commonCustomControls:CardBody
-                            ActionControlTemplate="{StaticResource LaunchButton}"
-                            CardState="{x:Bind State, Mode=OneWay}"
-                            ComputeSystemAlternativeTitle="{x:Bind AlternativeName, Mode=OneWay}"
-                            ComputeSystemImage="{x:Bind BodyImage, Mode=OneWay}"
-                            ComputeSystemOperationStatus="{x:Bind UiMessageToDisplay, Mode=OneWay}"
-                            ComputeSystemProperties="{x:Bind Properties, Mode=OneWay}"
-                            ComputeSystemPropertyTemplate="{StaticResource BottomRowProperties}"
-                            ComputeSystemTitle="{x:Bind Name, Mode=OneWay}"
-                            ShouldShowInDefiniteProgress="{x:Bind IsOperationInProgress, Mode=OneWay}"
-                            StateColor="{x:Bind StateColor, Mode=OneWay}" />
-                    </Grid>
-                </Grid>
-            </DataTemplate>
-
-<<<<<<< HEAD
-            <!--  Per Provider Card Template  -->
-            <DataTemplate x:Key="PerProviderComputeSystemTemplate" x:DataType="vm:PerProviderViewModel">
-                <Grid Visibility="{x:Bind IsVisible, Mode=OneWay}">
-                    <Grid.RowDefinitions>
-                        <RowDefinition Height="Auto" />
-                        <RowDefinition Height="Auto" />
-                    </Grid.RowDefinitions>
-                    <StackPanel Grid.Row="0" Orientation="Horizontal">
-                        <TextBlock
-                            Margin="0,0,0,3"
-                            Foreground="{ThemeResource TextFillColorSecondaryBrush}"
-                            IsTextSelectionEnabled="True"
-                            Text="{x:Bind ProviderName}" />
-                        <TextBlock
-                            Margin="5,0,0,3"
-                            Foreground="{ThemeResource TextFillColorTertiaryBrush}"
-                            IsTextSelectionEnabled="True"
-                            Text="{x:Bind DecoratedDevID}" />
-                    </StackPanel>
-                    <Grid Grid.Row="1">
-                        <ListView
-                            ItemContainerStyle="{StaticResource HorizontalCardListViewItemContainerForManagementPageStyle}"
-                            ItemTemplate="{StaticResource ComputeSystemTemplate}"
-                            ItemsSource="{x:Bind ComputeSystemAdvancedView, Mode=OneWay}"
-                            SelectionMode="None">
-                            <ListView.ItemsPanel>
-                                <ItemsPanelTemplate>
-                                    <StackPanel />
-                                </ItemsPanelTemplate>
-                            </ListView.ItemsPanel>
-                        </ListView>
-                    </Grid>
-                </Grid>
-            </DataTemplate>
-
-=======
->>>>>>> 2bdfae1d
-            <DataTemplate x:Key="CreateComputeSystemOperationTemplate" x:DataType="vm:CreateComputeSystemOperationViewModel">
-                <Grid Style="{StaticResource HorizontalCardRootForEnvironmentsPage}">
-                    <Grid.RowDefinitions>
-                        <RowDefinition Height="Auto" />
-                        <RowDefinition Height="Auto" />
-                        <RowDefinition Height="*" />
-                    </Grid.RowDefinitions>
-                    <!--  Card Header : Title, small icon, '...' button  -->
-                    <Grid Grid.Row="0">
-                        <commonCustomControls:CardHeader
-                            ActionControlTemplate="{StaticResource ThreeDotsButtonForCreation}"
-                            HeaderCaption="{x:Bind ProviderDisplayName, Mode=OneWay}"
-                            HeaderIcon="{x:Bind HeaderImage, Mode=OneWay}" />
-                    </Grid>
-                    <Grid Grid.Row="1">
-                        <commonCustomControls:CardBody
-                            ComputeSystemOperationStatus="{x:Bind UiMessageToDisplay, Mode=OneWay}"
-                            ComputeSystemTitle="{x:Bind EnvironmentName, Mode=OneWay}"
-                            ShouldShowInDefiniteProgress="{x:Bind IsOperationInProgress, Mode=OneWay}"
-                            StateColor="{x:Bind StateColor, Mode=OneWay}" />
-                    </Grid>
-                </Grid>
-            </DataTemplate>
-
-<<<<<<< HEAD
-            <selectors:CardItemTemplateSelector
-                x:Key="CardItemTemplateSelector"
-                CreateComputeSystemOperationTemplate="{StaticResource CreateComputeSystemOperationTemplate}"
-                PerProviderComputeSystemTemplate="{StaticResource PerProviderComputeSystemTemplate}" />
-=======
-            <selectors:CardItemTemplateSelector x:Key="CardItemTemplateSelector"
-                ComputeSystemTemplate="{StaticResource ComputeSystemTemplate}"
-                CreateComputeSystemOperationTemplate="{StaticResource CreateComputeSystemOperationTemplate}"/>
->>>>>>> 2bdfae1d
-
-        </Grid.Resources>
-        <!--  Templates end here  -->
-
-        <!--  Header  -->
-        <Grid
-            x:Name="TitleGrid"
-            Grid.Row="0"
-            MaxWidth="{ThemeResource MaxPageContentWidth}"
-            Margin="{ThemeResource HeaderMargin}">
-            <Grid.ColumnDefinitions>
-                <ColumnDefinition Width="auto" />
-                <ColumnDefinition Width="auto" />
-                <ColumnDefinition Width="*" />
-                <ColumnDefinition Width="Auto" />
-            </Grid.ColumnDefinitions>
-            <TextBlock
-                x:Name="EnvironmentsHeader"
-                x:Uid="EnvironmentsHeader"
-                Grid.Column="0"
-                HorizontalAlignment="Left"
-                Style="{ThemeResource SubtitleTextBlockStyle}" />
-            <views:AddCreateButton
-                x:Uid="CreateEnvironmentButton"
-                Grid.Column="3"
-                HorizontalAlignment="Right"
-                Command="{x:Bind ViewModel.CallToActionInvokeButtonCommand}"
-                Visibility="{x:Bind ViewModel.ShouldNavigateToExtensionsPage, Mode=OneWay, Converter={StaticResource NegatedBoolToVisibilityConverter}}" />
-            <Button
-                x:Uid="GoToExtensionsLibrary"
-                Grid.Column="3"
-                HorizontalAlignment="Right"
-                Command="{x:Bind ViewModel.CallToActionInvokeButtonCommand}"
-                Visibility="{x:Bind ViewModel.ShouldNavigateToExtensionsPage, Mode=OneWay}" />
-        </Grid>
-
-        <!--  Filtering and sorting  -->
-        <Grid
-            Grid.Row="1"
-            MaxWidth="{ThemeResource MaxPageContentWidth}"
-            Margin="{ThemeResource ContentPageMargin}"
-            ColumnSpacing="5">
-            <Grid.ColumnDefinitions>
-                <ColumnDefinition Width="auto" />
-                <ColumnDefinition Width="*" />
-                <ColumnDefinition Width="auto" />
-            </Grid.ColumnDefinitions>
-<<<<<<< HEAD
-            <!--  Search field  -->
-            <AutoSuggestBox
-                x:Name="SearchTextBox"
-                x:Uid="SearchTextBox"
-                Grid.Column="0"
-                Width="250"
-                HorizontalAlignment="Left"
-                VerticalAlignment="Center">
-=======
-            <!-- Search field -->
-            <AutoSuggestBox Grid.Column="0" x:Uid="SearchTextBox" x:Name="SearchTextBox" Width="230" HorizontalAlignment="Left" VerticalAlignment="Center">
->>>>>>> 2bdfae1d
-                <i:Interaction.Behaviors>
-                    <ic:EventTriggerBehavior EventName="TextChanged">
-                        <ic:InvokeCommandAction Command="{x:Bind ViewModel.SearchHandlerCommand, Mode=OneWay}" CommandParameter="{Binding Text, ElementName=SearchTextBox}" />
-                    </ic:EventTriggerBehavior>
-                </i:Interaction.Behaviors>
-            </AutoSuggestBox>
-            <StackPanel
-                Grid.Column="2"
-                HorizontalAlignment="Right"
-                Orientation="Horizontal"
-                Spacing="16">
-                <!--  Provider field  -->
-                <TextBlock x:Uid="ProviderTextBlock" VerticalAlignment="Center" />
-<<<<<<< HEAD
-                <ComboBox
-                    x:Name="ProviderSelectionComboBox"
-                    x:Uid="ProviderSelectionComboBox"
-                    MinWidth="180"
-                    Margin="0,3,0,0"
-                    ItemsSource="{x:Bind ViewModel.Providers, Mode=OneWay}"
-                    SelectedIndex="{x:Bind ViewModel.SelectedProviderIndex, Mode=TwoWay}">
-=======
-                <ComboBox x:Uid="ProviderSelectionComboBox"
-                          x:Name="ProviderSelectionComboBox"
-                          Margin="0 3 0 0"
-                          MinWidth="150"
-                          ItemsSource="{x:Bind ViewModel.Providers, Mode=OneWay}"
-                          SelectedIndex="{x:Bind ViewModel.SelectedProviderIndex, Mode=TwoWay}">
->>>>>>> 2bdfae1d
-                    <i:Interaction.Behaviors>
-                        <ic:EventTriggerBehavior EventName="SelectionChanged">
-                            <ic:InvokeCommandAction Command="{x:Bind ViewModel.ProviderHandlerCommand}" CommandParameter="{Binding SelectedIndex, ElementName=ProviderSelectionComboBox, Mode=OneWay}" />
-                        </ic:EventTriggerBehavior>
-                    </i:Interaction.Behaviors>
-                </ComboBox>
-                <!--  Sort field  -->
-                <TextBlock x:Uid="SortByTextBlock" VerticalAlignment="Center" />
-<<<<<<< HEAD
-                <ComboBox
-                    x:Name="SortSelectionComboBox"
-                    x:Uid="SortSelectionComboBox"
-                    MinWidth="167"
-                    Margin="0,3,0,0"
-                    SelectedIndex="{x:Bind ViewModel.SelectedSortIndex, Mode=TwoWay}">
-                    <ComboBoxItem x:Uid="SortByName" />
-                    <ComboBoxItem x:Uid="SortByNameDesc" />
-                    <ComboBoxItem x:Uid="SortByLastConnected" />
-=======
-                <ComboBox x:Uid="SortSelectionComboBox"
-                          x:Name="SortSelectionComboBox"
-                          Margin="0 3 0 0"
-                          MinWidth="165"
-                          SelectedIndex="{x:Bind ViewModel.SelectedSortIndex, Mode=TwoWay}">
-                    <ComboBoxItem x:Uid="SortByName"/>
-                    <ComboBoxItem x:Uid="SortByNameDesc"/>
-                    <ComboBoxItem x:Uid="SortByLastConnected"/>
->>>>>>> 2bdfae1d
-                    <i:Interaction.Behaviors>
-                        <ic:EventTriggerBehavior EventName="SelectionChanged">
-                            <ic:InvokeCommandAction Command="{x:Bind ViewModel.SortHandlerCommand}" />
-                        </ic:EventTriggerBehavior>
-                    </i:Interaction.Behaviors>
-                </ComboBox>
-                <!--  Sync button  -->
-                <Button
-                    x:Uid="SyncEnvironmentsButton"
-<<<<<<< HEAD
-                    Margin="0,3,0,0"
-                    Command="{x:Bind ViewModel.SyncButtonCommand}">
-                    <StackPanel
-                        Padding="20,0"
-                        Orientation="Horizontal"
-                        Spacing="8">
-                        <FontIcon
-                            FontFamily="{StaticResource SymbolThemeFontFamily}"
-                            FontSize="16"
-                            Glyph="&#xE72C;" />
-=======
-                    Command="{x:Bind ViewModel.SyncButtonCommand}"
-                    Margin="0 3 0 0"
-                    Width="110">
-                    <StackPanel Orientation="Horizontal" Spacing="8">
-                        <FontIcon FontSize="16" FontFamily="{StaticResource SymbolThemeFontFamily}" Glyph="&#xE72C;"/>
->>>>>>> 2bdfae1d
-                        <TextBlock x:Uid="SyncButtonTextBlock" />
-                    </StackPanel>
-                </Button>
-            </StackPanel>
-        </Grid>
-
-        <!--  Last synced text block  -->
-        <Grid
-            Grid.Row="2"
-            MaxWidth="{ThemeResource MaxPageContentWidth}"
-            Margin="{ThemeResource ContentPageMargin}">
-            <StackPanel HorizontalAlignment="Right" Orientation="Horizontal">
-                <TextBlock
-                    x:Uid="LastSyncTextBlock"
-                    Margin="0,12,3,12"
-                    VerticalAlignment="Center"
-                    Foreground="{ThemeResource TextFillColorSecondaryBrush}" />
-                <TextBlock
-                    VerticalAlignment="Center"
-                    Foreground="{ThemeResource TextFillColorSecondaryBrush}"
-                    Text="{x:Bind ViewModel.LastSyncTime, Mode=OneWay}" />
-            </StackPanel>
-        </Grid>
-
-<<<<<<< HEAD
-        <ScrollViewer
-            Grid.Row="3"
-            MaxWidth="{ThemeResource MaxPageContentWidth}"
-            Margin="{ThemeResource ContentPageMargin}"
-            Style="{StaticResource EnvironmentScrollViewerStyle}">
-            <Grid>
-                <!--  Per Compute System card  -->
-                <StackPanel>
-                    <ListView
-                        MaxWidth="{ThemeResource MaxPageContentWidth}"
-                        ItemContainerStyle="{StaticResource HorizontalCardListViewItemContainerForManagementPageStyle}"
-=======
-        <!-- Per VM/Compute System card -->
-        <ScrollViewer Grid.Row="3" Style="{StaticResource EnvironmentScrollViewerStyle}" MaxWidth="{ThemeResource MaxPageContentWidth}" Margin="{ThemeResource ContentPageMargin}">
-            <Grid>
-                <StackPanel>
-                    <ListView
-                        MaxWidth="{ThemeResource MaxPageContentWidth}"
-                        ItemsSource="{x:Bind ViewModel.ComputeSystemCardsView}" SelectionMode="None"
->>>>>>> 2bdfae1d
-                        ItemTemplateSelector="{StaticResource CardItemTemplateSelector}"
-                        ItemsSource="{x:Bind ViewModel.PerProviderViewModels}"
-                        SelectionMode="None">
-                        <ListView.ItemsPanel>
-                            <ItemsPanelTemplate>
-                                <StackPanel />
-                            </ItemsPanelTemplate>
-                        </ListView.ItemsPanel>
-                    </ListView>
-
-                    <!--  Shimmer  -->
-                    <StackPanel Visibility="{x:Bind ViewModel.ShowLoadingShimmer, Mode=OneWay}">
-                        <ContentControl HorizontalContentAlignment="Stretch" ContentTemplate="{StaticResource ComputeSystemLoadingTemplate}" />
-                    </StackPanel>
-                </StackPanel>
-
-                <!--  No extension found, show link to extensions page  -->
-                <StackPanel
-                    Margin="0,0,0,250"
-                    HorizontalAlignment="Center"
-                    VerticalAlignment="Center"
-                    Visibility="{x:Bind ViewModel.CallToActionText, Mode=OneWay, Converter={StaticResource EmptyObjectToObjectConverter}}">
-                    <TextBlock
-                        HorizontalAlignment="Center"
-                        HorizontalTextAlignment="Center"
-                        Text="{x:Bind ViewModel.CallToActionText, Mode=OneWay}"
-                        TextWrapping="WrapWholeWords" />
-                    <views:AddCreateHyperlinkButton
-                        Grid.Column="3"
-                        HorizontalAlignment="Center"
-                        Command="{x:Bind ViewModel.CallToActionInvokeButtonCommand}"
-                        Content="{x:Bind ViewModel.CallToActionHyperLinkButtonText, Mode=OneWay}"
-                        Visibility="{x:Bind ViewModel.ShouldNavigateToExtensionsPage, Mode=OneWay, Converter={StaticResource NegatedBoolToVisibilityConverter}}" />
-                    <HyperlinkButton
-                        Grid.Column="3"
-                        HorizontalAlignment="Center"
-                        Command="{x:Bind ViewModel.CallToActionInvokeButtonCommand}"
-                        Content="{x:Bind ViewModel.CallToActionHyperLinkButtonText, Mode=OneWay}"
-                        Visibility="{x:Bind ViewModel.ShouldNavigateToExtensionsPage, Mode=OneWay}" />
-                </StackPanel>
-            </Grid>
-        </ScrollViewer>
-
-        <!--  Notification panel  -->
-        <Grid
-            Grid.Row="3"
-            MaxWidth="{ThemeResource MaxPageContentWidth}"
-            Margin="{ThemeResource ContentPageMargin}">
-            <InfoBar
-                MaxWidth="600"
-                Margin="24"
-                HorizontalAlignment="Right"
-                VerticalAlignment="Bottom">
-                <i:Interaction.Behaviors>
-                    <winUIBehaviors:StackedNotificationsBehavior x:Name="NotificationQueue" />
-                </i:Interaction.Behaviors>
-            </InfoBar>
-        </Grid>
-    </Grid>
-</commonviews:ToolPage>
+<commonviews:ToolPage
+    x:Class="DevHome.Environments.Views.LandingPage"
+    xmlns="http://schemas.microsoft.com/winfx/2006/xaml/presentation"
+    xmlns:x="http://schemas.microsoft.com/winfx/2006/xaml"
+    xmlns:behaviors="using:DevHome.Common.Behaviors"
+    xmlns:commonCustomControls="using:DevHome.Common.Environments.CustomControls"
+    xmlns:commonModels="using:DevHome.Common.Environments.Models"
+    xmlns:commonviews="using:DevHome.Common.Views"
+    xmlns:converters="using:CommunityToolkit.WinUI.Converters"
+    xmlns:customControls="using:DevHome.Environments.CustomControls"
+    xmlns:i="using:Microsoft.Xaml.Interactivity"
+    xmlns:ic="using:Microsoft.Xaml.Interactions.Core"
+    xmlns:selectors="using:DevHome.Environments.Selectors"
+    xmlns:views="using:DevHome.Common.Views"
+    xmlns:vm="using:DevHome.Environments.ViewModels"
+    xmlns:winUIBehaviors="using:CommunityToolkit.WinUI.Behaviors"
+    behaviors:NavigationViewHeaderBehavior.HeaderMode="Never"
+    Loaded="OnLoaded">
+    <commonviews:ToolPage.Resources>
+        <ResourceDictionary Source="ms-appx:///DevHome.Common/Environments/Templates/EnvironmentsTemplates.xaml" />
+    </commonviews:ToolPage.Resources>
+
+    <Grid>
+        <Grid.RowDefinitions>
+            <RowDefinition Height="auto" />
+            <RowDefinition Height="auto" />
+            <RowDefinition Height="auto" />
+            <RowDefinition Height="*" />
+        </Grid.RowDefinitions>
+
+        <!--  Adding unshared resources/templates here  -->
+        <Grid.Resources>
+
+            <converters:EmptyCollectionToObjectConverter
+                x:Key="EmptyCollectionVisibilityConverter"
+                EmptyValue="Collapsed"
+                NotEmptyValue="Visible" />
+            <converters:BoolToVisibilityConverter
+                x:Key="NegatedBoolToVisibilityConverter"
+                FalseValue="Visible"
+                TrueValue="Collapsed" />
+
+            <!--  Launch Button template  -->
+            <DataTemplate x:Key="LaunchButton" x:DataType="vm:ComputeSystemViewModel">
+                <StackPanel Visibility="{x:Bind ShouldShowLaunchOperation, Mode=OneWay}">
+                    <!--  The split button with a menu flyout is only shown when there are other operations the extension supports other than launching  -->
+                    <SplitButton
+                        x:Uid="LaunchButton"
+                        VerticalAlignment="Top"
+                        Command="{x:Bind LaunchActionCommand}"
+                        Style="{StaticResource CardBodySplitButtonStyle}"
+                        Visibility="{x:Bind ShouldShowSplitButton, Mode=OneWay}">
+                        <SplitButton.Flyout>
+                            <customControls:CardFlyout ItemsViewModels="{x:Bind LaunchOperations, Mode=OneWay}" />
+                        </SplitButton.Flyout>
+                    </SplitButton>
+
+                    <!--  A single button template is shown when the extension only supports launching from the launch button.  -->
+                    <Button
+                        x:Uid="LaunchButton"
+                        VerticalAlignment="Top"
+                        Command="{x:Bind LaunchActionCommand}"
+                        Style="{StaticResource CardBodyLaunchButtonStyle}"
+                        Visibility="{x:Bind ShouldShowSplitButton, Mode=OneWay, Converter={StaticResource NegatedBoolToVisibilityConverter}}" />
+                </StackPanel>
+            </DataTemplate>
+
+            <!--  Three Dot Button template  -->
+            <DataTemplate x:Key="ThreeDotsButton" x:DataType="vm:ComputeSystemViewModel">
+                <Grid>
+                    <Button
+                        x:Uid="MoreOptionsButton"
+                        Style="{StaticResource HorizontalThreeDotsStyle}">
+                        <Button.Flyout>
+                            <customControls:CardFlyout ItemsViewModels="{x:Bind DotOperations, Mode=OneWay}" />
+                        </Button.Flyout>
+                    </Button>
+                </Grid>
+            </DataTemplate>
+
+            <!--  Three Dot Button for create compute system operation template  -->
+            <DataTemplate x:Key="ThreeDotsButtonForCreation" x:DataType="vm:CreateComputeSystemOperationViewModel">
+                <Grid>
+                    <Button
+                        AutomationProperties.Name="{x:Bind MoreOptionsButtonName}"
+                        Style="{StaticResource HorizontalThreeDotsStyle}"
+                        ToolTipService.ToolTip="{x:Bind MoreOptionsButtonName}">
+                        <Button.Flyout>
+                            <customControls:CardFlyout ItemsViewModels="{x:Bind DotOperations, Mode=OneWay}" />
+                        </Button.Flyout>
+                    </Button>
+                </Grid>
+            </DataTemplate>
+
+            <!--  Properties template for the compute system properties that appear within a horizontal card  -->
+            <DataTemplate x:Key="BottomRowProperties" x:DataType="commonModels:CardProperty">
+                <Grid Margin="0,2,5,0" HorizontalAlignment="Stretch">
+                    <Grid.ColumnDefinitions>
+                        <ColumnDefinition Width="Auto" />
+                        <ColumnDefinition Width="4*" />
+                        <ColumnDefinition Width="6*" />
+                    </Grid.ColumnDefinitions>
+                    <Image
+                        Grid.Column="0"
+                        Width="{StaticResource ComputeSystemIcon12px}"
+                        Height="{StaticResource ComputeSystemIcon12px}"
+                        MaxWidth="50"
+                        Margin="0,0,10,0"
+                        HorizontalAlignment="Left"
+                        VerticalAlignment="Center"
+                        Source="{x:Bind Icon, Mode=OneWay}"
+                        Visibility="{x:Bind Icon, Mode=OneWay, Converter={StaticResource EmptyObjectToObjectConverter}}" />
+                    <TextBlock
+                        Grid.Column="1"
+                        Margin="0,0,5,0"
+                        HorizontalAlignment="Left"
+                        VerticalAlignment="Center"
+                        Foreground="{ThemeResource TextFillColorSecondaryBrush}"
+                        IsTextSelectionEnabled="True"
+                        Text="{x:Bind Title, Mode=OneWay}"
+                        TextTrimming="CharacterEllipsis"
+                        Visibility="{x:Bind Title, Mode=OneWay, Converter={StaticResource EmptyObjectToObjectConverter}}" />
+                    <TextBlock
+                        Grid.Column="2"
+                        HorizontalAlignment="Left"
+                        VerticalAlignment="Center"
+                        Foreground="{ThemeResource TextFillColorSecondaryBrush}"
+                        IsTextSelectionEnabled="True"
+                        Text="{x:Bind Value, Mode=OneWay}"
+                        TextTrimming="CharacterEllipsis"
+                        Visibility="{x:Bind Value, Mode=OneWay, Converter={StaticResource EmptyObjectToObjectConverter}}" />
+                </Grid>
+            </DataTemplate>
+
+            <!--  Shimmer template from SetupFlow/SetupTargetView.xaml  -->
+            <DataTemplate x:Key="ComputeSystemLoadingTemplate">
+                <ListView
+                    ItemContainerStyle="{StaticResource HorizontalCardListViewItemContainerForManagementPageStyle}"
+                    ItemTemplate="{StaticResource HorizontalCardRootShimmerTemplate}"
+                    SelectionMode="None">
+                    <x:String>Empty value for list since it doesn't need to use any bindings.</x:String>
+                    <x:String>Empty value for list since it doesn't need to use any bindings.</x:String>
+                </ListView>
+            </DataTemplate>
+
+            <DataTemplate x:Key="ComputeSystemTemplate" x:DataType="vm:ComputeSystemViewModel">
+                <Grid Style="{StaticResource HorizontalCardRootForEnvironmentsPage}">
+                    <Grid.RowDefinitions>
+                        <RowDefinition Height="Auto" />
+                        <RowDefinition Height="Auto" />
+                        <RowDefinition Height="*" />
+                    </Grid.RowDefinitions>
+                    <!--  Card Header : Title, small icon, '...' button  -->
+                    <Grid Grid.Row="0">
+                        <commonCustomControls:CardHeader
+                            ActionControlTemplate="{StaticResource ThreeDotsButton}"
+                            HeaderCaption="{x:Bind ProviderDisplayName, Mode=OneWay}"
+                            HeaderIcon="{x:Bind HeaderImage, Mode=OneWay}"
+                            OperationsVisibility="{x:Bind ShouldShowDotOperations, Mode=OneWay}" />
+                    </Grid>
+                    <!--  Card Body : Name, thumbnail, 'Launch' button  -->
+                    <Grid Grid.Row="1">
+                        <commonCustomControls:CardBody
+                            ActionControlTemplate="{StaticResource LaunchButton}"
+                            CardState="{x:Bind State, Mode=OneWay}"
+                            ComputeSystemAlternativeTitle="{x:Bind AlternativeName, Mode=OneWay}"
+                            ComputeSystemImage="{x:Bind BodyImage, Mode=OneWay}"
+                            ComputeSystemOperationStatus="{x:Bind UiMessageToDisplay, Mode=OneWay}"
+                            ComputeSystemProperties="{x:Bind Properties, Mode=OneWay}"
+                            ComputeSystemPropertyTemplate="{StaticResource BottomRowProperties}"
+                            ComputeSystemTitle="{x:Bind Name, Mode=OneWay}"
+                            ShouldShowInDefiniteProgress="{x:Bind IsOperationInProgress, Mode=OneWay}"
+                            StateColor="{x:Bind StateColor, Mode=OneWay}" />
+                    </Grid>
+                </Grid>
+            </DataTemplate>
+
+            <DataTemplate x:Key="CreateComputeSystemOperationTemplate" x:DataType="vm:CreateComputeSystemOperationViewModel">
+                <Grid Style="{StaticResource HorizontalCardRootForEnvironmentsPage}">
+                    <Grid.RowDefinitions>
+                        <RowDefinition Height="Auto" />
+                        <RowDefinition Height="Auto" />
+                        <RowDefinition Height="*" />
+                    </Grid.RowDefinitions>
+                    <!--  Card Header : Title, small icon, '...' button  -->
+                    <Grid Grid.Row="0">
+                        <commonCustomControls:CardHeader
+                            ActionControlTemplate="{StaticResource ThreeDotsButtonForCreation}"
+                            HeaderCaption="{x:Bind ProviderDisplayName, Mode=OneWay}"
+                            HeaderIcon="{x:Bind HeaderImage, Mode=OneWay}" />
+                    </Grid>
+                    <Grid Grid.Row="1">
+                        <commonCustomControls:CardBody
+                            ComputeSystemOperationStatus="{x:Bind UiMessageToDisplay, Mode=OneWay}"
+                            ComputeSystemTitle="{x:Bind EnvironmentName, Mode=OneWay}"
+                            ShouldShowInDefiniteProgress="{x:Bind IsOperationInProgress, Mode=OneWay}"
+                            StateColor="{x:Bind StateColor, Mode=OneWay}" />
+                    </Grid>
+                </Grid>
+            </DataTemplate>
+
+            <selectors:CardItemTemplateSelector x:Key="CardItemTemplateSelector"
+                ComputeSystemTemplate="{StaticResource ComputeSystemTemplate}"
+                CreateComputeSystemOperationTemplate="{StaticResource CreateComputeSystemOperationTemplate}"/>
+
+        </Grid.Resources>
+        <!--  Templates end here  -->
+
+        <!--  Header  -->
+        <Grid
+            x:Name="TitleGrid"
+            Grid.Row="0"
+            MaxWidth="{ThemeResource MaxPageContentWidth}"
+            Margin="{ThemeResource HeaderMargin}">
+            <Grid.ColumnDefinitions>
+                <ColumnDefinition Width="auto" />
+                <ColumnDefinition Width="auto" />
+                <ColumnDefinition Width="*" />
+                <ColumnDefinition Width="Auto" />
+            </Grid.ColumnDefinitions>
+            <TextBlock
+                x:Name="EnvironmentsHeader"
+                x:Uid="EnvironmentsHeader"
+                Grid.Column="0"
+                HorizontalAlignment="Left"
+                Style="{ThemeResource SubtitleTextBlockStyle}" />
+            <views:AddCreateButton
+                x:Uid="CreateEnvironmentButton"
+                Grid.Column="3"
+                HorizontalAlignment="Right"
+                Command="{x:Bind ViewModel.CallToActionInvokeButtonCommand}"
+                Visibility="{x:Bind ViewModel.ShouldNavigateToExtensionsPage, Mode=OneWay, Converter={StaticResource NegatedBoolToVisibilityConverter}}" />
+            <Button
+                x:Uid="GoToExtensionsLibrary"
+                Grid.Column="3"
+                HorizontalAlignment="Right"
+                Command="{x:Bind ViewModel.CallToActionInvokeButtonCommand}"
+                Visibility="{x:Bind ViewModel.ShouldNavigateToExtensionsPage, Mode=OneWay}" />
+        </Grid>
+
+        <!--  Filtering and sorting  -->
+        <Grid
+            Grid.Row="1"
+            MaxWidth="{ThemeResource MaxPageContentWidth}"
+            Margin="{ThemeResource ContentPageMargin}"
+            ColumnSpacing="5">
+            <Grid.ColumnDefinitions>
+                <ColumnDefinition Width="auto" />
+                <ColumnDefinition Width="*" />
+                <ColumnDefinition Width="auto" />
+            </Grid.ColumnDefinitions>
+            <!-- Search field -->
+            <AutoSuggestBox Grid.Column="0" x:Uid="SearchTextBox" x:Name="SearchTextBox" Width="230" HorizontalAlignment="Left" VerticalAlignment="Center">
+                <i:Interaction.Behaviors>
+                    <ic:EventTriggerBehavior EventName="TextChanged">
+                        <ic:InvokeCommandAction Command="{x:Bind ViewModel.SearchHandlerCommand, Mode=OneWay}" CommandParameter="{Binding Text, ElementName=SearchTextBox}" />
+                    </ic:EventTriggerBehavior>
+                </i:Interaction.Behaviors>
+            </AutoSuggestBox>
+            <StackPanel
+                Grid.Column="2"
+                HorizontalAlignment="Right"
+                Orientation="Horizontal"
+                Spacing="16">
+                <!--  Provider field  -->
+                <TextBlock x:Uid="ProviderTextBlock" VerticalAlignment="Center" />
+                <ComboBox x:Uid="ProviderSelectionComboBox"
+                          x:Name="ProviderSelectionComboBox"
+                          Margin="0 3 0 0"
+                          MinWidth="150"
+                          ItemsSource="{x:Bind ViewModel.Providers, Mode=OneWay}"
+                          SelectedIndex="{x:Bind ViewModel.SelectedProviderIndex, Mode=TwoWay}">
+                    <i:Interaction.Behaviors>
+                        <ic:EventTriggerBehavior EventName="SelectionChanged">
+                            <ic:InvokeCommandAction Command="{x:Bind ViewModel.ProviderHandlerCommand}" CommandParameter="{Binding SelectedIndex, ElementName=ProviderSelectionComboBox, Mode=OneWay}" />
+                        </ic:EventTriggerBehavior>
+                    </i:Interaction.Behaviors>
+                </ComboBox>
+                <!--  Sort field  -->
+                <TextBlock x:Uid="SortByTextBlock" VerticalAlignment="Center" />
+                <ComboBox x:Uid="SortSelectionComboBox"
+                          x:Name="SortSelectionComboBox"
+                          Margin="0 3 0 0"
+                          MinWidth="165"
+                          SelectedIndex="{x:Bind ViewModel.SelectedSortIndex, Mode=TwoWay}">
+                    <ComboBoxItem x:Uid="SortByName"/>
+                    <ComboBoxItem x:Uid="SortByNameDesc"/>
+                    <ComboBoxItem x:Uid="SortByLastConnected"/>
+                    <i:Interaction.Behaviors>
+                        <ic:EventTriggerBehavior EventName="SelectionChanged">
+                            <ic:InvokeCommandAction Command="{x:Bind ViewModel.SortHandlerCommand}" />
+                        </ic:EventTriggerBehavior>
+                    </i:Interaction.Behaviors>
+                </ComboBox>
+                <!--  Sync button  -->
+                <Button
+                    x:Uid="SyncEnvironmentsButton"
+                    Command="{x:Bind ViewModel.SyncButtonCommand}"
+                    Margin="0 3 0 0"
+                    Width="110">
+                    <StackPanel Orientation="Horizontal" Spacing="8">
+                        <FontIcon FontSize="16" FontFamily="{StaticResource SymbolThemeFontFamily}" Glyph="&#xE72C;"/>
+                        <TextBlock x:Uid="SyncButtonTextBlock" />
+                    </StackPanel>
+                </Button>
+            </StackPanel>
+        </Grid>
+
+        <!--  Last synced text block  -->
+        <Grid
+            Grid.Row="2"
+            MaxWidth="{ThemeResource MaxPageContentWidth}"
+            Margin="{ThemeResource ContentPageMargin}">
+            <StackPanel HorizontalAlignment="Right" Orientation="Horizontal">
+                <TextBlock
+                    x:Uid="LastSyncTextBlock"
+                    Margin="0,12,3,12"
+                    VerticalAlignment="Center"
+                    Foreground="{ThemeResource TextFillColorSecondaryBrush}" />
+                <TextBlock
+                    VerticalAlignment="Center"
+                    Foreground="{ThemeResource TextFillColorSecondaryBrush}"
+                    Text="{x:Bind ViewModel.LastSyncTime, Mode=OneWay}" />
+            </StackPanel>
+        </Grid>
+
+        <!-- Per VM/Compute System card -->
+        <ScrollViewer Grid.Row="3" Style="{StaticResource EnvironmentScrollViewerStyle}" MaxWidth="{ThemeResource MaxPageContentWidth}" Margin="{ThemeResource ContentPageMargin}">
+            <Grid>
+                <StackPanel>
+                    <ListView
+                        MaxWidth="{ThemeResource MaxPageContentWidth}"
+                        ItemsSource="{x:Bind ViewModel.ComputeSystemCardsView}" SelectionMode="None"
+                        ItemTemplateSelector="{StaticResource CardItemTemplateSelector}"
+                        ItemsSource="{x:Bind ViewModel.PerProviderViewModels}"
+                        SelectionMode="None">
+                        <ListView.ItemsPanel>
+                            <ItemsPanelTemplate>
+                                <StackPanel />
+                            </ItemsPanelTemplate>
+                        </ListView.ItemsPanel>
+                    </ListView>
+
+                    <!--  Shimmer  -->
+                    <StackPanel Visibility="{x:Bind ViewModel.ShowLoadingShimmer, Mode=OneWay}">
+                        <ContentControl HorizontalContentAlignment="Stretch" ContentTemplate="{StaticResource ComputeSystemLoadingTemplate}" />
+                    </StackPanel>
+                </StackPanel>
+
+                <!--  No extension found, show link to extensions page  -->
+                <StackPanel
+                    Margin="0,0,0,250"
+                    HorizontalAlignment="Center"
+                    VerticalAlignment="Center"
+                    Visibility="{x:Bind ViewModel.CallToActionText, Mode=OneWay, Converter={StaticResource EmptyObjectToObjectConverter}}">
+                    <TextBlock
+                        HorizontalAlignment="Center"
+                        HorizontalTextAlignment="Center"
+                        Text="{x:Bind ViewModel.CallToActionText, Mode=OneWay}"
+                        TextWrapping="WrapWholeWords" />
+                    <views:AddCreateHyperlinkButton
+                        Grid.Column="3"
+                        HorizontalAlignment="Center"
+                        Command="{x:Bind ViewModel.CallToActionInvokeButtonCommand}"
+                        Content="{x:Bind ViewModel.CallToActionHyperLinkButtonText, Mode=OneWay}"
+                        Visibility="{x:Bind ViewModel.ShouldNavigateToExtensionsPage, Mode=OneWay, Converter={StaticResource NegatedBoolToVisibilityConverter}}" />
+                    <HyperlinkButton
+                        Grid.Column="3"
+                        HorizontalAlignment="Center"
+                        Command="{x:Bind ViewModel.CallToActionInvokeButtonCommand}"
+                        Content="{x:Bind ViewModel.CallToActionHyperLinkButtonText, Mode=OneWay}"
+                        Visibility="{x:Bind ViewModel.ShouldNavigateToExtensionsPage, Mode=OneWay}" />
+                </StackPanel>
+            </Grid>
+        </ScrollViewer>
+
+        <!--  Notification panel  -->
+        <Grid
+            Grid.Row="3"
+            MaxWidth="{ThemeResource MaxPageContentWidth}"
+            Margin="{ThemeResource ContentPageMargin}">
+            <InfoBar
+                MaxWidth="600"
+                Margin="24"
+                HorizontalAlignment="Right"
+                VerticalAlignment="Bottom">
+                <i:Interaction.Behaviors>
+                    <winUIBehaviors:StackedNotificationsBehavior x:Name="NotificationQueue" />
+                </i:Interaction.Behaviors>
+            </InfoBar>
+        </Grid>
+    </Grid>
+</commonviews:ToolPage>