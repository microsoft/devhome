--- conflicted
+++ resolved
@@ -98,20 +98,11 @@
         <!-- Shimmer template from SetupFlow/SetupTargetView.xaml -->
         <DataTemplate x:Key="ComputeSystemLoadingTemplate">
                 <ListView
-<<<<<<< HEAD
-                SelectionMode="None"
-                ItemTemplate="{StaticResource HorizontalCardRootShimmerTemplate}"
-                        Margin="12 0 8 0"
-                        ItemContainerStyle="{StaticResource HorizontalCardListViewItemContainerStyle}">
-                    <x:String>Empty value for list since it doesn't need to use any bindings.</x:String>
-                <x:String>Empty value for list since it doesn't need to use any bindings.</x:String>
-=======
                     SelectionMode="None"
                     ItemTemplate="{StaticResource HorizontalCardRootShimmerTemplate}"
                     ItemContainerStyle="{StaticResource HorizontalCardListViewItemContainerForManagementPageStyle}">
                     <x:String>Empty value for list since it doesn't need to use any bindings.</x:String>
                     <x:String>Empty value for list since it doesn't need to use any bindings.</x:String>
->>>>>>> 2cbc93d4
             </ListView>
         </DataTemplate>
 
