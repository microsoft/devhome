﻿// Copyright (c) Microsoft Corporation.
// Licensed under the MIT License.

using System;
using System.Collections.Generic;
using System.Collections.ObjectModel;
using System.Linq;
using System.Threading.Tasks;
using DevHome.Common.Contracts.Services;
using DevHome.Common.Environments.Models;
using DevHome.Common.Environments.Services;
using DevHome.Common.Extensions;
using DevHome.Common.Models;
using DevHome.Common.Services;
using DevHome.Environments.TestModels;
using DevHome.Environments.ViewModels;
using DevHome.Logging;
using Microsoft.UI.Xaml;
using Microsoft.Windows.DevHome.SDK;

namespace DevHome.Environments.Helpers;

public class EnvironmentsExtensionsService
{
    private readonly IComputeSystemManager _computeSystemManager;

    public EnvironmentsExtensionsService(IComputeSystemManager computeSystemManager)
    {
        _computeSystemManager = computeSystemManager;
    }

    public async Task GetComputeSystemsAsync(bool useDebugValues, Func<ComputeSystemsLoadedData, Task> callback)
    {
        if (useDebugValues)
        {
            await GetTestComputeSystemsAsync(callback);
            return;
        }

        await _computeSystemManager.GetComputeSystemsAsync(callback);
    }

    // Debug only offline test data
    private async Task GetTestComputeSystemsAsync(Func<ComputeSystemsLoadedData, Task> callback)
    {
        var provider = Application.Current.GetService<IComputeSystemProvider>();

<<<<<<< HEAD
        var result = await provider.GetComputeSystemsAsync(new EmptyDevId(), string.Empty);
=======
        var result = await provider.GetComputeSystemsAsync(new EmptyDevId());
>>>>>>> 003bac93
        var wrapperList = new List<DeveloperIdWrapper>() { new(new EmptyDevId()) };
        if (result.Result.Status == ProviderOperationStatus.Success)
        {
            var providerWrapper = new ComputeSystemProvider(provider);
            var providerDetails = new ComputeSystemProviderDetails(new TestExtensionWrapper(), providerWrapper, wrapperList);
            var wrapperDictionary = new Dictionary<DeveloperIdWrapper, ComputeSystemsResult>() { { new DeveloperIdWrapper(new EmptyDevId()), result } };
            var loadedData = new ComputeSystemsLoadedData(providerDetails, wrapperDictionary);
            await callback(loadedData);
        }
    }
}<|MERGE_RESOLUTION|>--- conflicted
+++ resolved
@@ -45,11 +45,7 @@
     {
         var provider = Application.Current.GetService<IComputeSystemProvider>();
 
-<<<<<<< HEAD
-        var result = await provider.GetComputeSystemsAsync(new EmptyDevId(), string.Empty);
-=======
         var result = await provider.GetComputeSystemsAsync(new EmptyDevId());
->>>>>>> 003bac93
         var wrapperList = new List<DeveloperIdWrapper>() { new(new EmptyDevId()) };
         if (result.Result.Status == ProviderOperationStatus.Success)
         {
