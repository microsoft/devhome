﻿// Copyright (c) Microsoft Corporation.
// Licensed under the MIT License.

using System;
using System.Collections.Generic;
using System.Collections.ObjectModel;
using System.Diagnostics;
using System.Threading.Tasks;
using CommunityToolkit.Mvvm.ComponentModel;
using CommunityToolkit.Mvvm.Input;
using DevHome.Common.Environments.Helpers;
using DevHome.Common.Environments.Models;
using DevHome.Common.Environments.Services;
using DevHome.Common.Helpers;
using DevHome.Environments.Helpers;
using Microsoft.UI.Xaml.Media.Imaging;
using Microsoft.Windows.DevHome.SDK;

namespace DevHome.Environments.ViewModels;

/// <summary>
/// View model for a compute system. Each 'card' in the UI represents a compute system.
/// Contains an instance of the compute system object as well.
/// </summary>
public partial class ComputeSystemViewModel : ObservableObject
{
    private readonly Microsoft.UI.Dispatching.DispatcherQueue _dispatcher;

    public string Name => ComputeSystem.DisplayName;

    private readonly IComputeSystemManager _computeSystemManager;

    public ComputeSystem ComputeSystem { get; }

    public string AlternativeName { get; } = string.Empty;

    public string Type { get; }

    public bool IsOperationInProgress { get; set; }

    // Launch button operations
    public ObservableCollection<OperationsViewModel> LaunchOperations { get; set; }

    // Dot button operations
    public ObservableCollection<OperationsViewModel> DotOperations { get; set; }

    public ObservableCollection<CardProperty> Properties { get; set; } = new();
<<<<<<< HEAD

    [ObservableProperty]
    private ComputeSystemState _state;

    [ObservableProperty]
    private CardStateColor _stateColor;

    public BitmapImage? HeaderImage { get; set; } = new();

    public BitmapImage? BodyImage { get; set; } = new();

    public string PackageFullName { get; set; }

=======

    [ObservableProperty]
    private ComputeSystemState _state;

    [ObservableProperty]
    private CardStateColor _stateColor;

    public BitmapImage? HeaderImage { get; set; } = new();

    public BitmapImage? BodyImage { get; set; } = new();

    public string PackageFullName { get; set; }

>>>>>>> 003bac93
    public ComputeSystemViewModel(IComputeSystemManager manager, IComputeSystem system, ComputeSystemProvider provider, string packageFullName)
    {
        _dispatcher = Microsoft.UI.Dispatching.DispatcherQueue.GetForCurrentThread();
        _computeSystemManager = manager;

        ComputeSystem = new(system);
        Type = provider.DisplayName;
        PackageFullName = packageFullName;

<<<<<<< HEAD
        if (!string.IsNullOrEmpty(ComputeSystem.AlternativeDisplayName))
        {
            AlternativeName = new string("(" + ComputeSystem.AlternativeDisplayName + ")");
=======
        if (!string.IsNullOrEmpty(ComputeSystem.SupplementalDisplayName))
        {
            AlternativeName = new string("(" + ComputeSystem.SupplementalDisplayName + ")");
>>>>>>> 003bac93
        }

        LaunchOperations = new ObservableCollection<OperationsViewModel>(DataExtractor.FillLaunchButtonOperations(ComputeSystem));
        DotOperations = new ObservableCollection<OperationsViewModel>(DataExtractor.FillDotButtonOperations(ComputeSystem));
        HeaderImage = CardProperty.ConvertMsResourceToIcon(provider.Icon, packageFullName);
        ComputeSystem.StateChanged += _computeSystemManager.OnComputeSystemStateChanged;
        _computeSystemManager.ComputeSystemStateChanged += OnComputeSystemStateChanged;
    }

    public async Task InitializeCardDataAsync()
    {
        await InitializeStateAsync();
        await SetBodyImageAsync();
        await SetPropertiesAsync();
    }

    private async Task InitializeStateAsync()
    {
<<<<<<< HEAD
        var result = await ComputeSystem.GetStateAsync(string.Empty);
        if (result.Result.Status == ProviderOperationStatus.Failure)
        {
            Log.Logger()?.ReportError($"Failed to get state for {ComputeSystem.Name} due to {result.Result.DiagnosticText}");
=======
        var result = await ComputeSystem.GetStateAsync();
        if (result.Result.Status == ProviderOperationStatus.Failure)
        {
            Log.Logger()?.ReportError($"Failed to get state for {ComputeSystem.DisplayName} due to {result.Result.DiagnosticText}");
>>>>>>> 003bac93
        }

        State = result.State;
        StateColor = ComputeSystemHelpers.GetColorBasedOnState(State);
    }

    private async Task SetBodyImageAsync()
    {
        BodyImage = await ComputeSystemHelpers.GetBitmapImageAsync(ComputeSystem);
    }

    private async Task SetPropertiesAsync()
    {
        foreach (var property in await ComputeSystemHelpers.GetComputeSystemPropertiesAsync(ComputeSystem, PackageFullName))
        {
            Properties.Add(property);
        }
    }

    public void OnComputeSystemStateChanged(ComputeSystem sender, ComputeSystemState state)
    {
        _dispatcher.TryEnqueue(() =>
        {
            if (sender.Id == ComputeSystem.Id)
            {
                State = state;
                StateColor = ComputeSystemHelpers.GetColorBasedOnState(state);
            }
        });
    }

    public void RemoveStateChangedHandler()
    {
        ComputeSystem.StateChanged -= _computeSystemManager.OnComputeSystemStateChanged;
        _computeSystemManager.ComputeSystemStateChanged -= OnComputeSystemStateChanged;
    }

    [RelayCommand]
    public void LaunchAction()
    {
        // We'll need to disable the card UI while the operation is in progress and handle failures.
        Task.Run(async () =>
        {
            IsOperationInProgress = true;
            await ComputeSystem.ConnectAsync(string.Empty);
            IsOperationInProgress = false;
        });
    }
}<|MERGE_RESOLUTION|>--- conflicted
+++ resolved
@@ -45,7 +45,6 @@
     public ObservableCollection<OperationsViewModel> DotOperations { get; set; }
 
     public ObservableCollection<CardProperty> Properties { get; set; } = new();
-<<<<<<< HEAD
 
     [ObservableProperty]
     private ComputeSystemState _state;
@@ -59,21 +58,6 @@
 
     public string PackageFullName { get; set; }
 
-=======
-
-    [ObservableProperty]
-    private ComputeSystemState _state;
-
-    [ObservableProperty]
-    private CardStateColor _stateColor;
-
-    public BitmapImage? HeaderImage { get; set; } = new();
-
-    public BitmapImage? BodyImage { get; set; } = new();
-
-    public string PackageFullName { get; set; }
-
->>>>>>> 003bac93
     public ComputeSystemViewModel(IComputeSystemManager manager, IComputeSystem system, ComputeSystemProvider provider, string packageFullName)
     {
         _dispatcher = Microsoft.UI.Dispatching.DispatcherQueue.GetForCurrentThread();
@@ -83,15 +67,9 @@
         Type = provider.DisplayName;
         PackageFullName = packageFullName;
 
-<<<<<<< HEAD
-        if (!string.IsNullOrEmpty(ComputeSystem.AlternativeDisplayName))
-        {
-            AlternativeName = new string("(" + ComputeSystem.AlternativeDisplayName + ")");
-=======
         if (!string.IsNullOrEmpty(ComputeSystem.SupplementalDisplayName))
         {
             AlternativeName = new string("(" + ComputeSystem.SupplementalDisplayName + ")");
->>>>>>> 003bac93
         }
 
         LaunchOperations = new ObservableCollection<OperationsViewModel>(DataExtractor.FillLaunchButtonOperations(ComputeSystem));
@@ -110,17 +88,10 @@
 
     private async Task InitializeStateAsync()
     {
-<<<<<<< HEAD
-        var result = await ComputeSystem.GetStateAsync(string.Empty);
-        if (result.Result.Status == ProviderOperationStatus.Failure)
-        {
-            Log.Logger()?.ReportError($"Failed to get state for {ComputeSystem.Name} due to {result.Result.DiagnosticText}");
-=======
         var result = await ComputeSystem.GetStateAsync();
         if (result.Result.Status == ProviderOperationStatus.Failure)
         {
             Log.Logger()?.ReportError($"Failed to get state for {ComputeSystem.DisplayName} due to {result.Result.DiagnosticText}");
->>>>>>> 003bac93
         }
 
         State = result.State;
