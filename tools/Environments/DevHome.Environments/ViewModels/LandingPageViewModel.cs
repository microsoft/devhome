// Copyright (c) Microsoft Corporation.
// Licensed under the MIT License.

using System;
using System.Collections.Generic;
using System.Collections.ObjectModel;
using System.Diagnostics;
using System.Linq;
using System.Threading.Tasks;
using CommunityToolkit.Mvvm.ComponentModel;
using CommunityToolkit.Mvvm.Input;
using CommunityToolkit.WinUI;
using CommunityToolkit.WinUI.Collections;
using DevHome.Common.Environments.Helpers;
using DevHome.Common.Environments.Models;
using DevHome.Common.Environments.Services;
using DevHome.Common.Extensions;
using DevHome.Common.Helpers;
using DevHome.Common.Services;
using DevHome.Environments.Helpers;
using Microsoft.UI.Xaml;
using WinUIEx;

namespace DevHome.Environments.ViewModels;

/// <summary>
/// The main view model for the landing page of the Environments tool.
/// </summary>
public partial class LandingPageViewModel : ObservableObject
{
    private readonly Microsoft.UI.Dispatching.DispatcherQueue _dispatcher;

    private readonly EnvironmentsExtensionsService _extensionsService;

    private readonly ToastNotificationService _notificationService;

    private readonly IComputeSystemManager _computeSystemManager;

    private readonly object _lock = new();

    public bool IsLoading { get; set; }

    public ObservableCollection<ComputeSystemViewModel> ComputeSystems { get; set; } = new();

    public AdvancedCollectionView ComputeSystemsView { get; set; }

    public bool HasPageLoadedForTheFirstTime { get; set; }

    [ObservableProperty]
    private bool _showLoadingShimmer = true;

    public LandingPageViewModel(IComputeSystemManager manager, EnvironmentsExtensionsService extensionsService, ToastNotificationService toastNotificationService)
    {
        _dispatcher = Microsoft.UI.Dispatching.DispatcherQueue.GetForCurrentThread();
        _extensionsService = extensionsService;
        _notificationService = toastNotificationService;
        _computeSystemManager = manager;

        ComputeSystemsView = new AdvancedCollectionView(ComputeSystems);
        _notificationService.CheckIfUserIsAHyperVAdmin();
    }

    [RelayCommand]
    public async Task SyncButton()
    {
<<<<<<< HEAD
=======
        // temporary, we'll need to give the users a way to disable this.
        // if they don't want to use hyper-v
        _notificationService.CheckIfUserIsAHyperVAdmin();
>>>>>>> 003bac93
        await LoadModelAsync();
    }

    /// <summary>
    /// Main entry point for loading the view model.
    /// </summary>
    public async Task LoadModelAsync(bool useDebugValues = false)
    {
        lock (_lock)
        {
            if (IsLoading)
            {
                return;
            }

            HasPageLoadedForTheFirstTime = true;
            IsLoading = true;
        }

<<<<<<< HEAD
=======
        // temporary, we'll need to give the users a way to disable this.
        // if they don't want to use hyper-v
        _notificationService.CheckIfUserIsAHyperVAdmin();
>>>>>>> 003bac93
        for (var i = ComputeSystems.Count - 1; i >= 0; i--)
        {
            ComputeSystems[i].RemoveStateChangedHandler();
            ComputeSystems.RemoveAt(i);
        }

        ShowLoadingShimmer = true;
        await _extensionsService.GetComputeSystemsAsync(useDebugValues, AddAllComputeSystemsFromAProvider);
        ShowLoadingShimmer = false;

        lock (_lock)
        {
            IsLoading = false;
        }
    }

    private async Task AddAllComputeSystemsFromAProvider(ComputeSystemsLoadedData data)
    {
        var provider = data.ProviderDetails.ComputeSystemProvider;

        await _dispatcher.EnqueueAsync(async () =>
        {
            try
            {
                var computeSystemList = data.DevIdToComputeSystemMap.Values.SelectMany(x => x.ComputeSystems).ToList();

                // In the future when we support switching between accounts in the environments page, we will need to handle this differently.
                // for now we'll show all the compute systems from a provider.
                var computeSystemResult = data.DevIdToComputeSystemMap.Values.FirstOrDefault();

                if (computeSystemList == null || computeSystemList.Count == 0)
                {
                    Log.Logger()?.ReportError($"No Compute systems found for provider: {provider.Id}");
                    return;
                }

                for (var i = 0; i < computeSystemList.Count; i++)
                {
                    var packageFullName = data.ProviderDetails.ExtensionWrapper.PackageFullName;
                    var computeSystemViewModel = new ComputeSystemViewModel(_computeSystemManager, computeSystemList.ElementAt(i), provider, packageFullName);
                    await computeSystemViewModel.InitializeCardDataAsync();
                    ComputeSystems.Add(computeSystemViewModel);
                }
            }
            catch (Exception ex)
            {
                Log.Logger()?.ReportError($"Error occurred while adding Compute systems to environments page for provider: {provider.Id}", ex);
            }
        });
    }

    /// <summary>
    /// Updates the view model to show only the compute systems that match the search criteria.
    /// </summary>
    [RelayCommand]
    public void SearchHandler(string query)
    {
        ComputeSystemsView.Filter = system =>
        {
            if (system is ComputeSystemViewModel computeSystemViewModel)
            {
                var systemName = computeSystemViewModel.ComputeSystem.DisplayName;
                var systemAltName = computeSystemViewModel.ComputeSystem.SupplementalDisplayName;
                return systemName.Contains(query, StringComparison.OrdinalIgnoreCase) || systemAltName.Contains(query, StringComparison.OrdinalIgnoreCase);
            }

            return false;
        };
    }

    /// <summary>
    /// Updates the view model to sort the compute systems according to the sort criteria.
    /// </summary>
    [RelayCommand]
    public void SortHandler(string critieria)
    {
        ComputeSystemsView.SortDescriptions.Clear();
        if (critieria == "Name")
        {
            ComputeSystemsView.SortDescriptions.Add(new SortDescription("Name", SortDirection.Ascending));
            return;
        }
        else if (critieria == "Alternative Name")
        {
            ComputeSystemsView.SortDescriptions.Add(new SortDescription("AlternativeName", SortDirection.Ascending));
            return;
        }
    }
}<|MERGE_RESOLUTION|>--- conflicted
+++ resolved
@@ -57,18 +57,14 @@
         _computeSystemManager = manager;
 
         ComputeSystemsView = new AdvancedCollectionView(ComputeSystems);
-        _notificationService.CheckIfUserIsAHyperVAdmin();
     }
 
     [RelayCommand]
     public async Task SyncButton()
     {
-<<<<<<< HEAD
-=======
         // temporary, we'll need to give the users a way to disable this.
         // if they don't want to use hyper-v
         _notificationService.CheckIfUserIsAHyperVAdmin();
->>>>>>> 003bac93
         await LoadModelAsync();
     }
 
@@ -88,12 +84,9 @@
             IsLoading = true;
         }
 
-<<<<<<< HEAD
-=======
         // temporary, we'll need to give the users a way to disable this.
         // if they don't want to use hyper-v
         _notificationService.CheckIfUserIsAHyperVAdmin();
->>>>>>> 003bac93
         for (var i = ComputeSystems.Count - 1; i >= 0; i--)
         {
             ComputeSystems[i].RemoveStateChangedHandler();
