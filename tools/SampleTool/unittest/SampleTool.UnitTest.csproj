﻿<Project Sdk="Microsoft.NET.Sdk">
  <Import Project="$(SolutionDir)ToolingVersions.props" />
  <PropertyGroup>
    <RootNamespace>SampleTool.Test</RootNamespace>
    <Platforms>x86;x64;arm64</Platforms>
    <RuntimeIdentifiers>win-x86;win-x64;win-arm64</RuntimeIdentifiers>
    <IsPackable>false</IsPackable>
    <ImplicitUsings>enable</ImplicitUsings>
    <Nullable>enable</Nullable>
    <UseWinUI>true</UseWinUI>
    <WindowsAppSDKSelfContained>true</WindowsAppSDKSelfContained>
    <ProjectPriFileName>resources.pri</ProjectPriFileName>
    <Configurations>Debug;Release;Debug_FailFast</Configurations>
  </PropertyGroup>
  <ItemGroup>
<<<<<<< HEAD
    <PackageReference Include="Microsoft.NET.Test.Sdk" Version="17.5.0" />
=======
    <PackageReference Include="coverlet.collector" Version="3.1.2" />
    <PackageReference Include="Microsoft.NET.Test.Sdk" Version="17.2.0" />
    <PackageReference Include="Microsoft.Windows.CsWinRT" Version="2.0.4" />
>>>>>>> 42706ac6
    <PackageReference Include="MSTest.TestAdapter" Version="2.2.10" />
    <PackageReference Include="MSTest.TestFramework" Version="2.2.10" />
  </ItemGroup>
  <ItemGroup>
    <ProjectReference Include="..\..\..\src\DevHome.csproj" />
    <ProjectReference Include="..\src\SampleTool.csproj" />
  </ItemGroup>
</Project><|MERGE_RESOLUTION|>--- conflicted
+++ resolved
@@ -3,23 +3,18 @@
   <PropertyGroup>
     <RootNamespace>SampleTool.Test</RootNamespace>
     <Platforms>x86;x64;arm64</Platforms>
-    <RuntimeIdentifiers>win-x86;win-x64;win-arm64</RuntimeIdentifiers>
+    <RuntimeIdentifiers>win10-x86;win10-x64;win10-arm64</RuntimeIdentifiers>
     <IsPackable>false</IsPackable>
     <ImplicitUsings>enable</ImplicitUsings>
     <Nullable>enable</Nullable>
     <UseWinUI>true</UseWinUI>
     <WindowsAppSDKSelfContained>true</WindowsAppSDKSelfContained>
     <ProjectPriFileName>resources.pri</ProjectPriFileName>
-    <Configurations>Debug;Release;Debug_FailFast</Configurations>
   </PropertyGroup>
   <ItemGroup>
-<<<<<<< HEAD
-    <PackageReference Include="Microsoft.NET.Test.Sdk" Version="17.5.0" />
-=======
     <PackageReference Include="coverlet.collector" Version="3.1.2" />
     <PackageReference Include="Microsoft.NET.Test.Sdk" Version="17.2.0" />
     <PackageReference Include="Microsoft.Windows.CsWinRT" Version="2.0.4" />
->>>>>>> 42706ac6
     <PackageReference Include="MSTest.TestAdapter" Version="2.2.10" />
     <PackageReference Include="MSTest.TestFramework" Version="2.2.10" />
   </ItemGroup>
