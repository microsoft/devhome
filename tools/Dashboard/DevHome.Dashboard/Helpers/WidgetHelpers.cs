--- conflicted
+++ resolved
@@ -1,115 +1,110 @@
-<<<<<<< HEAD
-// Copyright (c) Microsoft Corporation and Contributors
-// Licensed under the MIT license.
-=======
-﻿// Copyright (c) Microsoft Corporation..
-// Licensed under the MIT License.
->>>>>>> 213913e8
-
-using System;
-using System.Linq;
-using System.Text.Json;
-using System.Threading.Tasks;
-using DevHome.Common.Extensions;
-using DevHome.Common.Services;
-using Microsoft.UI.Xaml;
-using Microsoft.Windows.Widgets;
-using Microsoft.Windows.Widgets.Hosts;
-
-namespace DevHome.Dashboard.Helpers;
-
-internal sealed class WidgetHelpers
-{
-    public const string DevHomeHostName = "DevHome";
-
-    private const double WidgetPxHeightSmall = 146;
-    private const double WidgetPxHeightMedium = 304;
-    private const double WidgetPxHeightLarge = 462;
-
-    public static WidgetSize GetLargestCapabilitySize(WidgetCapability[] capabilities)
-    {
-        // Guaranteed to have at least one capability
-        var largest = capabilities[0].Size;
-
-        foreach (var cap in capabilities)
-        {
-            if (cap.Size > largest)
-            {
-                largest = cap.Size;
-            }
-        }
-
-        return largest;
-    }
-
-    public static WidgetSize GetDefaultWidgetSize(WidgetCapability[] capabilities)
-    {
-        // The default size of the widget should be prioritized as Medium, Large, Small.
-        // This matches the size preferences of the Windows Widget Dashboard.
-        if (capabilities.Any(cap => cap.Size == WidgetSize.Medium))
-        {
-            return WidgetSize.Medium;
-        }
-        else if (capabilities.Any(cap => cap.Size == WidgetSize.Large))
-        {
-            return WidgetSize.Large;
-        }
-        else if (capabilities.Any(cap => cap.Size == WidgetSize.Small))
-        {
-            return WidgetSize.Small;
-        }
-        else
-        {
-            // Return something in case new sizes are added.
-            return capabilities[0].Size;
-        }
-    }
-
-    public static double GetPixelHeightFromWidgetSize(WidgetSize size)
-    {
-        return size switch
-        {
-            WidgetSize.Small => WidgetPxHeightSmall,
-            WidgetSize.Medium => WidgetPxHeightMedium,
-            WidgetSize.Large => WidgetPxHeightLarge,
-            _ => 0,
-        };
-    }
-
-    public static async Task<bool> IsIncludedWidgetProviderAsync(WidgetProviderDefinition provider)
-    {
-        // Cut WidgetProviderDefinition id down to just the package family name.
-        var providerId = provider.Id;
-        var endOfPfnIndex = providerId.IndexOf('!', StringComparison.Ordinal);
-        var familyNamePartOfProviderId = providerId[..endOfPfnIndex];
-
-        // Get the list of packages that contain Dev Home widgets.
-        var extensionService = Application.Current.GetService<IExtensionService>();
-        var enabledWidgetProviderIds = await extensionService.GetInstalledDevHomeWidgetPackageFamilyNamesAsync(true);
-
-        // Check if the specified widget provider is in the list.
-        var include = enabledWidgetProviderIds.ToList().Contains(familyNamePartOfProviderId);
-        Log.Logger()?.ReportInfo("WidgetHelpers", $"Found provider Id = {providerId}, include = {include}");
-        return include;
-    }
-
-    public static string CreateWidgetCustomState(int ordinal)
-    {
-        var state = new WidgetCustomState
-        {
-            Host = DevHomeHostName,
-            Position = ordinal,
-        };
-
-        return JsonSerializer.Serialize(state, SourceGenerationContext.Default.WidgetCustomState);
-    }
-
-    public static async Task SetPositionCustomStateAsync(Widget widget, int ordinal)
-    {
-        var stateStr = await widget.GetCustomStateAsync();
-        var state = JsonSerializer.Deserialize(stateStr, SourceGenerationContext.Default.WidgetCustomState);
-        state.Position = ordinal;
-        stateStr = JsonSerializer.Serialize(state, SourceGenerationContext.Default.WidgetCustomState);
-        await widget.SetCustomStateAsync(stateStr);
-    }
-}
+// Copyright (c) Microsoft Corporation..
+// Licensed under the MIT License.
+
+using System;
+using System.Linq;
+using System.Text.Json;
+using System.Threading.Tasks;
+using DevHome.Common.Extensions;
+using DevHome.Common.Services;
+using Microsoft.UI.Xaml;
+using Microsoft.Windows.Widgets;
+using Microsoft.Windows.Widgets.Hosts;
+
+namespace DevHome.Dashboard.Helpers;
+
+internal sealed class WidgetHelpers
+{
+    public const string DevHomeHostName = "DevHome";
+
+    private const double WidgetPxHeightSmall = 146;
+    private const double WidgetPxHeightMedium = 304;
+    private const double WidgetPxHeightLarge = 462;
+
+    public static WidgetSize GetLargestCapabilitySize(WidgetCapability[] capabilities)
+    {
+        // Guaranteed to have at least one capability
+        var largest = capabilities[0].Size;
+
+        foreach (var cap in capabilities)
+        {
+            if (cap.Size > largest)
+            {
+                largest = cap.Size;
+            }
+        }
+
+        return largest;
+    }
+
+    public static WidgetSize GetDefaultWidgetSize(WidgetCapability[] capabilities)
+    {
+        // The default size of the widget should be prioritized as Medium, Large, Small.
+        // This matches the size preferences of the Windows Widget Dashboard.
+        if (capabilities.Any(cap => cap.Size == WidgetSize.Medium))
+        {
+            return WidgetSize.Medium;
+        }
+        else if (capabilities.Any(cap => cap.Size == WidgetSize.Large))
+        {
+            return WidgetSize.Large;
+        }
+        else if (capabilities.Any(cap => cap.Size == WidgetSize.Small))
+        {
+            return WidgetSize.Small;
+        }
+        else
+        {
+            // Return something in case new sizes are added.
+            return capabilities[0].Size;
+        }
+    }
+
+    public static double GetPixelHeightFromWidgetSize(WidgetSize size)
+    {
+        return size switch
+        {
+            WidgetSize.Small => WidgetPxHeightSmall,
+            WidgetSize.Medium => WidgetPxHeightMedium,
+            WidgetSize.Large => WidgetPxHeightLarge,
+            _ => 0,
+        };
+    }
+
+    public static async Task<bool> IsIncludedWidgetProviderAsync(WidgetProviderDefinition provider)
+    {
+        // Cut WidgetProviderDefinition id down to just the package family name.
+        var providerId = provider.Id;
+        var endOfPfnIndex = providerId.IndexOf('!', StringComparison.Ordinal);
+        var familyNamePartOfProviderId = providerId[..endOfPfnIndex];
+
+        // Get the list of packages that contain Dev Home widgets.
+        var extensionService = Application.Current.GetService<IExtensionService>();
+        var enabledWidgetProviderIds = await extensionService.GetInstalledDevHomeWidgetPackageFamilyNamesAsync(true);
+
+        // Check if the specified widget provider is in the list.
+        var include = enabledWidgetProviderIds.ToList().Contains(familyNamePartOfProviderId);
+        Log.Logger()?.ReportInfo("WidgetHelpers", $"Found provider Id = {providerId}, include = {include}");
+        return include;
+    }
+
+    public static string CreateWidgetCustomState(int ordinal)
+    {
+        var state = new WidgetCustomState
+        {
+            Host = DevHomeHostName,
+            Position = ordinal,
+        };
+
+        return JsonSerializer.Serialize(state, SourceGenerationContext.Default.WidgetCustomState);
+    }
+
+    public static async Task SetPositionCustomStateAsync(Widget widget, int ordinal)
+    {
+        var stateStr = await widget.GetCustomStateAsync();
+        var state = JsonSerializer.Deserialize(stateStr, SourceGenerationContext.Default.WidgetCustomState);
+        state.Position = ordinal;
+        stateStr = JsonSerializer.Serialize(state, SourceGenerationContext.Default.WidgetCustomState);
+        await widget.SetCustomStateAsync(stateStr);
+    }
+}