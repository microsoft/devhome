--- conflicted
+++ resolved
@@ -1,280 +1,277 @@
-// Copyright (c) Microsoft Corporation and Contributors.
-// Licensed under the MIT License.
-
-using System;
-using System.Collections.ObjectModel;
-<<<<<<< HEAD
-using System.Diagnostics;
-=======
-using System.Collections.Specialized;
-using System.ComponentModel;
->>>>>>> ce9b78bd
-using System.Linq;
-using System.Threading.Tasks;
-using AdaptiveCards.Rendering.WinUI3;
-using DevHome.Common;
-using DevHome.Dashboard.Helpers;
-using DevHome.Dashboard.ViewModels;
-using DevHome.Telemetry;
-using Microsoft.UI.Xaml;
-using Microsoft.UI.Xaml.Controls;
-using Microsoft.Windows.Widgets;
-using Microsoft.Windows.Widgets.Hosts;
-using Windows.Storage;
-
-namespace DevHome.Dashboard.Views;
-public partial class DashboardView : ToolPage
-{
-    public override string ShortName => "Dashboard";
-
-    public DashboardViewModel ViewModel { get; }
-
-    public static ObservableCollection<WidgetViewModel> PinnedWidgets { get; set; }
-
-    private WidgetHost _widgetHost;
-    private WidgetCatalog _widgetCatalog;
-    private AdaptiveCardRenderer _renderer;
-    private Microsoft.UI.Dispatching.DispatcherQueue _dispatcher;
-
-    public DashboardView()
-    {
-        ViewModel = new DashboardViewModel();
-        this.InitializeComponent();
-        InitializeWidgetHost();
-
-        PinnedWidgets = new ObservableCollection<WidgetViewModel>();
-        PinnedWidgets.CollectionChanged += OnPinnedWidgetsCollectionChanged;
-
-        ActualThemeChanged += OnActualThemeChanged;
-        Loaded += RestorePinnedWidgets;
-#if DEBUG
-        Loaded += AddResetButton;
-#endif
-    }
-
-    private void InitializeWidgetHost()
-    {
-        Log.Logger()?.ReportInfo("DashboardView", "Register with WidgetHost");
-
-        // The GUID is this app's Host GUID that Widget Platform will use to identify this host.
-        _widgetHost = WidgetHost.Register(new WidgetHostContext("BAA93438-9B07-4554-AD09-7ACCD7D4F031"));
-        _widgetCatalog = WidgetCatalog.GetDefault();
-        _renderer = new AdaptiveCardRenderer();
-        _dispatcher = Microsoft.UI.Dispatching.DispatcherQueue.GetForCurrentThread();
-
-        _widgetCatalog.WidgetDefinitionDeleted += WidgetCatalog_WidgetDefinitionDeleted;
-    }
-
-    private async void OnActualThemeChanged(FrameworkElement sender, object args)
-    {
-        await SetHostConfigOnWidgetRenderer();
-    }
-
-    private async Task SetHostConfigOnWidgetRenderer()
-    {
-        var hostConfigContents = string.Empty;
-        var hostConfigFileName = (ActualTheme == ElementTheme.Light) ? "HostConfigLight.json" : "HostConfigDark.json";
-        try
-        {
-            Log.Logger()?.ReportInfo("DashboardView", $"Get HostConfig file '{hostConfigFileName}'");
-            var uri = new Uri($"ms-appx:///DevHome.Dashboard/Assets/{hostConfigFileName}");
-            var file = await StorageFile.GetFileFromApplicationUriAsync(uri).AsTask().ConfigureAwait(false);
-            hostConfigContents = await FileIO.ReadTextAsync(file);
-        }
-        catch (Exception e)
-        {
-            Log.Logger()?.ReportError("DashboardView", "Error retrieving HostConfig", e);
-        }
-
-        _dispatcher.TryEnqueue(() =>
-        {
-            if (!string.IsNullOrEmpty(hostConfigContents))
-            {
-                _renderer.HostConfig = AdaptiveHostConfig.FromJsonString(hostConfigContents).HostConfig;
-            }
-            else
-            {
-                Log.Logger()?.ReportError("DashboardView", $"HostConfig contents are {hostConfigContents}");
-            }
-        });
-
-        return;
-    }
-
-    private async void RestorePinnedWidgets(object sender, RoutedEventArgs e)
-    {
-        // TODO: Ideally there would be some sort of visual loading indicator while the renderer gets set up.
-        SetHostConfigOnWidgetRenderer().Wait();
-
-        Log.Logger()?.ReportInfo("DashboardView", "Get widgets for current host");
-        var pinnedWidgets = _widgetHost.GetWidgets();
-        if (pinnedWidgets != null)
-        {
-            Log.Logger()?.ReportInfo("DashboardView", $"Found {pinnedWidgets.Length} widgets for this host");
-
-            foreach (var widget in pinnedWidgets)
-            {
-                try
-                {
-                    var size = await widget.GetSizeAsync();
-                    AddWidgetToPinnedWidgets(widget, size);
-                }
-                catch (Exception ex)
-                {
-                    Log.Logger()?.ReportError("DashboardView", $"RestorePinnedWidgets(): widget.GetSizeAsync() failed", ex);
-                }
-            }
-        }
-    }
-
-    private async void AddWidgetButton_Click(object sender, RoutedEventArgs e)
-    {
-        var dialog = new AddWidgetDialog(_widgetHost, _widgetCatalog, _renderer, _dispatcher)
-        {
-            // XamlRoot must be set in the case of a ContentDialog running in a Desktop app.
-            XamlRoot = this.XamlRoot,
-            RequestedTheme = this.ActualTheme,
-        };
-        _ = await dialog.ShowAsync();
-
-        var newWidget = dialog.AddedWidget;
-
-        if (newWidget != null)
-        {
-            var widgetDef = _widgetCatalog.GetWidgetDefinition(newWidget.DefinitionId);
-            var size = WidgetHelpers.GetDefaultWidgetSize(widgetDef.GetWidgetCapabilities());
-            await newWidget.SetSizeAsync(size);
-            AddWidgetToPinnedWidgets(newWidget, size);
-        }
-    }
-
-    private void AddWidgetToPinnedWidgets(Widget widget, WidgetSize size)
-    {
-        Log.Logger()?.ReportDebug("DashboardView", $"Add widget to pinned widgets, id = {widget.Id}");
-        InsertWidgetInPinnedWidgets(widget, size, PinnedWidgets.Count);
-    }
-
-    private void InsertWidgetInPinnedWidgets(Widget widget, WidgetSize size, int index)
-    {
-        var wvm = new WidgetViewModel(widget, size, _renderer, _dispatcher);
-        var widgetDefinition = _widgetCatalog.GetWidgetDefinition(widget.DefinitionId);
-        if (widgetDefinition != null)
-        {
-            Log.Logger()?.ReportInfo("DashboardView", $"Insert widget in pinned widgets, id = {widget.Id}, index = {index}");
-            wvm.WidgetDisplayName = widgetDefinition.DisplayTitle;
-        }
-        else
-        {
-            Log.Logger()?.ReportWarn("DashboardView", $"WidgetPlatform did not clean up widget defintion '{widget.DefinitionId}'");
-        }
-
-        PinnedWidgets.Insert(index, wvm);
-    }
-
-    // Remove widget(s) from the Dashboard if the provider deletes the widget definition, or the provider is uninstalled.
-    private void WidgetCatalog_WidgetDefinitionDeleted(WidgetCatalog sender, WidgetDefinitionDeletedEventArgs args)
-    {
-        _dispatcher.TryEnqueue(() =>
-        {
-            Log.Logger()?.ReportInfo("DashboardView", $"WidgetDefinitionDeleted {args.DefinitionId}");
-            foreach (var widgetToRemove in PinnedWidgets.Where(x => x.Widget.DefinitionId == args.DefinitionId).ToList())
-            {
-                Log.Logger()?.ReportInfo("DashboardView", $"Remove widget {widgetToRemove.Widget.Id}");
-                PinnedWidgets.Remove(widgetToRemove);
-            }
-        });
-    }
-
-    // Listen for widgets being added or removed, so we can add or remove listeners on the WidgetViewModels' properties.
-    private void OnPinnedWidgetsCollectionChanged(object sender, NotifyCollectionChangedEventArgs e)
-    {
-        if (e.OldItems != null)
-        {
-            foreach (INotifyPropertyChanged item in e.OldItems)
-            {
-                item.PropertyChanged -= PinnedWidgetsPropertyChanged;
-            }
-        }
-
-        if (e.NewItems != null)
-        {
-            foreach (INotifyPropertyChanged item in e.NewItems)
-            {
-                item.PropertyChanged += PinnedWidgetsPropertyChanged;
-            }
-        }
-    }
-
-    private async void PinnedWidgetsPropertyChanged(object sender, PropertyChangedEventArgs e)
-    {
-        if (e.PropertyName.Equals(nameof(WidgetViewModel.IsInEditMode), StringComparison.Ordinal))
-        {
-            var widgetViewModel = sender as WidgetViewModel;
-            if (widgetViewModel.IsInEditMode == true)
-            {
-                // If the WidgetControl has marked this widget as in edit mode, bring up the edit widget dialog.
-                await EditWidget(widgetViewModel);
-            }
-        }
-    }
-
-    // We can't truly edit a widget once it has been pinned. Instead, simulate editing by
-    // removing the old widget and creating a new one.
-    private async Task EditWidget(WidgetViewModel widgetViewModel)
-    {
-        // Get info about the widget we're "editing".
-        var index = PinnedWidgets.IndexOf(widgetViewModel);
-        var originalSize = widgetViewModel.WidgetSize;
-        var widgetDef = _widgetCatalog.GetWidgetDefinition(widgetViewModel.Widget.DefinitionId);
-
-        var dialog = new CustomizeWidgetDialog(_widgetHost, _renderer, _dispatcher, widgetDef)
-        {
-            // XamlRoot must be set in the case of a ContentDialog running in a Desktop app.
-            XamlRoot = this.XamlRoot,
-            RequestedTheme = this.ActualTheme,
-        };
-        _ = await dialog.ShowAsync();
-
-        var newWidget = dialog.EditedWidget;
-
-        if (newWidget != null)
-        {
-            // Remove and delete the old widget.
-            PinnedWidgets.RemoveAt(index);
-            await widgetViewModel.Widget.DeleteAsync();
-
-            // Set the original size on the new widget and add it to the list.
-            await newWidget.SetSizeAsync(originalSize);
-            InsertWidgetInPinnedWidgets(newWidget, originalSize, index);
-        }
-
-        widgetViewModel.IsInEditMode = false;
-    }
-
-#if DEBUG
-    private void AddResetButton(object sender, RoutedEventArgs e)
-    {
-        var resetButton = new Button
-        {
-            Content = new SymbolIcon(Symbol.Refresh),
-            HorizontalAlignment = HorizontalAlignment.Right,
-            FontSize = 4,
-        };
-        resetButton.Click += ResetButton_Click;
-        var parent = AddWidgetButton.Parent as StackPanel;
-        var index = parent.Children.IndexOf(AddWidgetButton);
-        parent.Children.Insert(index + 1, resetButton);
-    }
-
-    private void ResetButton_Click(object sender, RoutedEventArgs e)
-    {
-        var roamingProperties = Windows.Storage.ApplicationData.Current.RoamingSettings.Values;
-        if (roamingProperties.ContainsKey("HideDashboardBanner"))
-        {
-            roamingProperties.Remove("HideDashboardBanner");
-        }
-
-        ViewModel.ShowDashboardBanner = true;
-    }
-#endif
-}
+// Copyright (c) Microsoft Corporation and Contributors.
+// Licensed under the MIT License.
+
+using System;
+using System.Collections.ObjectModel;
+using System.Diagnostics;
+using System.Collections.Specialized;
+using System.ComponentModel;
+using System.Linq;
+using System.Threading.Tasks;
+using AdaptiveCards.Rendering.WinUI3;
+using DevHome.Common;
+using DevHome.Dashboard.Helpers;
+using DevHome.Dashboard.ViewModels;
+using DevHome.Telemetry;
+using Microsoft.UI.Xaml;
+using Microsoft.UI.Xaml.Controls;
+using Microsoft.Windows.Widgets;
+using Microsoft.Windows.Widgets.Hosts;
+using Windows.Storage;
+
+namespace DevHome.Dashboard.Views;
+public partial class DashboardView : ToolPage
+{
+    public override string ShortName => "Dashboard";
+
+    public DashboardViewModel ViewModel { get; }
+
+    public static ObservableCollection<WidgetViewModel> PinnedWidgets { get; set; }
+
+    private WidgetHost _widgetHost;
+    private WidgetCatalog _widgetCatalog;
+    private AdaptiveCardRenderer _renderer;
+    private Microsoft.UI.Dispatching.DispatcherQueue _dispatcher;
+
+    public DashboardView()
+    {
+        ViewModel = new DashboardViewModel();
+        this.InitializeComponent();
+        InitializeWidgetHost();
+
+        PinnedWidgets = new ObservableCollection<WidgetViewModel>();
+        PinnedWidgets.CollectionChanged += OnPinnedWidgetsCollectionChanged;
+
+        ActualThemeChanged += OnActualThemeChanged;
+        Loaded += RestorePinnedWidgets;
+#if DEBUG
+        Loaded += AddResetButton;
+#endif
+    }
+
+    private void InitializeWidgetHost()
+    {
+        Log.Logger()?.ReportInfo("DashboardView", "Register with WidgetHost");
+
+        // The GUID is this app's Host GUID that Widget Platform will use to identify this host.
+        _widgetHost = WidgetHost.Register(new WidgetHostContext("BAA93438-9B07-4554-AD09-7ACCD7D4F031"));
+        _widgetCatalog = WidgetCatalog.GetDefault();
+        _renderer = new AdaptiveCardRenderer();
+        _dispatcher = Microsoft.UI.Dispatching.DispatcherQueue.GetForCurrentThread();
+
+        _widgetCatalog.WidgetDefinitionDeleted += WidgetCatalog_WidgetDefinitionDeleted;
+    }
+
+    private async void OnActualThemeChanged(FrameworkElement sender, object args)
+    {
+        await SetHostConfigOnWidgetRenderer();
+    }
+
+    private async Task SetHostConfigOnWidgetRenderer()
+    {
+        var hostConfigContents = string.Empty;
+        var hostConfigFileName = (ActualTheme == ElementTheme.Light) ? "HostConfigLight.json" : "HostConfigDark.json";
+        try
+        {
+            Log.Logger()?.ReportInfo("DashboardView", $"Get HostConfig file '{hostConfigFileName}'");
+            var uri = new Uri($"ms-appx:///DevHome.Dashboard/Assets/{hostConfigFileName}");
+            var file = await StorageFile.GetFileFromApplicationUriAsync(uri).AsTask().ConfigureAwait(false);
+            hostConfigContents = await FileIO.ReadTextAsync(file);
+        }
+        catch (Exception e)
+        {
+            Log.Logger()?.ReportError("DashboardView", "Error retrieving HostConfig", e);
+        }
+
+        _dispatcher.TryEnqueue(() =>
+        {
+            if (!string.IsNullOrEmpty(hostConfigContents))
+            {
+                _renderer.HostConfig = AdaptiveHostConfig.FromJsonString(hostConfigContents).HostConfig;
+            }
+            else
+            {
+                Log.Logger()?.ReportError("DashboardView", $"HostConfig contents are {hostConfigContents}");
+            }
+        });
+
+        return;
+    }
+
+    private async void RestorePinnedWidgets(object sender, RoutedEventArgs e)
+    {
+        // TODO: Ideally there would be some sort of visual loading indicator while the renderer gets set up.
+        SetHostConfigOnWidgetRenderer().Wait();
+
+        Log.Logger()?.ReportInfo("DashboardView", "Get widgets for current host");
+        var pinnedWidgets = _widgetHost.GetWidgets();
+        if (pinnedWidgets != null)
+        {
+            Log.Logger()?.ReportInfo("DashboardView", $"Found {pinnedWidgets.Length} widgets for this host");
+
+            foreach (var widget in pinnedWidgets)
+            {
+                try
+                {
+                    var size = await widget.GetSizeAsync();
+                    AddWidgetToPinnedWidgets(widget, size);
+                }
+                catch (Exception ex)
+                {
+                    Log.Logger()?.ReportError("DashboardView", $"RestorePinnedWidgets(): widget.GetSizeAsync() failed", ex);
+                }
+            }
+        }
+    }
+
+    private async void AddWidgetButton_Click(object sender, RoutedEventArgs e)
+    {
+        var dialog = new AddWidgetDialog(_widgetHost, _widgetCatalog, _renderer, _dispatcher)
+        {
+            // XamlRoot must be set in the case of a ContentDialog running in a Desktop app.
+            XamlRoot = this.XamlRoot,
+            RequestedTheme = this.ActualTheme,
+        };
+        _ = await dialog.ShowAsync();
+
+        var newWidget = dialog.AddedWidget;
+
+        if (newWidget != null)
+        {
+            var widgetDef = _widgetCatalog.GetWidgetDefinition(newWidget.DefinitionId);
+            var size = WidgetHelpers.GetDefaultWidgetSize(widgetDef.GetWidgetCapabilities());
+            await newWidget.SetSizeAsync(size);
+            AddWidgetToPinnedWidgets(newWidget, size);
+        }
+    }
+
+    private void AddWidgetToPinnedWidgets(Widget widget, WidgetSize size)
+    {
+        Log.Logger()?.ReportDebug("DashboardView", $"Add widget to pinned widgets, id = {widget.Id}");
+        InsertWidgetInPinnedWidgets(widget, size, PinnedWidgets.Count);
+    }
+
+    private void InsertWidgetInPinnedWidgets(Widget widget, WidgetSize size, int index)
+    {
+        var wvm = new WidgetViewModel(widget, size, _renderer, _dispatcher);
+        var widgetDefinition = _widgetCatalog.GetWidgetDefinition(widget.DefinitionId);
+        if (widgetDefinition != null)
+        {
+            Log.Logger()?.ReportInfo("DashboardView", $"Insert widget in pinned widgets, id = {widget.Id}, index = {index}");
+            wvm.WidgetDisplayName = widgetDefinition.DisplayTitle;
+        }
+        else
+        {
+            Log.Logger()?.ReportWarn("DashboardView", $"WidgetPlatform did not clean up widget defintion '{widget.DefinitionId}'");
+        }
+
+        PinnedWidgets.Insert(index, wvm);
+    }
+
+    // Remove widget(s) from the Dashboard if the provider deletes the widget definition, or the provider is uninstalled.
+    private void WidgetCatalog_WidgetDefinitionDeleted(WidgetCatalog sender, WidgetDefinitionDeletedEventArgs args)
+    {
+        _dispatcher.TryEnqueue(() =>
+        {
+            Log.Logger()?.ReportInfo("DashboardView", $"WidgetDefinitionDeleted {args.DefinitionId}");
+            foreach (var widgetToRemove in PinnedWidgets.Where(x => x.Widget.DefinitionId == args.DefinitionId).ToList())
+            {
+                Log.Logger()?.ReportInfo("DashboardView", $"Remove widget {widgetToRemove.Widget.Id}");
+                PinnedWidgets.Remove(widgetToRemove);
+            }
+        });
+    }
+
+    // Listen for widgets being added or removed, so we can add or remove listeners on the WidgetViewModels' properties.
+    private void OnPinnedWidgetsCollectionChanged(object sender, NotifyCollectionChangedEventArgs e)
+    {
+        if (e.OldItems != null)
+        {
+            foreach (INotifyPropertyChanged item in e.OldItems)
+            {
+                item.PropertyChanged -= PinnedWidgetsPropertyChanged;
+            }
+        }
+
+        if (e.NewItems != null)
+        {
+            foreach (INotifyPropertyChanged item in e.NewItems)
+            {
+                item.PropertyChanged += PinnedWidgetsPropertyChanged;
+            }
+        }
+    }
+
+    private async void PinnedWidgetsPropertyChanged(object sender, PropertyChangedEventArgs e)
+    {
+        if (e.PropertyName.Equals(nameof(WidgetViewModel.IsInEditMode), StringComparison.Ordinal))
+        {
+            var widgetViewModel = sender as WidgetViewModel;
+            if (widgetViewModel.IsInEditMode == true)
+            {
+                // If the WidgetControl has marked this widget as in edit mode, bring up the edit widget dialog.
+                await EditWidget(widgetViewModel);
+            }
+        }
+    }
+
+    // We can't truly edit a widget once it has been pinned. Instead, simulate editing by
+    // removing the old widget and creating a new one.
+    private async Task EditWidget(WidgetViewModel widgetViewModel)
+    {
+        // Get info about the widget we're "editing".
+        var index = PinnedWidgets.IndexOf(widgetViewModel);
+        var originalSize = widgetViewModel.WidgetSize;
+        var widgetDef = _widgetCatalog.GetWidgetDefinition(widgetViewModel.Widget.DefinitionId);
+
+        var dialog = new CustomizeWidgetDialog(_widgetHost, _renderer, _dispatcher, widgetDef)
+        {
+            // XamlRoot must be set in the case of a ContentDialog running in a Desktop app.
+            XamlRoot = this.XamlRoot,
+            RequestedTheme = this.ActualTheme,
+        };
+        _ = await dialog.ShowAsync();
+
+        var newWidget = dialog.EditedWidget;
+
+        if (newWidget != null)
+        {
+            // Remove and delete the old widget.
+            PinnedWidgets.RemoveAt(index);
+            await widgetViewModel.Widget.DeleteAsync();
+
+            // Set the original size on the new widget and add it to the list.
+            await newWidget.SetSizeAsync(originalSize);
+            InsertWidgetInPinnedWidgets(newWidget, originalSize, index);
+        }
+
+        widgetViewModel.IsInEditMode = false;
+    }
+
+#if DEBUG
+    private void AddResetButton(object sender, RoutedEventArgs e)
+    {
+        var resetButton = new Button
+        {
+            Content = new SymbolIcon(Symbol.Refresh),
+            HorizontalAlignment = HorizontalAlignment.Right,
+            FontSize = 4,
+        };
+        resetButton.Click += ResetButton_Click;
+        var parent = AddWidgetButton.Parent as StackPanel;
+        var index = parent.Children.IndexOf(AddWidgetButton);
+        parent.Children.Insert(index + 1, resetButton);
+    }
+
+    private void ResetButton_Click(object sender, RoutedEventArgs e)
+    {
+        var roamingProperties = Windows.Storage.ApplicationData.Current.RoamingSettings.Values;
+        if (roamingProperties.ContainsKey("HideDashboardBanner"))
+        {
+            roamingProperties.Remove("HideDashboardBanner");
+        }
+
+        ViewModel.ShowDashboardBanner = true;
+    }
+#endif
+}