// Copyright (c) Microsoft Corporation.
// Licensed under the MIT License.

using System;
using System.Collections.Generic;
using System.Collections.Specialized;
using System.Linq;
using System.Threading;
using System.Threading.Tasks;
using CommunityToolkit.Mvvm.Input;
using DevHome.Common.Contracts;
using DevHome.Common.Extensions;
using DevHome.Common.Helpers;
using DevHome.Common.Services;
using DevHome.Common.Views;
using DevHome.Dashboard.ComSafeWidgetObjects;
using DevHome.Dashboard.Controls;
using DevHome.Dashboard.Helpers;
using DevHome.Dashboard.Services;
using DevHome.Dashboard.TelemetryEvents;
using DevHome.Dashboard.ViewModels;
using DevHome.Telemetry;
using Microsoft.UI.Dispatching;
using Microsoft.UI.Xaml;
using Microsoft.UI.Xaml.Automation;
using Microsoft.UI.Xaml.Controls;
using Microsoft.Windows.Widgets;
using Microsoft.Windows.Widgets.Hosts;
using Serilog;

namespace DevHome.Dashboard.Views;

public partial class DashboardView : ToolPage, IDisposable
{
    private readonly ILogger _log = Log.ForContext("SourceContext", nameof(DashboardView));

    public DashboardViewModel ViewModel { get; }

    internal DashboardBannerViewModel BannerViewModel { get; }

    private readonly WidgetViewModelFactory _widgetViewModelFactory;

    private readonly SemaphoreSlim _pinnedWidgetsLock = new(1, 1);

    private static DispatcherQueue _dispatcherQueue;
    private readonly ILocalSettingsService _localSettingsService;
    private bool _disposedValue;

    private const string DraggedWidget = "DraggedWidget";
    private const string DraggedIndex = "DraggedIndex";

    public DashboardView()
    {
        ViewModel = Application.Current.GetService<DashboardViewModel>();
        BannerViewModel = Application.Current.GetService<DashboardBannerViewModel>();
        _widgetViewModelFactory = Application.Current.GetService<WidgetViewModelFactory>();

        this.InitializeComponent();

        ViewModel.PinnedWidgets.CollectionChanged += OnPinnedWidgetsCollectionChangedAsync;

        _dispatcherQueue = Application.Current.GetService<DispatcherQueue>();
        _localSettingsService = Application.Current.GetService<ILocalSettingsService>();

#if DEBUG
        Loaded += AddResetButton;
#endif
    }

    private async Task<bool> SubscribeToWidgetCatalogEventsAsync()
    {
        _log.Information("SubscribeToWidgetCatalogEvents");

        try
        {
            var widgetCatalog = await ViewModel.WidgetHostingService.GetWidgetCatalogAsync();
            if (widgetCatalog == null)
            {
                return false;
            }

            widgetCatalog!.WidgetDefinitionUpdated += WidgetCatalog_WidgetDefinitionUpdated;
            widgetCatalog!.WidgetDefinitionDeleted += WidgetCatalog_WidgetDefinitionDeleted;
        }
        catch (Exception ex)
        {
            _log.Error(ex, "Exception in SubscribeToWidgetCatalogEvents:");
            return false;
        }

        return true;
    }

    private async Task UnsubscribeFromWidgetCatalogEventsAsync()
    {
        _log.Information("UnsubscribeFromWidgetCatalogEvents");

        try
        {
            var widgetCatalog = await ViewModel.WidgetHostingService.GetWidgetCatalogAsync();
            if (widgetCatalog == null)
            {
                return;
            }

            widgetCatalog!.WidgetDefinitionUpdated -= WidgetCatalog_WidgetDefinitionUpdated;
            widgetCatalog!.WidgetDefinitionDeleted -= WidgetCatalog_WidgetDefinitionDeleted;
        }
        catch (Exception ex)
        {
            _log.Error(ex, "Exception in UnsubscribeFromWidgetCatalogEventsAsync:");
        }
    }

    private async void HandleRendererUpdated(object sender, object args)
    {
        // Re-render the widgets with the new theme and renderer.
        foreach (var widget in ViewModel.PinnedWidgets)
        {
            await widget.RenderAsync();
        }
    }

    [RelayCommand]
    private async Task OnLoadedAsync()
    {
        await InitializeDashboard();
    }

    [RelayCommand]
    private async Task OnUnloadedAsync()
    {
        ViewModel.PinnedWidgets.CollectionChanged -= OnPinnedWidgetsCollectionChangedAsync;
        Bindings.StopTracking();

        Application.Current.GetService<WidgetAdaptiveCardRenderingService>().RendererUpdated -= HandleRendererUpdated;

        _log.Debug($"Leaving Dashboard, deactivating widgets.");

        try
        {
            await Task.Run(() => UnsubscribeFromWidgets());
        }
        catch (Exception ex)
        {
            _log.Error(ex, "Exception in UnsubscribeFromWidgets:");
        }

        ViewModel.PinnedWidgets.Clear();
        await UnsubscribeFromWidgetCatalogEventsAsync();
    }

    private void UnsubscribeFromWidgets()
    {
        try
        {
            foreach (var widget in ViewModel.PinnedWidgets)
            {
                widget.UnsubscribeFromWidgetUpdates();
            }
        }
        catch (Exception ex)
        {
            _log.Error(ex, "Exception in UnsubscribeFromWidgets:");
        }
    }

    private async Task InitializeDashboard()
    {
        LoadingWidgetsProgressRing.Visibility = Visibility.Visible;
        ViewModel.IsLoading = true;

        if (ViewModel.IsRunningAsAdmin())
        {
            _log.Error($"Dev Home is running as admin, can't show Dashboard");
            RunningAsAdminMessageStackPanel.Visibility = Visibility.Visible;
        }
        else if (ViewModel.WidgetServiceService.CheckForWidgetServiceAsync())
        {
            ViewModel.HasWidgetService = true;
            if (await SubscribeToWidgetCatalogEventsAsync())
            {
                var isFirstDashboardRun = !(await _localSettingsService.ReadSettingAsync<bool>(WellKnownSettingsKeys.IsNotFirstDashboardRun));
                _log.Information($"Is first dashboard run = {isFirstDashboardRun}");
                if (isFirstDashboardRun)
                {
                    await _localSettingsService.SaveSettingAsync(WellKnownSettingsKeys.IsNotFirstDashboardRun, true);
                }

                await InitializePinnedWidgetListAsync(isFirstDashboardRun);
            }
            else
            {
                _log.Error($"Catalog event subscriptions failed, show error");
                RestartDevHomeMessageStackPanel.Visibility = Visibility.Visible;
            }
        }
        else
        {
            var widgetServiceState = ViewModel.WidgetServiceService.GetWidgetServiceState();
            if (widgetServiceState == WidgetServiceService.WidgetServiceStates.HasStoreWidgetServiceNoOrBadVersion ||
                widgetServiceState == WidgetServiceService.WidgetServiceStates.HasWebExperienceNoOrBadVersion)
            {
                // Show error message that updating may help
                UpdateWidgetsMessageStackPanel.Visibility = Visibility.Visible;
            }
            else
            {
                _log.Error($"Initialization failed, WidgetServiceState unknown");
                RestartDevHomeMessageStackPanel.Visibility = Visibility.Visible;
            }
        }

        Application.Current.GetService<WidgetAdaptiveCardRenderingService>().RendererUpdated += HandleRendererUpdated;
        LoadingWidgetsProgressRing.Visibility = Visibility.Collapsed;
        ViewModel.IsLoading = false;
    }

    private async Task InitializePinnedWidgetListAsync(bool isFirstDashboardRun)
    {
        var hostWidgets = await GetPreviouslyPinnedWidgets();
        if ((hostWidgets.Length == 0) && isFirstDashboardRun)
        {
            // If it's the first time the Dashboard has been displayed and we have no other widgets pinned to a
            // different version of Dev Home, pin some default widgets.
            _log.Information($"Pin default widgets");
            await PinDefaultWidgetsAsync();
        }
        else
        {
            await RestorePinnedWidgetsAsync(hostWidgets);
        }
    }

<<<<<<< HEAD
    private async Task<ComSafeWidget[]> GetPreviouslyPinnedWidgets()
    {
        _log.Information("Get widgets for current host");
        var unsafeHostWidgets = await ViewModel.WidgetHostingService.GetWidgetsAsync();
        if (unsafeHostWidgets.Length == 0)
        {
            _log.Information($"Found 0 widgets for this host");
            return [];
        }
=======
        // Cache the widget icons before we display the widgets, since we include the icons in the widgets.
        await WidgetIconCache.CacheAllWidgetIcons(_widgetCatalog, _dispatcher);
>>>>>>> 6ed657d8

        var comSafeHostWidgets = new List<ComSafeWidget>();
        foreach (var unsafeWidget in unsafeHostWidgets)
        {
            var id = await ComSafeWidget.GetIdFromUnsafeWidgetAsync(unsafeWidget);
            if (!string.IsNullOrEmpty(id))
            {
                var comSafeWidget = new ComSafeWidget(id);
                if (await comSafeWidget.PopulateAsync())
                {
                    comSafeHostWidgets.Add(comSafeWidget);
                }
            }
        }

        _log.Information($"Found {comSafeHostWidgets.Count} widgets for this host");

        return [.. comSafeHostWidgets];
    }

    private async Task RestorePinnedWidgetsAsync(ComSafeWidget[] hostWidgets)
    {
        var restoredWidgetsWithPosition = new SortedDictionary<int, ComSafeWidget>();
        var restoredWidgetsWithoutPosition = new SortedDictionary<int, ComSafeWidget>();
        var numUnorderedWidgets = 0;

        var pinnedSingleInstanceWidgets = new List<string>();

        _log.Information($"Restore pinned widgets");

        // Widgets do not come from the host in a deterministic order, so save their order in each widget's CustomState.
        // Iterate through all the widgets and put them in order. If a widget does not have a position assigned to it,
        // append it at the end. If a position is missing, just show the next widget in order.
        foreach (var widget in hostWidgets)
        {
            try
            {
                var stateStr = await widget.GetCustomStateAsync();
                _log.Information($"GetWidgetCustomState: {stateStr}");

                if (string.IsNullOrEmpty(stateStr))
                {
                    // If we have a widget with no state, Dev Home does not consider it a valid widget
                    // and should delete it, rather than letting it run invisibly in the background.
                    await DeleteAbandonedWidgetAsync(widget);
                    continue;
                }

                var stateObj = System.Text.Json.JsonSerializer.Deserialize(stateStr, SourceGenerationContext.Default.WidgetCustomState);
                if (stateObj.Host != WidgetHelpers.DevHomeHostName)
                {
                    // This shouldn't be able to be reached
                    _log.Error($"Widget has custom state but no HostName.");
                    continue;
                }

                var widgetDefinitionId = widget.DefinitionId;
                var unsafeWidgetDefinition = await ViewModel.WidgetHostingService.GetWidgetDefinitionAsync(widgetDefinitionId);
                if (unsafeWidgetDefinition == null)
                {
                    await DeleteWidgetWithNoDefinition(widget, widgetDefinitionId);
                    continue;
                }

                var comSafeWidgetDefinition = new ComSafeWidgetDefinition(widgetDefinitionId);
                if (!await comSafeWidgetDefinition.PopulateAsync())
                {
                    _log.Error($"Error populating widget definition for widget {widgetDefinitionId}");
                    await DeleteWidgetWithNoDefinition(widget, widgetDefinitionId);
                    continue;
                }

                // If the widget's extension was disabled, hide the widget (don't add it to the list), but don't delete it.
                if (!await WidgetHelpers.IsIncludedWidgetProviderAsync(comSafeWidgetDefinition.ProviderDefinition))
                {
                    _log.Information($"Not adding widget from disabled extension {comSafeWidgetDefinition.ProviderDefinitionId}");
                    continue;
                }

                // Ensure only one copy of a widget is pinned if that widget's definition only allows for one instance.
                if (comSafeWidgetDefinition.AllowMultiple == false)
                {
                    if (pinnedSingleInstanceWidgets.Contains(widgetDefinitionId))
                    {
                        _log.Information($"No longer allowed to have multiple of widget {widgetDefinitionId}");
                        await widget.DeleteAsync();
                        _log.Information($"Deleted Widget {widgetDefinitionId} and not adding it to PinnedWidgets");
                        continue;
                    }
                    else
                    {
                        pinnedSingleInstanceWidgets.Add(widgetDefinitionId);
                    }
                }

                var position = stateObj.Position;
                if (position >= 0)
                {
                    if (!restoredWidgetsWithPosition.TryAdd(position, widget))
                    {
                        // If there was an error and a widget with this position is already there,
                        // treat this widget as unordered and put it into the unordered map.
                        restoredWidgetsWithoutPosition.Add(numUnorderedWidgets++, widget);
                    }
                }
                else
                {
                    // Widgets with no position will get the default of -1. Append these at the end.
                    restoredWidgetsWithoutPosition.Add(numUnorderedWidgets++, widget);
                }
            }
            catch (Exception ex)
            {
                _log.Error(ex, $"RestorePinnedWidgets(): ");
            }
        }

        // Merge the dictionaries for easier looping. restoredWidgetsWithoutPosition should be empty, so this should be fast.
        var lastOrderedKey = restoredWidgetsWithPosition.Count > 0 ? restoredWidgetsWithPosition.Last().Key : -1;
        restoredWidgetsWithoutPosition.ToList().ForEach(x => restoredWidgetsWithPosition.Add(++lastOrderedKey, x.Value));

        // Now that we've ordered the widgets, put them in their final collection.
        var finalPlace = 0;
        foreach (var orderedWidget in restoredWidgetsWithPosition)
        {
            var comSafeWidget = orderedWidget.Value;
            var size = await comSafeWidget.GetSizeAsync();
            await InsertWidgetInPinnedWidgetsAsync(comSafeWidget, size, finalPlace++);
        }

        // Go through the newly created list of pinned widgets and update any positions that may have changed.
        // For example, if the provider for the widget at position 0 was deleted, the widget at position 1
        // should be updated to have position 0, etc.
        var updatedPlace = 0;
        foreach (var widget in ViewModel.PinnedWidgets)
        {
            await WidgetHelpers.SetPositionCustomStateAsync(widget.Widget, updatedPlace++);
        }

        _log.Information($"Done restoring pinned widgets");
    }

    private async Task DeleteAbandonedWidgetAsync(ComSafeWidget widget)
    {
        var widgetList = await ViewModel.WidgetHostingService.GetWidgetsAsync();
        var length = widgetList.Length;
        _log.Information($"Found abandoned widget, try to delete it...");
        _log.Information($"Before delete, {length} widgets for this host");

        await widget.DeleteAsync();

        var newWidgetList = await ViewModel.WidgetHostingService.GetWidgetsAsync();
        length = newWidgetList.Length;
        _log.Information($"After delete, {length} widgets for this host");
    }

    private async Task PinDefaultWidgetsAsync()
    {
        var comSafeWidgetDefinitions = await ComSafeHelpers.GetAllOrderedComSafeWidgetDefinitions(ViewModel.WidgetHostingService);
        foreach (var comSafeWidgetDefinition in comSafeWidgetDefinitions)
        {
            var id = comSafeWidgetDefinition.Id;
            if (WidgetHelpers.DefaultWidgetDefinitionIds.Contains(id))
            {
<<<<<<< HEAD
                _log.Information($"Found default widget {id}");
                await PinDefaultWidgetAsync(comSafeWidgetDefinition);
=======
                _widgetHostInitialized = InitializeWidgetHost();
                await WidgetIconCache.CacheAllWidgetIcons(_widgetCatalog, _dispatcher);
                await ConfigureWidgetRenderer(_renderer);
>>>>>>> 6ed657d8
            }
        }
    }

    private async Task PinDefaultWidgetAsync(ComSafeWidgetDefinition defaultWidgetDefinition)
    {
        try
        {
            // Create widget
            var size = WidgetHelpers.GetDefaultWidgetSize(await defaultWidgetDefinition.GetWidgetCapabilitiesAsync());
            var definitionId = defaultWidgetDefinition.Id;
            var unsafeWidget = await ViewModel.WidgetHostingService.CreateWidgetAsync(definitionId, size);
            if (unsafeWidget == null)
            {
                // Fail silently, since this is only the default widget and not a response to user action.
                return;
            }

            var unsafeWidgetId = await ComSafeWidget.GetIdFromUnsafeWidgetAsync(unsafeWidget);
            if (unsafeWidgetId == string.Empty)
            {
                // If we created the widget but can't get a ComSafeWidget and show it, delete the widget.
                // We can fail silently since this isn't in response to user action.
                _log.Error("Couldn't get Widget.Id, can't create the widget");
                await unsafeWidget.DeleteAsync();
                return;
            }

            var comSafeWidget = new ComSafeWidget(unsafeWidgetId);
            if (!await comSafeWidget.PopulateAsync())
            {
                // If we created the widget but can't populate the ComSafeWidget, delete the widget.
                // We can fail silently since this isn't in response to user action.
                _log.Error("Couldn't populate ComSafeWidget, can't create the widget");
                await unsafeWidget.DeleteAsync();
                return;
            }

            _log.Information($"Created default widget {unsafeWidgetId}");

            // Set custom state on new widget.
            var position = ViewModel.PinnedWidgets.Count;
            var newCustomState = WidgetHelpers.CreateWidgetCustomState(position);
            _log.Debug($"SetCustomState: {newCustomState}");
            await comSafeWidget.SetCustomStateAsync(newCustomState);

            // Put new widget on the Dashboard.
            await InsertWidgetInPinnedWidgetsAsync(comSafeWidget, size, position);
            _log.Information($"Inserted default widget {unsafeWidgetId} at position {position}");
        }
        catch (Exception ex)
        {
            // We can fail silently since this isn't in response to user action.
            _log.Error(ex, $"PinDefaultWidget failed: ");
        }
    }

    [RelayCommand]
    public async Task GoToWidgetsInStoreAsync()
    {
        if (Common.Helpers.RuntimeHelper.IsOnWindows11)
        {
            await Windows.System.Launcher.LaunchUriAsync(new($"ms-windows-store://pdp/?productid={WidgetHelpers.WebExperiencePackPackageId}"));
        }
        else
        {
            await Windows.System.Launcher.LaunchUriAsync(new($"ms-windows-store://pdp/?productid={WidgetHelpers.WidgetServiceStorePackageId}"));
        }
    }

    [RelayCommand]
    public async Task AddWidgetClickAsync()
    {
        var dialog = new AddWidgetDialog()
        {
            // XamlRoot must be set in the case of a ContentDialog running in a Desktop app.
            XamlRoot = this.XamlRoot,
        };

        _ = await dialog.ShowAsync();

        var newWidgetDefinition = dialog.AddedWidget;

        if (newWidgetDefinition != null)
        {
            try
            {
                var size = WidgetHelpers.GetDefaultWidgetSize(await newWidgetDefinition.GetWidgetCapabilitiesAsync());
                var unsafeWidget = await ViewModel.WidgetHostingService.CreateWidgetAsync(newWidgetDefinition.Id, size);
                if (unsafeWidget == null)
                {
                    // Couldn't create the widget, show an error message.
                    _log.Error($"Failure in CreateWidgetAsync, can't create the widget");
                    await ShowCreateWidgetErrorMessage();
                    return;
                }

                var unsafeWidgetId = await ComSafeWidget.GetIdFromUnsafeWidgetAsync(unsafeWidget);
                if (unsafeWidgetId == string.Empty)
                {
                    _log.Error($"Couldn't get Widget.Id, can't create the widget");
                    await ShowCreateWidgetErrorMessage();

                    // If we created the widget but can't get a ComSafeWidget and show it, delete the widget.
                    // We can try and catch silently, since the user already saw an error that the widget couldn't be created.
                    await TryDeleteUnsafeWidget(unsafeWidget);
                    return;
                }

                var comSafeWidget = new ComSafeWidget(unsafeWidgetId);
                if (!await comSafeWidget.PopulateAsync())
                {
                    _log.Error($"Couldn't populate the ComSafeWidget, can't create the widget");
                    await ShowCreateWidgetErrorMessage();

                    // If we created the widget but can't get a ComSafeWidget and show it, delete the widget.
                    // We can try and catch silently, since the user already saw an error that the widget couldn't be created.
                    await TryDeleteUnsafeWidget(unsafeWidget);
                    return;
                }

                // Set custom state on new widget.
                var position = ViewModel.PinnedWidgets.Count;
                var newCustomState = WidgetHelpers.CreateWidgetCustomState(position);
                _log.Debug($"SetCustomState: {newCustomState}");
                await comSafeWidget.SetCustomStateAsync(newCustomState);

                // Put new widget on the Dashboard.
                await InsertWidgetInPinnedWidgetsAsync(comSafeWidget, size, position);
            }
            catch (Exception ex)
            {
                _log.Warning(ex, $"Creating widget failed: ");
                await ShowCreateWidgetErrorMessage();
            }
        }
    }

<<<<<<< HEAD
    private async Task TryDeleteUnsafeWidget(Widget unsafeWidget)
=======
    private static void WidgetCatalog_WidgetProviderDefinitionAdded(WidgetCatalog sender, WidgetProviderDefinitionAddedEventArgs args)
>>>>>>> 6ed657d8
    {
        try
        {
            await unsafeWidget.DeleteAsync();
        }
        catch (Exception ex)
        {
            _log.Error(ex, "Error deleting widget");
        }
    }

<<<<<<< HEAD
    private async Task ShowCreateWidgetErrorMessage()
=======
    private static void WidgetCatalog_WidgetProviderDefinitionDeleted(WidgetCatalog sender, WidgetProviderDefinitionDeletedEventArgs args)
>>>>>>> 6ed657d8
    {
        var mainWindow = Application.Current.GetService<Window>();
        var stringResource = new StringResource("DevHome.Dashboard.pri", "DevHome.Dashboard/Resources");
        await mainWindow.ShowErrorMessageDialogAsync(
            title: string.Empty,
            content: stringResource.GetLocalized("CouldNotCreateWidgetError"),
            buttonText: stringResource.GetLocalized("CloseButtonText"));
    }

    private async Task InsertWidgetInPinnedWidgetsAsync(ComSafeWidget widget, WidgetSize size, int index)
    {
        await Task.Run(async () =>
        {
            var widgetDefinitionId = widget.DefinitionId;
            var widgetId = widget.Id;
            _log.Information($"Insert widget in pinned widgets, id = {widgetId}, index = {index}");

            var unsafeWidgetDefinition = await ViewModel.WidgetHostingService.GetWidgetDefinitionAsync(widgetDefinitionId);
            if (unsafeWidgetDefinition != null)
            {
                var comSafeWidgetDefinition = new ComSafeWidgetDefinition(widgetDefinitionId);
                if (!await comSafeWidgetDefinition.PopulateAsync())
                {
                    _log.Error($"Error inserting widget in pinned widgets, id = {widgetId}, index = {index}");
                    await widget.DeleteAsync();
                    return;
                }

                TelemetryFactory.Get<ITelemetry>().Log(
                    "Dashboard_ReportPinnedWidget",
                    LogLevel.Critical,
                    new ReportPinnedWidgetEvent(comSafeWidgetDefinition.ProviderDefinitionId, widgetDefinitionId));

                var wvm = _widgetViewModelFactory(widget, size, comSafeWidgetDefinition);
                _dispatcherQueue.TryEnqueue(() =>
                {
                    try
                    {
                        ViewModel.PinnedWidgets.Insert(index, wvm);
                    }
                    catch (Exception ex)
                    {
                        // TODO Support concurrency in dashboard. Today concurrent async execution can cause insertion errors.
                        // https://github.com/microsoft/devhome/issues/1215
                        _log.Warning(ex, $"Couldn't insert pinned widget");
                    }
                });
            }
            else
            {
                await DeleteWidgetWithNoDefinition(widget, widgetDefinitionId);
            }
        });
    }

<<<<<<< HEAD
    private async Task DeleteWidgetWithNoDefinition(ComSafeWidget widget, string widgetDefinitionId)
    {
        // If the widget provider was uninstalled while we weren't running, the catalog won't have the definition so delete the widget.
        _log.Information($"No widget definition '{widgetDefinitionId}', delete widget with that definition");
        try
        {
            await widget.SetCustomStateAsync(string.Empty);
            await widget.DeleteAsync();
        }
        catch (Exception ex)
        {
            _log.Information(ex, $"Error deleting widget");
        }
=======
    private static async void WidgetCatalog_WidgetDefinitionAdded(WidgetCatalog sender, WidgetDefinitionAddedEventArgs args)
    {
        Log.Logger()?.ReportInfo("DashboardView", $"WidgetCatalog_WidgetDefinitionAdded {args.Definition.Id}");
        await WidgetIconCache.AddIconsToCache(args.Definition, _dispatcher);
>>>>>>> 6ed657d8
    }

    private static async void WidgetCatalog_WidgetDefinitionUpdated(WidgetCatalog sender, WidgetDefinitionUpdatedEventArgs args)
    {
        WidgetDefinition unsafeWidgetDefinition;
        try
        {
            unsafeWidgetDefinition = await Task.Run(() => args.Definition);
        }
        catch (Exception ex)
        {
            _log.Error(ex, "WidgetCatalog_WidgetDefinitionUpdated: Couldn't get args.WidgetDefinition");
            return;
        }

        if (unsafeWidgetDefinition == null)
        {
            _log.Error("WidgetCatalog_WidgetDefinitionUpdated: Couldn't get WidgetDefinition");
            return;
        }

        var widgetDefinitionId = await ComSafeWidgetDefinition.GetIdFromUnsafeWidgetDefinitionAsync(unsafeWidgetDefinition);
        var comSafeNewDefinition = new ComSafeWidgetDefinition(widgetDefinitionId);
        if (!await comSafeNewDefinition.PopulateAsync())
        {
            _log.Error($"Error populating widget definition for widget {widgetDefinitionId}");
            return;
        }

        var updatedDefinitionId = comSafeNewDefinition.Id;
        _log.Information($"WidgetCatalog_WidgetDefinitionUpdated {updatedDefinitionId}");

        var matchingWidgetsFound = 0;

        foreach (var widgetToUpdate in ViewModel.PinnedWidgets.Where(x => x.Widget.DefinitionId == updatedDefinitionId).ToList())
        {
            // Things in the definition that we need to update to if they have changed:
            // AllowMultiple, DisplayTitle, Capabilities (size), ThemeResource (icons)
            var oldDef = widgetToUpdate.WidgetDefinition;

            // If we're no longer allowed to have multiple instances of this widget, delete all but the first.
            if (++matchingWidgetsFound > 1 && comSafeNewDefinition.AllowMultiple == false && oldDef.AllowMultiple == true)
            {
                _dispatcherQueue.TryEnqueue(async () =>
                {
                    _log.Information($"No longer allowed to have multiple of widget {updatedDefinitionId}");
                    _log.Information($"Delete widget {widgetToUpdate.Widget.Id}");
                    ViewModel.PinnedWidgets.Remove(widgetToUpdate);
                    await widgetToUpdate.Widget.DeleteAsync();
                    _log.Information($"Deleted Widget {widgetToUpdate.Widget.Id}");
                });
            }
            else
            {
                // Changing the definition updates the DisplayTitle.
                widgetToUpdate.WidgetDefinition = comSafeNewDefinition;

                // If the size the widget is currently set to is no longer supported by the widget, revert to its default size.
                // TODO: Need to update WidgetControl with now-valid sizes.
                // TODO: Properly compare widget capabilities.
                // https://github.com/microsoft/devhome/issues/641
                if (await oldDef.GetWidgetCapabilitiesAsync() != await comSafeNewDefinition.GetWidgetCapabilitiesAsync())
                {
                    // TODO: handle the case where this change is made while Dev Home is not running -- how do we restore?
                    // https://github.com/microsoft/devhome/issues/641
                    if (!(await comSafeNewDefinition.GetWidgetCapabilitiesAsync()).Any(cap => cap.Size == widgetToUpdate.WidgetSize))
                    {
                        var newDefaultSize = WidgetHelpers.GetDefaultWidgetSize(await comSafeNewDefinition.GetWidgetCapabilitiesAsync());
                        widgetToUpdate.WidgetSize = newDefaultSize;
                        await widgetToUpdate.Widget.SetSizeAsync(newDefaultSize);
                    }
                }
            }

            // TODO: ThemeResource (icons) changed.
            // https://github.com/microsoft/devhome/issues/641
        }
    }

    // Remove widget(s) from the Dashboard if the provider deletes the widget definition, or the provider is uninstalled.
    private static void WidgetCatalog_WidgetDefinitionDeleted(WidgetCatalog sender, WidgetDefinitionDeletedEventArgs args)
    {
        var definitionId = args.DefinitionId;
        _dispatcherQueue.TryEnqueue(async () =>
        {
            _log.Information($"WidgetDefinitionDeleted {definitionId}");
            foreach (var widgetToRemove in ViewModel.PinnedWidgets.Where(x => x.Widget.DefinitionId == definitionId).ToList())
            {
                _log.Information($"Remove widget {widgetToRemove.Widget.Id}");
                ViewModel.PinnedWidgets.Remove(widgetToRemove);

                // The widget definition is gone, so delete widgets with that definition.
                await widgetToRemove.Widget.DeleteAsync();
            }
        });

<<<<<<< HEAD
        ViewModel.WidgetIconService.RemoveIconsFromCache(definitionId);
        ViewModel.WidgetScreenshotService.RemoveScreenshotsFromCache(definitionId);
=======
        WidgetIconCache.RemoveIconsFromCache(definitionId);
>>>>>>> 6ed657d8
    }

    // If a widget is removed from the list, update the saved positions of the following widgets.
    // If not updated, widgets pinned later may be assigned the same position as existing widgets,
    // since the saved position may be greater than the number of pinned widgets.
    // Unsubscribe from this event during drag and drop, since the drop event takes care of re-numbering.
    private async void OnPinnedWidgetsCollectionChangedAsync(object sender, NotifyCollectionChangedEventArgs e)
    {
        if (e.OldItems != null)
        {
            await _pinnedWidgetsLock.WaitAsync();
            try
            {
                var removedIndex = e.OldStartingIndex;
                _log.Debug($"Removed widget at index {removedIndex}");
                for (var i = removedIndex; i < ViewModel.PinnedWidgets.Count; i++)
                {
                    _log.Debug($"Updating widget position for widget now at {i}");
                    var widgetToUpdate = ViewModel.PinnedWidgets.ElementAt(i);
                    await WidgetHelpers.SetPositionCustomStateAsync(widgetToUpdate.Widget, i);
                }
            }
            finally
            {
                _pinnedWidgetsLock.Release();
            }
        }
    }

    private void WidgetGridView_DragItemsStarting(object sender, DragItemsStartingEventArgs e)
    {
        _log.Debug($"Drag starting");

        // When drag starts, save the WidgetViewModel and the original index of the widget being dragged.
        var draggedObject = e.Items.FirstOrDefault();
        var draggedWidgetViewModel = draggedObject as WidgetViewModel;
        e.Data.Properties.Add(DraggedWidget, draggedWidgetViewModel);
        e.Data.Properties.Add(DraggedIndex, ViewModel.PinnedWidgets.IndexOf(draggedWidgetViewModel));
    }

    private void WidgetControl_DragOver(object sender, DragEventArgs e)
    {
        // A widget may be dropped on top of another widget, in which case the dropped widget will take the target widget's place.
        if (e.Data != null)
        {
            e.AcceptedOperation = Windows.ApplicationModel.DataTransfer.DataPackageOperation.Move;
        }
        else
        {
            // If the dragged item doesn't have a DataPackage, don't allow it to be dropped.
            e.AcceptedOperation = Windows.ApplicationModel.DataTransfer.DataPackageOperation.None;
        }
    }

    private async void WidgetControl_Drop(object sender, DragEventArgs e)
    {
        _log.Debug($"Drop starting");

        // If the the thing we're dragging isn't a widget, it might not have a DataPackage and we shouldn't do anything with it.
        if (e.Data == null)
        {
            return;
        }

        // When drop happens, get the original index of the widget that was dragged and dropped.
        var result = e.Data.Properties.TryGetValue(DraggedIndex, out var draggedIndexObject);
        if (!result || draggedIndexObject == null)
        {
            return;
        }

        var draggedIndex = (int)draggedIndexObject;

        // Get the index of the widget that was dropped onto -- the dragged widget will take the place of this one,
        // and this widget and all subsequent widgets will move over to the right.
        var droppedControl = sender as WidgetControl;
        var droppedIndex = WidgetGridView.Items.IndexOf(droppedControl.WidgetSource);
        _log.Information($"Widget dragged from index {draggedIndex} to {droppedIndex}");

        // If the widget is dropped at the position it's already at, there's nothing to do.
        if (draggedIndex == droppedIndex)
        {
            return;
        }

        result = e.Data.Properties.TryGetValue(DraggedWidget, out var draggedObject);
        if (!result || draggedObject == null)
        {
            return;
        }

        var draggedWidgetViewModel = draggedObject as WidgetViewModel;

        // Remove the moved widget then insert it back in the collection at the new location. If the dropped widget was
        // moved from a lower index to a higher one, removing the moved widget before inserting it will ensure that any
        // widgets between the starting and ending indices move up to replace the removed widget. If the widget was
        // moved from a higher index to a lower one, then the order of removal and insertion doesn't matter.
        ViewModel.PinnedWidgets.CollectionChanged -= OnPinnedWidgetsCollectionChangedAsync;

        ViewModel.PinnedWidgets.RemoveAt(draggedIndex);
        var size = await draggedWidgetViewModel.Widget.GetSizeAsync();
        await InsertWidgetInPinnedWidgetsAsync(draggedWidgetViewModel.Widget, size, droppedIndex);
        await WidgetHelpers.SetPositionCustomStateAsync(draggedWidgetViewModel.Widget, droppedIndex);

        // Update the CustomState Position of any widgets that were moved.
        // The widget that has been dropped has already been updated, so don't do it again here.
        var startIndex = draggedIndex < droppedIndex ? draggedIndex : droppedIndex + 1;
        var endIndex = draggedIndex < droppedIndex ? droppedIndex : draggedIndex + 1;
        for (var i = startIndex; i < endIndex; i++)
        {
            var widgetToUpdate = ViewModel.PinnedWidgets.ElementAt(i);
            await WidgetHelpers.SetPositionCustomStateAsync(widgetToUpdate.Widget, i);
        }

        ViewModel.PinnedWidgets.CollectionChanged += OnPinnedWidgetsCollectionChangedAsync;

        _log.Debug($"Drop ended");
    }

    public void Dispose()
    {
        Dispose(disposing: true);
        GC.SuppressFinalize(this);
    }

    protected virtual void Dispose(bool disposing)
    {
        if (!_disposedValue)
        {
            if (disposing)
            {
                _pinnedWidgetsLock.Dispose();
            }

            _disposedValue = true;
        }
    }

#if DEBUG
    private void AddResetButton(object sender, RoutedEventArgs e)
    {
        var resetButton = new Button
        {
            Content = new SymbolIcon(Symbol.Refresh),
            HorizontalAlignment = HorizontalAlignment.Right,
            FontSize = 4,
        };
        resetButton.Click += ResetButton_Click;
        AutomationProperties.SetName(resetButton, "ResetBannerButton");
        var parent = AddWidgetButton.Parent as StackPanel;
        var index = parent.Children.IndexOf(AddWidgetButton);
        parent.Children.Insert(index + 1, resetButton);
    }

    private void ResetButton_Click(object sender, RoutedEventArgs e)
    {
        var roamingProperties = Windows.Storage.ApplicationData.Current.RoamingSettings.Values;
        if (roamingProperties.ContainsKey("HideDashboardBanner"))
        {
            roamingProperties.Remove("HideDashboardBanner");
        }

        BannerViewModel.ResetDashboardBanner();
    }
#endif
}
<|MERGE_RESOLUTION|>--- conflicted
+++ resolved
@@ -1,922 +1,544 @@
-// Copyright (c) Microsoft Corporation.
-// Licensed under the MIT License.
-
-using System;
-using System.Collections.Generic;
-using System.Collections.Specialized;
-using System.Linq;
-using System.Threading;
-using System.Threading.Tasks;
-using CommunityToolkit.Mvvm.Input;
-using DevHome.Common.Contracts;
-using DevHome.Common.Extensions;
-using DevHome.Common.Helpers;
-using DevHome.Common.Services;
-using DevHome.Common.Views;
-using DevHome.Dashboard.ComSafeWidgetObjects;
-using DevHome.Dashboard.Controls;
-using DevHome.Dashboard.Helpers;
-using DevHome.Dashboard.Services;
-using DevHome.Dashboard.TelemetryEvents;
-using DevHome.Dashboard.ViewModels;
-using DevHome.Telemetry;
-using Microsoft.UI.Dispatching;
-using Microsoft.UI.Xaml;
-using Microsoft.UI.Xaml.Automation;
-using Microsoft.UI.Xaml.Controls;
-using Microsoft.Windows.Widgets;
-using Microsoft.Windows.Widgets.Hosts;
-using Serilog;
-
-namespace DevHome.Dashboard.Views;
-
-public partial class DashboardView : ToolPage, IDisposable
-{
-    private readonly ILogger _log = Log.ForContext("SourceContext", nameof(DashboardView));
-
-    public DashboardViewModel ViewModel { get; }
-
-    internal DashboardBannerViewModel BannerViewModel { get; }
-
-    private readonly WidgetViewModelFactory _widgetViewModelFactory;
-
-    private readonly SemaphoreSlim _pinnedWidgetsLock = new(1, 1);
-
-    private static DispatcherQueue _dispatcherQueue;
-    private readonly ILocalSettingsService _localSettingsService;
-    private bool _disposedValue;
-
-    private const string DraggedWidget = "DraggedWidget";
-    private const string DraggedIndex = "DraggedIndex";
-
-    public DashboardView()
-    {
-        ViewModel = Application.Current.GetService<DashboardViewModel>();
-        BannerViewModel = Application.Current.GetService<DashboardBannerViewModel>();
-        _widgetViewModelFactory = Application.Current.GetService<WidgetViewModelFactory>();
-
-        this.InitializeComponent();
-
-        ViewModel.PinnedWidgets.CollectionChanged += OnPinnedWidgetsCollectionChangedAsync;
-
-        _dispatcherQueue = Application.Current.GetService<DispatcherQueue>();
-        _localSettingsService = Application.Current.GetService<ILocalSettingsService>();
-
-#if DEBUG
-        Loaded += AddResetButton;
-#endif
-    }
-
-    private async Task<bool> SubscribeToWidgetCatalogEventsAsync()
-    {
-        _log.Information("SubscribeToWidgetCatalogEvents");
-
-        try
-        {
-            var widgetCatalog = await ViewModel.WidgetHostingService.GetWidgetCatalogAsync();
-            if (widgetCatalog == null)
-            {
-                return false;
-            }
-
-            widgetCatalog!.WidgetDefinitionUpdated += WidgetCatalog_WidgetDefinitionUpdated;
-            widgetCatalog!.WidgetDefinitionDeleted += WidgetCatalog_WidgetDefinitionDeleted;
-        }
-        catch (Exception ex)
-        {
-            _log.Error(ex, "Exception in SubscribeToWidgetCatalogEvents:");
-            return false;
-        }
-
-        return true;
-    }
-
-    private async Task UnsubscribeFromWidgetCatalogEventsAsync()
-    {
-        _log.Information("UnsubscribeFromWidgetCatalogEvents");
-
-        try
-        {
-            var widgetCatalog = await ViewModel.WidgetHostingService.GetWidgetCatalogAsync();
-            if (widgetCatalog == null)
-            {
-                return;
-            }
-
-            widgetCatalog!.WidgetDefinitionUpdated -= WidgetCatalog_WidgetDefinitionUpdated;
-            widgetCatalog!.WidgetDefinitionDeleted -= WidgetCatalog_WidgetDefinitionDeleted;
-        }
-        catch (Exception ex)
-        {
-            _log.Error(ex, "Exception in UnsubscribeFromWidgetCatalogEventsAsync:");
-        }
-    }
-
-    private async void HandleRendererUpdated(object sender, object args)
-    {
-        // Re-render the widgets with the new theme and renderer.
-        foreach (var widget in ViewModel.PinnedWidgets)
-        {
-            await widget.RenderAsync();
-        }
-    }
-
-    [RelayCommand]
-    private async Task OnLoadedAsync()
-    {
-        await InitializeDashboard();
-    }
-
-    [RelayCommand]
-    private async Task OnUnloadedAsync()
-    {
-        ViewModel.PinnedWidgets.CollectionChanged -= OnPinnedWidgetsCollectionChangedAsync;
-        Bindings.StopTracking();
-
-        Application.Current.GetService<WidgetAdaptiveCardRenderingService>().RendererUpdated -= HandleRendererUpdated;
-
-        _log.Debug($"Leaving Dashboard, deactivating widgets.");
-
-        try
-        {
-            await Task.Run(() => UnsubscribeFromWidgets());
-        }
-        catch (Exception ex)
-        {
-            _log.Error(ex, "Exception in UnsubscribeFromWidgets:");
-        }
-
-        ViewModel.PinnedWidgets.Clear();
-        await UnsubscribeFromWidgetCatalogEventsAsync();
-    }
-
-    private void UnsubscribeFromWidgets()
-    {
-        try
-        {
-            foreach (var widget in ViewModel.PinnedWidgets)
-            {
-                widget.UnsubscribeFromWidgetUpdates();
-            }
-        }
-        catch (Exception ex)
-        {
-            _log.Error(ex, "Exception in UnsubscribeFromWidgets:");
-        }
-    }
-
-    private async Task InitializeDashboard()
-    {
-        LoadingWidgetsProgressRing.Visibility = Visibility.Visible;
-        ViewModel.IsLoading = true;
-
-        if (ViewModel.IsRunningAsAdmin())
-        {
-            _log.Error($"Dev Home is running as admin, can't show Dashboard");
-            RunningAsAdminMessageStackPanel.Visibility = Visibility.Visible;
-        }
-        else if (ViewModel.WidgetServiceService.CheckForWidgetServiceAsync())
-        {
-            ViewModel.HasWidgetService = true;
-            if (await SubscribeToWidgetCatalogEventsAsync())
-            {
-                var isFirstDashboardRun = !(await _localSettingsService.ReadSettingAsync<bool>(WellKnownSettingsKeys.IsNotFirstDashboardRun));
-                _log.Information($"Is first dashboard run = {isFirstDashboardRun}");
-                if (isFirstDashboardRun)
-                {
-                    await _localSettingsService.SaveSettingAsync(WellKnownSettingsKeys.IsNotFirstDashboardRun, true);
-                }
-
-                await InitializePinnedWidgetListAsync(isFirstDashboardRun);
-            }
-            else
-            {
-                _log.Error($"Catalog event subscriptions failed, show error");
-                RestartDevHomeMessageStackPanel.Visibility = Visibility.Visible;
-            }
-        }
-        else
-        {
-            var widgetServiceState = ViewModel.WidgetServiceService.GetWidgetServiceState();
-            if (widgetServiceState == WidgetServiceService.WidgetServiceStates.HasStoreWidgetServiceNoOrBadVersion ||
-                widgetServiceState == WidgetServiceService.WidgetServiceStates.HasWebExperienceNoOrBadVersion)
-            {
-                // Show error message that updating may help
-                UpdateWidgetsMessageStackPanel.Visibility = Visibility.Visible;
-            }
-            else
-            {
-                _log.Error($"Initialization failed, WidgetServiceState unknown");
-                RestartDevHomeMessageStackPanel.Visibility = Visibility.Visible;
-            }
-        }
-
-        Application.Current.GetService<WidgetAdaptiveCardRenderingService>().RendererUpdated += HandleRendererUpdated;
-        LoadingWidgetsProgressRing.Visibility = Visibility.Collapsed;
-        ViewModel.IsLoading = false;
-    }
-
-    private async Task InitializePinnedWidgetListAsync(bool isFirstDashboardRun)
-    {
-        var hostWidgets = await GetPreviouslyPinnedWidgets();
-        if ((hostWidgets.Length == 0) && isFirstDashboardRun)
-        {
-            // If it's the first time the Dashboard has been displayed and we have no other widgets pinned to a
-            // different version of Dev Home, pin some default widgets.
-            _log.Information($"Pin default widgets");
-            await PinDefaultWidgetsAsync();
-        }
-        else
-        {
-            await RestorePinnedWidgetsAsync(hostWidgets);
-        }
-    }
-
-<<<<<<< HEAD
-    private async Task<ComSafeWidget[]> GetPreviouslyPinnedWidgets()
-    {
-        _log.Information("Get widgets for current host");
-        var unsafeHostWidgets = await ViewModel.WidgetHostingService.GetWidgetsAsync();
-        if (unsafeHostWidgets.Length == 0)
-        {
-            _log.Information($"Found 0 widgets for this host");
-            return [];
-        }
-=======
-        // Cache the widget icons before we display the widgets, since we include the icons in the widgets.
-        await WidgetIconCache.CacheAllWidgetIcons(_widgetCatalog, _dispatcher);
->>>>>>> 6ed657d8
-
-        var comSafeHostWidgets = new List<ComSafeWidget>();
-        foreach (var unsafeWidget in unsafeHostWidgets)
-        {
-            var id = await ComSafeWidget.GetIdFromUnsafeWidgetAsync(unsafeWidget);
-            if (!string.IsNullOrEmpty(id))
-            {
-                var comSafeWidget = new ComSafeWidget(id);
-                if (await comSafeWidget.PopulateAsync())
-                {
-                    comSafeHostWidgets.Add(comSafeWidget);
-                }
-            }
-        }
-
-        _log.Information($"Found {comSafeHostWidgets.Count} widgets for this host");
-
-        return [.. comSafeHostWidgets];
-    }
-
-    private async Task RestorePinnedWidgetsAsync(ComSafeWidget[] hostWidgets)
-    {
-        var restoredWidgetsWithPosition = new SortedDictionary<int, ComSafeWidget>();
-        var restoredWidgetsWithoutPosition = new SortedDictionary<int, ComSafeWidget>();
-        var numUnorderedWidgets = 0;
-
-        var pinnedSingleInstanceWidgets = new List<string>();
-
-        _log.Information($"Restore pinned widgets");
-
-        // Widgets do not come from the host in a deterministic order, so save their order in each widget's CustomState.
-        // Iterate through all the widgets and put them in order. If a widget does not have a position assigned to it,
-        // append it at the end. If a position is missing, just show the next widget in order.
-        foreach (var widget in hostWidgets)
-        {
-            try
-            {
-                var stateStr = await widget.GetCustomStateAsync();
-                _log.Information($"GetWidgetCustomState: {stateStr}");
-
-                if (string.IsNullOrEmpty(stateStr))
-                {
-                    // If we have a widget with no state, Dev Home does not consider it a valid widget
-                    // and should delete it, rather than letting it run invisibly in the background.
-                    await DeleteAbandonedWidgetAsync(widget);
-                    continue;
-                }
-
-                var stateObj = System.Text.Json.JsonSerializer.Deserialize(stateStr, SourceGenerationContext.Default.WidgetCustomState);
-                if (stateObj.Host != WidgetHelpers.DevHomeHostName)
-                {
-                    // This shouldn't be able to be reached
-                    _log.Error($"Widget has custom state but no HostName.");
-                    continue;
-                }
-
-                var widgetDefinitionId = widget.DefinitionId;
-                var unsafeWidgetDefinition = await ViewModel.WidgetHostingService.GetWidgetDefinitionAsync(widgetDefinitionId);
-                if (unsafeWidgetDefinition == null)
-                {
-                    await DeleteWidgetWithNoDefinition(widget, widgetDefinitionId);
-                    continue;
-                }
-
-                var comSafeWidgetDefinition = new ComSafeWidgetDefinition(widgetDefinitionId);
-                if (!await comSafeWidgetDefinition.PopulateAsync())
-                {
-                    _log.Error($"Error populating widget definition for widget {widgetDefinitionId}");
-                    await DeleteWidgetWithNoDefinition(widget, widgetDefinitionId);
-                    continue;
-                }
-
-                // If the widget's extension was disabled, hide the widget (don't add it to the list), but don't delete it.
-                if (!await WidgetHelpers.IsIncludedWidgetProviderAsync(comSafeWidgetDefinition.ProviderDefinition))
-                {
-                    _log.Information($"Not adding widget from disabled extension {comSafeWidgetDefinition.ProviderDefinitionId}");
-                    continue;
-                }
-
-                // Ensure only one copy of a widget is pinned if that widget's definition only allows for one instance.
-                if (comSafeWidgetDefinition.AllowMultiple == false)
-                {
-                    if (pinnedSingleInstanceWidgets.Contains(widgetDefinitionId))
-                    {
-                        _log.Information($"No longer allowed to have multiple of widget {widgetDefinitionId}");
-                        await widget.DeleteAsync();
-                        _log.Information($"Deleted Widget {widgetDefinitionId} and not adding it to PinnedWidgets");
-                        continue;
-                    }
-                    else
-                    {
-                        pinnedSingleInstanceWidgets.Add(widgetDefinitionId);
-                    }
-                }
-
-                var position = stateObj.Position;
-                if (position >= 0)
-                {
-                    if (!restoredWidgetsWithPosition.TryAdd(position, widget))
-                    {
-                        // If there was an error and a widget with this position is already there,
-                        // treat this widget as unordered and put it into the unordered map.
-                        restoredWidgetsWithoutPosition.Add(numUnorderedWidgets++, widget);
-                    }
-                }
-                else
-                {
-                    // Widgets with no position will get the default of -1. Append these at the end.
-                    restoredWidgetsWithoutPosition.Add(numUnorderedWidgets++, widget);
-                }
-            }
-            catch (Exception ex)
-            {
-                _log.Error(ex, $"RestorePinnedWidgets(): ");
-            }
-        }
-
-        // Merge the dictionaries for easier looping. restoredWidgetsWithoutPosition should be empty, so this should be fast.
-        var lastOrderedKey = restoredWidgetsWithPosition.Count > 0 ? restoredWidgetsWithPosition.Last().Key : -1;
-        restoredWidgetsWithoutPosition.ToList().ForEach(x => restoredWidgetsWithPosition.Add(++lastOrderedKey, x.Value));
-
-        // Now that we've ordered the widgets, put them in their final collection.
-        var finalPlace = 0;
-        foreach (var orderedWidget in restoredWidgetsWithPosition)
-        {
-            var comSafeWidget = orderedWidget.Value;
-            var size = await comSafeWidget.GetSizeAsync();
-            await InsertWidgetInPinnedWidgetsAsync(comSafeWidget, size, finalPlace++);
-        }
-
-        // Go through the newly created list of pinned widgets and update any positions that may have changed.
-        // For example, if the provider for the widget at position 0 was deleted, the widget at position 1
-        // should be updated to have position 0, etc.
-        var updatedPlace = 0;
-        foreach (var widget in ViewModel.PinnedWidgets)
-        {
-            await WidgetHelpers.SetPositionCustomStateAsync(widget.Widget, updatedPlace++);
-        }
-
-        _log.Information($"Done restoring pinned widgets");
-    }
-
-    private async Task DeleteAbandonedWidgetAsync(ComSafeWidget widget)
-    {
-        var widgetList = await ViewModel.WidgetHostingService.GetWidgetsAsync();
-        var length = widgetList.Length;
-        _log.Information($"Found abandoned widget, try to delete it...");
-        _log.Information($"Before delete, {length} widgets for this host");
-
-        await widget.DeleteAsync();
-
-        var newWidgetList = await ViewModel.WidgetHostingService.GetWidgetsAsync();
-        length = newWidgetList.Length;
-        _log.Information($"After delete, {length} widgets for this host");
-    }
-
-    private async Task PinDefaultWidgetsAsync()
-    {
-        var comSafeWidgetDefinitions = await ComSafeHelpers.GetAllOrderedComSafeWidgetDefinitions(ViewModel.WidgetHostingService);
-        foreach (var comSafeWidgetDefinition in comSafeWidgetDefinitions)
-        {
-            var id = comSafeWidgetDefinition.Id;
-            if (WidgetHelpers.DefaultWidgetDefinitionIds.Contains(id))
-            {
-<<<<<<< HEAD
-                _log.Information($"Found default widget {id}");
-                await PinDefaultWidgetAsync(comSafeWidgetDefinition);
-=======
-                _widgetHostInitialized = InitializeWidgetHost();
-                await WidgetIconCache.CacheAllWidgetIcons(_widgetCatalog, _dispatcher);
-                await ConfigureWidgetRenderer(_renderer);
->>>>>>> 6ed657d8
-            }
-        }
-    }
-
-    private async Task PinDefaultWidgetAsync(ComSafeWidgetDefinition defaultWidgetDefinition)
-    {
-        try
-        {
-            // Create widget
-            var size = WidgetHelpers.GetDefaultWidgetSize(await defaultWidgetDefinition.GetWidgetCapabilitiesAsync());
-            var definitionId = defaultWidgetDefinition.Id;
-            var unsafeWidget = await ViewModel.WidgetHostingService.CreateWidgetAsync(definitionId, size);
-            if (unsafeWidget == null)
-            {
-                // Fail silently, since this is only the default widget and not a response to user action.
-                return;
-            }
-
-            var unsafeWidgetId = await ComSafeWidget.GetIdFromUnsafeWidgetAsync(unsafeWidget);
-            if (unsafeWidgetId == string.Empty)
-            {
-                // If we created the widget but can't get a ComSafeWidget and show it, delete the widget.
-                // We can fail silently since this isn't in response to user action.
-                _log.Error("Couldn't get Widget.Id, can't create the widget");
-                await unsafeWidget.DeleteAsync();
-                return;
-            }
-
-            var comSafeWidget = new ComSafeWidget(unsafeWidgetId);
-            if (!await comSafeWidget.PopulateAsync())
-            {
-                // If we created the widget but can't populate the ComSafeWidget, delete the widget.
-                // We can fail silently since this isn't in response to user action.
-                _log.Error("Couldn't populate ComSafeWidget, can't create the widget");
-                await unsafeWidget.DeleteAsync();
-                return;
-            }
-
-            _log.Information($"Created default widget {unsafeWidgetId}");
-
-            // Set custom state on new widget.
-            var position = ViewModel.PinnedWidgets.Count;
-            var newCustomState = WidgetHelpers.CreateWidgetCustomState(position);
-            _log.Debug($"SetCustomState: {newCustomState}");
-            await comSafeWidget.SetCustomStateAsync(newCustomState);
-
-            // Put new widget on the Dashboard.
-            await InsertWidgetInPinnedWidgetsAsync(comSafeWidget, size, position);
-            _log.Information($"Inserted default widget {unsafeWidgetId} at position {position}");
-        }
-        catch (Exception ex)
-        {
-            // We can fail silently since this isn't in response to user action.
-            _log.Error(ex, $"PinDefaultWidget failed: ");
-        }
-    }
-
-    [RelayCommand]
-    public async Task GoToWidgetsInStoreAsync()
-    {
-        if (Common.Helpers.RuntimeHelper.IsOnWindows11)
-        {
-            await Windows.System.Launcher.LaunchUriAsync(new($"ms-windows-store://pdp/?productid={WidgetHelpers.WebExperiencePackPackageId}"));
-        }
-        else
-        {
-            await Windows.System.Launcher.LaunchUriAsync(new($"ms-windows-store://pdp/?productid={WidgetHelpers.WidgetServiceStorePackageId}"));
-        }
-    }
-
-    [RelayCommand]
-    public async Task AddWidgetClickAsync()
-    {
-        var dialog = new AddWidgetDialog()
-        {
-            // XamlRoot must be set in the case of a ContentDialog running in a Desktop app.
-            XamlRoot = this.XamlRoot,
-        };
-
-        _ = await dialog.ShowAsync();
-
-        var newWidgetDefinition = dialog.AddedWidget;
-
-        if (newWidgetDefinition != null)
-        {
-            try
-            {
-                var size = WidgetHelpers.GetDefaultWidgetSize(await newWidgetDefinition.GetWidgetCapabilitiesAsync());
-                var unsafeWidget = await ViewModel.WidgetHostingService.CreateWidgetAsync(newWidgetDefinition.Id, size);
-                if (unsafeWidget == null)
-                {
-                    // Couldn't create the widget, show an error message.
-                    _log.Error($"Failure in CreateWidgetAsync, can't create the widget");
-                    await ShowCreateWidgetErrorMessage();
-                    return;
-                }
-
-                var unsafeWidgetId = await ComSafeWidget.GetIdFromUnsafeWidgetAsync(unsafeWidget);
-                if (unsafeWidgetId == string.Empty)
-                {
-                    _log.Error($"Couldn't get Widget.Id, can't create the widget");
-                    await ShowCreateWidgetErrorMessage();
-
-                    // If we created the widget but can't get a ComSafeWidget and show it, delete the widget.
-                    // We can try and catch silently, since the user already saw an error that the widget couldn't be created.
-                    await TryDeleteUnsafeWidget(unsafeWidget);
-                    return;
-                }
-
-                var comSafeWidget = new ComSafeWidget(unsafeWidgetId);
-                if (!await comSafeWidget.PopulateAsync())
-                {
-                    _log.Error($"Couldn't populate the ComSafeWidget, can't create the widget");
-                    await ShowCreateWidgetErrorMessage();
-
-                    // If we created the widget but can't get a ComSafeWidget and show it, delete the widget.
-                    // We can try and catch silently, since the user already saw an error that the widget couldn't be created.
-                    await TryDeleteUnsafeWidget(unsafeWidget);
-                    return;
-                }
-
-                // Set custom state on new widget.
-                var position = ViewModel.PinnedWidgets.Count;
-                var newCustomState = WidgetHelpers.CreateWidgetCustomState(position);
-                _log.Debug($"SetCustomState: {newCustomState}");
-                await comSafeWidget.SetCustomStateAsync(newCustomState);
-
-                // Put new widget on the Dashboard.
-                await InsertWidgetInPinnedWidgetsAsync(comSafeWidget, size, position);
-            }
-            catch (Exception ex)
-            {
-                _log.Warning(ex, $"Creating widget failed: ");
-                await ShowCreateWidgetErrorMessage();
-            }
-        }
-    }
-
-<<<<<<< HEAD
-    private async Task TryDeleteUnsafeWidget(Widget unsafeWidget)
-=======
-    private static void WidgetCatalog_WidgetProviderDefinitionAdded(WidgetCatalog sender, WidgetProviderDefinitionAddedEventArgs args)
->>>>>>> 6ed657d8
-    {
-        try
-        {
-            await unsafeWidget.DeleteAsync();
-        }
-        catch (Exception ex)
-        {
-            _log.Error(ex, "Error deleting widget");
-        }
-    }
-
-<<<<<<< HEAD
-    private async Task ShowCreateWidgetErrorMessage()
-=======
-    private static void WidgetCatalog_WidgetProviderDefinitionDeleted(WidgetCatalog sender, WidgetProviderDefinitionDeletedEventArgs args)
->>>>>>> 6ed657d8
-    {
-        var mainWindow = Application.Current.GetService<Window>();
-        var stringResource = new StringResource("DevHome.Dashboard.pri", "DevHome.Dashboard/Resources");
-        await mainWindow.ShowErrorMessageDialogAsync(
-            title: string.Empty,
-            content: stringResource.GetLocalized("CouldNotCreateWidgetError"),
-            buttonText: stringResource.GetLocalized("CloseButtonText"));
-    }
-
-    private async Task InsertWidgetInPinnedWidgetsAsync(ComSafeWidget widget, WidgetSize size, int index)
-    {
-        await Task.Run(async () =>
-        {
-            var widgetDefinitionId = widget.DefinitionId;
-            var widgetId = widget.Id;
-            _log.Information($"Insert widget in pinned widgets, id = {widgetId}, index = {index}");
-
-            var unsafeWidgetDefinition = await ViewModel.WidgetHostingService.GetWidgetDefinitionAsync(widgetDefinitionId);
-            if (unsafeWidgetDefinition != null)
-            {
-                var comSafeWidgetDefinition = new ComSafeWidgetDefinition(widgetDefinitionId);
-                if (!await comSafeWidgetDefinition.PopulateAsync())
-                {
-                    _log.Error($"Error inserting widget in pinned widgets, id = {widgetId}, index = {index}");
-                    await widget.DeleteAsync();
-                    return;
-                }
-
-                TelemetryFactory.Get<ITelemetry>().Log(
-                    "Dashboard_ReportPinnedWidget",
-                    LogLevel.Critical,
-                    new ReportPinnedWidgetEvent(comSafeWidgetDefinition.ProviderDefinitionId, widgetDefinitionId));
-
-                var wvm = _widgetViewModelFactory(widget, size, comSafeWidgetDefinition);
-                _dispatcherQueue.TryEnqueue(() =>
-                {
-                    try
-                    {
-                        ViewModel.PinnedWidgets.Insert(index, wvm);
-                    }
-                    catch (Exception ex)
-                    {
-                        // TODO Support concurrency in dashboard. Today concurrent async execution can cause insertion errors.
-                        // https://github.com/microsoft/devhome/issues/1215
-                        _log.Warning(ex, $"Couldn't insert pinned widget");
-                    }
-                });
-            }
-            else
-            {
-                await DeleteWidgetWithNoDefinition(widget, widgetDefinitionId);
-            }
-        });
-    }
-
-<<<<<<< HEAD
-    private async Task DeleteWidgetWithNoDefinition(ComSafeWidget widget, string widgetDefinitionId)
-    {
-        // If the widget provider was uninstalled while we weren't running, the catalog won't have the definition so delete the widget.
-        _log.Information($"No widget definition '{widgetDefinitionId}', delete widget with that definition");
-        try
-        {
-            await widget.SetCustomStateAsync(string.Empty);
-            await widget.DeleteAsync();
-        }
-        catch (Exception ex)
-        {
-            _log.Information(ex, $"Error deleting widget");
-        }
-=======
-    private static async void WidgetCatalog_WidgetDefinitionAdded(WidgetCatalog sender, WidgetDefinitionAddedEventArgs args)
-    {
-        Log.Logger()?.ReportInfo("DashboardView", $"WidgetCatalog_WidgetDefinitionAdded {args.Definition.Id}");
-        await WidgetIconCache.AddIconsToCache(args.Definition, _dispatcher);
->>>>>>> 6ed657d8
-    }
-
-    private static async void WidgetCatalog_WidgetDefinitionUpdated(WidgetCatalog sender, WidgetDefinitionUpdatedEventArgs args)
-    {
-        WidgetDefinition unsafeWidgetDefinition;
-        try
-        {
-            unsafeWidgetDefinition = await Task.Run(() => args.Definition);
-        }
-        catch (Exception ex)
-        {
-            _log.Error(ex, "WidgetCatalog_WidgetDefinitionUpdated: Couldn't get args.WidgetDefinition");
-            return;
-        }
-
-        if (unsafeWidgetDefinition == null)
-        {
-            _log.Error("WidgetCatalog_WidgetDefinitionUpdated: Couldn't get WidgetDefinition");
-            return;
-        }
-
-        var widgetDefinitionId = await ComSafeWidgetDefinition.GetIdFromUnsafeWidgetDefinitionAsync(unsafeWidgetDefinition);
-        var comSafeNewDefinition = new ComSafeWidgetDefinition(widgetDefinitionId);
-        if (!await comSafeNewDefinition.PopulateAsync())
-        {
-            _log.Error($"Error populating widget definition for widget {widgetDefinitionId}");
-            return;
-        }
-
-        var updatedDefinitionId = comSafeNewDefinition.Id;
-        _log.Information($"WidgetCatalog_WidgetDefinitionUpdated {updatedDefinitionId}");
-
-        var matchingWidgetsFound = 0;
-
-        foreach (var widgetToUpdate in ViewModel.PinnedWidgets.Where(x => x.Widget.DefinitionId == updatedDefinitionId).ToList())
-        {
-            // Things in the definition that we need to update to if they have changed:
-            // AllowMultiple, DisplayTitle, Capabilities (size), ThemeResource (icons)
-            var oldDef = widgetToUpdate.WidgetDefinition;
-
-            // If we're no longer allowed to have multiple instances of this widget, delete all but the first.
-            if (++matchingWidgetsFound > 1 && comSafeNewDefinition.AllowMultiple == false && oldDef.AllowMultiple == true)
-            {
-                _dispatcherQueue.TryEnqueue(async () =>
-                {
-                    _log.Information($"No longer allowed to have multiple of widget {updatedDefinitionId}");
-                    _log.Information($"Delete widget {widgetToUpdate.Widget.Id}");
-                    ViewModel.PinnedWidgets.Remove(widgetToUpdate);
-                    await widgetToUpdate.Widget.DeleteAsync();
-                    _log.Information($"Deleted Widget {widgetToUpdate.Widget.Id}");
-                });
-            }
-            else
-            {
-                // Changing the definition updates the DisplayTitle.
-                widgetToUpdate.WidgetDefinition = comSafeNewDefinition;
-
-                // If the size the widget is currently set to is no longer supported by the widget, revert to its default size.
-                // TODO: Need to update WidgetControl with now-valid sizes.
-                // TODO: Properly compare widget capabilities.
-                // https://github.com/microsoft/devhome/issues/641
-                if (await oldDef.GetWidgetCapabilitiesAsync() != await comSafeNewDefinition.GetWidgetCapabilitiesAsync())
-                {
-                    // TODO: handle the case where this change is made while Dev Home is not running -- how do we restore?
-                    // https://github.com/microsoft/devhome/issues/641
-                    if (!(await comSafeNewDefinition.GetWidgetCapabilitiesAsync()).Any(cap => cap.Size == widgetToUpdate.WidgetSize))
-                    {
-                        var newDefaultSize = WidgetHelpers.GetDefaultWidgetSize(await comSafeNewDefinition.GetWidgetCapabilitiesAsync());
-                        widgetToUpdate.WidgetSize = newDefaultSize;
-                        await widgetToUpdate.Widget.SetSizeAsync(newDefaultSize);
-                    }
-                }
-            }
-
-            // TODO: ThemeResource (icons) changed.
-            // https://github.com/microsoft/devhome/issues/641
-        }
-    }
-
-    // Remove widget(s) from the Dashboard if the provider deletes the widget definition, or the provider is uninstalled.
-    private static void WidgetCatalog_WidgetDefinitionDeleted(WidgetCatalog sender, WidgetDefinitionDeletedEventArgs args)
-    {
-        var definitionId = args.DefinitionId;
-        _dispatcherQueue.TryEnqueue(async () =>
-        {
-            _log.Information($"WidgetDefinitionDeleted {definitionId}");
-            foreach (var widgetToRemove in ViewModel.PinnedWidgets.Where(x => x.Widget.DefinitionId == definitionId).ToList())
-            {
-                _log.Information($"Remove widget {widgetToRemove.Widget.Id}");
-                ViewModel.PinnedWidgets.Remove(widgetToRemove);
-
-                // The widget definition is gone, so delete widgets with that definition.
-                await widgetToRemove.Widget.DeleteAsync();
-            }
-        });
-
-<<<<<<< HEAD
-        ViewModel.WidgetIconService.RemoveIconsFromCache(definitionId);
-        ViewModel.WidgetScreenshotService.RemoveScreenshotsFromCache(definitionId);
-=======
-        WidgetIconCache.RemoveIconsFromCache(definitionId);
->>>>>>> 6ed657d8
-    }
-
-    // If a widget is removed from the list, update the saved positions of the following widgets.
-    // If not updated, widgets pinned later may be assigned the same position as existing widgets,
-    // since the saved position may be greater than the number of pinned widgets.
-    // Unsubscribe from this event during drag and drop, since the drop event takes care of re-numbering.
-    private async void OnPinnedWidgetsCollectionChangedAsync(object sender, NotifyCollectionChangedEventArgs e)
-    {
-        if (e.OldItems != null)
-        {
-            await _pinnedWidgetsLock.WaitAsync();
-            try
-            {
-                var removedIndex = e.OldStartingIndex;
-                _log.Debug($"Removed widget at index {removedIndex}");
-                for (var i = removedIndex; i < ViewModel.PinnedWidgets.Count; i++)
-                {
-                    _log.Debug($"Updating widget position for widget now at {i}");
-                    var widgetToUpdate = ViewModel.PinnedWidgets.ElementAt(i);
-                    await WidgetHelpers.SetPositionCustomStateAsync(widgetToUpdate.Widget, i);
-                }
-            }
-            finally
-            {
-                _pinnedWidgetsLock.Release();
-            }
-        }
-    }
-
-    private void WidgetGridView_DragItemsStarting(object sender, DragItemsStartingEventArgs e)
-    {
-        _log.Debug($"Drag starting");
-
-        // When drag starts, save the WidgetViewModel and the original index of the widget being dragged.
-        var draggedObject = e.Items.FirstOrDefault();
-        var draggedWidgetViewModel = draggedObject as WidgetViewModel;
-        e.Data.Properties.Add(DraggedWidget, draggedWidgetViewModel);
-        e.Data.Properties.Add(DraggedIndex, ViewModel.PinnedWidgets.IndexOf(draggedWidgetViewModel));
-    }
-
-    private void WidgetControl_DragOver(object sender, DragEventArgs e)
-    {
-        // A widget may be dropped on top of another widget, in which case the dropped widget will take the target widget's place.
-        if (e.Data != null)
-        {
-            e.AcceptedOperation = Windows.ApplicationModel.DataTransfer.DataPackageOperation.Move;
-        }
-        else
-        {
-            // If the dragged item doesn't have a DataPackage, don't allow it to be dropped.
-            e.AcceptedOperation = Windows.ApplicationModel.DataTransfer.DataPackageOperation.None;
-        }
-    }
-
-    private async void WidgetControl_Drop(object sender, DragEventArgs e)
-    {
-        _log.Debug($"Drop starting");
-
-        // If the the thing we're dragging isn't a widget, it might not have a DataPackage and we shouldn't do anything with it.
-        if (e.Data == null)
-        {
-            return;
-        }
-
-        // When drop happens, get the original index of the widget that was dragged and dropped.
-        var result = e.Data.Properties.TryGetValue(DraggedIndex, out var draggedIndexObject);
-        if (!result || draggedIndexObject == null)
-        {
-            return;
-        }
-
-        var draggedIndex = (int)draggedIndexObject;
-
-        // Get the index of the widget that was dropped onto -- the dragged widget will take the place of this one,
-        // and this widget and all subsequent widgets will move over to the right.
-        var droppedControl = sender as WidgetControl;
-        var droppedIndex = WidgetGridView.Items.IndexOf(droppedControl.WidgetSource);
-        _log.Information($"Widget dragged from index {draggedIndex} to {droppedIndex}");
-
-        // If the widget is dropped at the position it's already at, there's nothing to do.
-        if (draggedIndex == droppedIndex)
-        {
-            return;
-        }
-
-        result = e.Data.Properties.TryGetValue(DraggedWidget, out var draggedObject);
-        if (!result || draggedObject == null)
-        {
-            return;
-        }
-
-        var draggedWidgetViewModel = draggedObject as WidgetViewModel;
-
-        // Remove the moved widget then insert it back in the collection at the new location. If the dropped widget was
-        // moved from a lower index to a higher one, removing the moved widget before inserting it will ensure that any
-        // widgets between the starting and ending indices move up to replace the removed widget. If the widget was
-        // moved from a higher index to a lower one, then the order of removal and insertion doesn't matter.
-        ViewModel.PinnedWidgets.CollectionChanged -= OnPinnedWidgetsCollectionChangedAsync;
-
-        ViewModel.PinnedWidgets.RemoveAt(draggedIndex);
-        var size = await draggedWidgetViewModel.Widget.GetSizeAsync();
-        await InsertWidgetInPinnedWidgetsAsync(draggedWidgetViewModel.Widget, size, droppedIndex);
-        await WidgetHelpers.SetPositionCustomStateAsync(draggedWidgetViewModel.Widget, droppedIndex);
-
-        // Update the CustomState Position of any widgets that were moved.
-        // The widget that has been dropped has already been updated, so don't do it again here.
-        var startIndex = draggedIndex < droppedIndex ? draggedIndex : droppedIndex + 1;
-        var endIndex = draggedIndex < droppedIndex ? droppedIndex : draggedIndex + 1;
-        for (var i = startIndex; i < endIndex; i++)
-        {
-            var widgetToUpdate = ViewModel.PinnedWidgets.ElementAt(i);
-            await WidgetHelpers.SetPositionCustomStateAsync(widgetToUpdate.Widget, i);
-        }
-
-        ViewModel.PinnedWidgets.CollectionChanged += OnPinnedWidgetsCollectionChangedAsync;
-
-        _log.Debug($"Drop ended");
-    }
-
-    public void Dispose()
-    {
-        Dispose(disposing: true);
-        GC.SuppressFinalize(this);
-    }
-
-    protected virtual void Dispose(bool disposing)
-    {
-        if (!_disposedValue)
-        {
-            if (disposing)
-            {
-                _pinnedWidgetsLock.Dispose();
-            }
-
-            _disposedValue = true;
-        }
-    }
-
-#if DEBUG
-    private void AddResetButton(object sender, RoutedEventArgs e)
-    {
-        var resetButton = new Button
-        {
-            Content = new SymbolIcon(Symbol.Refresh),
-            HorizontalAlignment = HorizontalAlignment.Right,
-            FontSize = 4,
-        };
-        resetButton.Click += ResetButton_Click;
-        AutomationProperties.SetName(resetButton, "ResetBannerButton");
-        var parent = AddWidgetButton.Parent as StackPanel;
-        var index = parent.Children.IndexOf(AddWidgetButton);
-        parent.Children.Insert(index + 1, resetButton);
-    }
-
-    private void ResetButton_Click(object sender, RoutedEventArgs e)
-    {
-        var roamingProperties = Windows.Storage.ApplicationData.Current.RoamingSettings.Values;
-        if (roamingProperties.ContainsKey("HideDashboardBanner"))
-        {
-            roamingProperties.Remove("HideDashboardBanner");
-        }
-
-        BannerViewModel.ResetDashboardBanner();
-    }
-#endif
-}
+// Copyright (c) Microsoft Corporation and Contributors.
+// Licensed under the MIT License.
+
+using System;
+using System.Collections.Generic;
+using System.Collections.ObjectModel;
+using System.Collections.Specialized;
+using System.ComponentModel;
+using System.Linq;
+using System.Threading.Tasks;
+using AdaptiveCards.Rendering.WinUI3;
+using CommunityToolkit.Mvvm.Input;
+using DevHome.Common;
+using DevHome.Common.Renderers;
+using DevHome.Dashboard.Helpers;
+using DevHome.Dashboard.ViewModels;
+using Microsoft.UI.Xaml;
+using Microsoft.UI.Xaml.Automation;
+using Microsoft.UI.Xaml.Controls;
+using Microsoft.Windows.Widgets;
+using Microsoft.Windows.Widgets.Hosts;
+using Windows.Storage;
+using Windows.System;
+
+namespace DevHome.Dashboard.Views;
+public partial class DashboardView : ToolPage
+{
+    public override string ShortName => "Dashboard";
+
+    public DashboardViewModel ViewModel { get; }
+
+    public static ObservableCollection<WidgetViewModel> PinnedWidgets { get; set; }
+
+    private static WidgetHost _widgetHost;
+    private static WidgetCatalog _widgetCatalog;
+    private static AdaptiveCardRenderer _renderer;
+    private static Microsoft.UI.Dispatching.DispatcherQueue _dispatcher;
+
+    private readonly WidgetServiceHelper _widgetServiceHelper;
+    private readonly WidgetIconCache _widgetIconCache;
+
+    private static bool _widgetHostInitialized;
+
+    public DashboardView()
+    {
+        ViewModel = new DashboardViewModel();
+        _widgetServiceHelper = new WidgetServiceHelper();
+        this.InitializeComponent();
+
+        if (PinnedWidgets != null)
+        {
+            PinnedWidgets.CollectionChanged -= OnPinnedWidgetsCollectionChanged;
+        }
+
+        PinnedWidgets = new ObservableCollection<WidgetViewModel>();
+        PinnedWidgets.CollectionChanged += OnPinnedWidgetsCollectionChanged;
+
+        _renderer = new AdaptiveCardRenderer();
+        _dispatcher = Microsoft.UI.Dispatching.DispatcherQueue.GetForCurrentThread();
+
+        _widgetIconCache = new WidgetIconCache();
+
+        ActualThemeChanged += OnActualThemeChanged;
+
+        // If this is the first time initializing the Dashboard, or if initialization failed last time, initialize now.
+        if (!_widgetHostInitialized)
+        {
+            if (_widgetServiceHelper.EnsureWebExperiencePack())
+            {
+                _widgetHostInitialized = InitializeWidgetHost();
+            }
+        }
+
+        if (_widgetHostInitialized)
+        {
+            Loaded += OnLoaded;
+        }
+        else
+        {
+            // If above initialization failed, there are no widgets, show the message.
+            NoWidgetsStackPanel.Visibility = Visibility.Visible;
+        }
+
+#if DEBUG
+        Loaded += AddResetButton;
+#endif
+    }
+
+    private bool InitializeWidgetHost()
+    {
+        Log.Logger()?.ReportInfo("DashboardView", "Register with WidgetHost");
+
+        try
+        {
+            // The GUID is this app's Host GUID that Widget Platform will use to identify this host.
+            _widgetHost = WidgetHost.Register(new WidgetHostContext("BAA93438-9B07-4554-AD09-7ACCD7D4F031"));
+            _widgetCatalog = WidgetCatalog.GetDefault();
+
+            _widgetCatalog.WidgetProviderDefinitionAdded += WidgetCatalog_WidgetProviderDefinitionAdded;
+            _widgetCatalog.WidgetProviderDefinitionDeleted += WidgetCatalog_WidgetProviderDefinitionDeleted;
+            _widgetCatalog.WidgetDefinitionAdded += WidgetCatalog_WidgetDefinitionAdded;
+            _widgetCatalog.WidgetDefinitionUpdated += WidgetCatalog_WidgetDefinitionUpdated;
+            _widgetCatalog.WidgetDefinitionDeleted += WidgetCatalog_WidgetDefinitionDeleted;
+        }
+        catch (Exception ex)
+        {
+            Log.Logger()?.ReportError("DashboardView", "Exception in InitializeWidgetHost:", ex);
+            return false;
+        }
+
+        return true;
+    }
+
+    private async Task<AdaptiveCardRenderer> GetConfigurationRendererAsync()
+    {
+        // When we render a card in an add or edit dialog, we need to have a different Hostonfig,
+        // so create a new renderer for those situations. We can't just temporarily edit the existing
+        // renderer, because a pinned widget might get re-rendered the wrong way while the dialog is open.
+        var configRenderer = new AdaptiveCardRenderer();
+        await ConfigureWidgetRenderer(configRenderer);
+        configRenderer.HostConfig.ContainerStyles.Default.BackgroundColor = Microsoft.UI.Colors.Transparent;
+        return configRenderer;
+    }
+
+    private async void OnActualThemeChanged(FrameworkElement sender, object args)
+    {
+        // The app uses a different host config to render widgets (adaptive cards) in light and dark themes.
+        await ConfigureWidgetRenderer(_renderer);
+
+        // Re-render the widgets with the new theme and renderer.
+        foreach (var widget in PinnedWidgets)
+        {
+            widget.Render();
+        }
+    }
+
+    private async Task ConfigureWidgetRenderer(AdaptiveCardRenderer renderer)
+    {
+        // Add custom Adaptive Card renderer.
+        renderer.ElementRenderers.Set(LabelGroup.CustomTypeString, new LabelGroupRenderer());
+
+        // Add host config for current theme.
+        var hostConfigContents = string.Empty;
+        var hostConfigFileName = (ActualTheme == ElementTheme.Light) ? "HostConfigLight.json" : "HostConfigDark.json";
+        try
+        {
+            Log.Logger()?.ReportInfo("DashboardView", $"Get HostConfig file '{hostConfigFileName}'");
+            var uri = new Uri($"ms-appx:///DevHome.Dashboard/Assets/{hostConfigFileName}");
+            var file = await StorageFile.GetFileFromApplicationUriAsync(uri).AsTask().ConfigureAwait(false);
+            hostConfigContents = await FileIO.ReadTextAsync(file);
+        }
+        catch (Exception ex)
+        {
+            Log.Logger()?.ReportError("DashboardView", "Error retrieving HostConfig", ex);
+        }
+
+        _dispatcher.TryEnqueue(() =>
+        {
+            if (!string.IsNullOrEmpty(hostConfigContents))
+            {
+                renderer.HostConfig = AdaptiveHostConfig.FromJsonString(hostConfigContents).HostConfig;
+            }
+            else
+            {
+                Log.Logger()?.ReportError("DashboardView", $"HostConfig contents are {hostConfigContents}");
+            }
+        });
+
+        return;
+    }
+
+    private async void OnLoaded(object sender, RoutedEventArgs e)
+    {
+        LoadingWidgetsProgressRing.Visibility = Visibility.Visible;
+
+        // Cache the widget icons before we display the widgets, since we include the icons in the widgets.
+        await WidgetIconCache.CacheAllWidgetIcons(_widgetCatalog, _dispatcher);
+
+        await ConfigureWidgetRenderer(_renderer);
+
+        RestorePinnedWidgets();
+
+        LoadingWidgetsProgressRing.Visibility = Visibility.Collapsed;
+    }
+
+    private async void RestorePinnedWidgets()
+    {
+        Log.Logger()?.ReportInfo("DashboardView", "Get widgets for current host");
+        var pinnedWidgets = _widgetHost.GetWidgets();
+        if (pinnedWidgets != null)
+        {
+            Log.Logger()?.ReportInfo("DashboardView", $"Found {pinnedWidgets.Length} widgets for this host");
+            var restoredWidgetsWithPosition = new SortedDictionary<int, Widget>();
+            var restoredWidgetsWithoutPosition = new SortedDictionary<int, Widget>();
+            var numUnorderedWidgets = 0;
+
+            // Widgets do not come from the host in a deterministic order, so save their order in each widget's CustomState.
+            // Iterate through all the widgets and put them in order. If a widget does not have a position assigned to it,
+            // append it at the end. If a position is missing, just show the next widget in order.
+            foreach (var widget in pinnedWidgets)
+            {
+                try
+                {
+                    var stateStr = await widget.GetCustomStateAsync();
+                    Log.Logger()?.ReportInfo("DashboardView", $"GetWidgetCustomState: {stateStr}");
+                    if (!string.IsNullOrEmpty(stateStr))
+                    {
+                        var stateObj = System.Text.Json.JsonSerializer.Deserialize(stateStr, SourceGenerationContext.Default.WidgetCustomState);
+
+                        if (stateObj.Host == WidgetHelpers.DevHomeHostName)
+                        {
+                            var position = stateObj.Position;
+                            if (position >= 0)
+                            {
+                                if (!restoredWidgetsWithPosition.TryAdd(position, widget))
+                                {
+                                    // If there was an error and a widget with this position is alredy there,
+                                    // treat this widget as unordered and put it into the unordered map.
+                                    restoredWidgetsWithoutPosition.Add(numUnorderedWidgets++, widget);
+                                }
+                            }
+                            else
+                            {
+                                // Widgets with no position will get the default of -1. Append these at the end.
+                                restoredWidgetsWithoutPosition.Add(numUnorderedWidgets++, widget);
+                            }
+                        }
+                    }
+                }
+                catch (Exception ex)
+                {
+                    Log.Logger()?.ReportError("DashboardView", $"RestorePinnedWidgets(): ", ex);
+                }
+            }
+
+            // Now that we've ordered the widgets, put them in their final collection.
+            var finalPlace = 0;
+            foreach (var orderedWidget in restoredWidgetsWithPosition)
+            {
+                await PlaceWidget(orderedWidget, finalPlace++);
+            }
+
+            foreach (var orderedWidget in restoredWidgetsWithoutPosition)
+            {
+                await PlaceWidget(orderedWidget, finalPlace++);
+            }
+        }
+        else
+        {
+            Log.Logger()?.ReportInfo("DashboardView", $"Found 0 widgets for this host");
+            NoWidgetsStackPanel.Visibility = Visibility.Visible;
+        }
+    }
+
+    private async Task PlaceWidget(KeyValuePair<int, Widget> orderedWidget, int finalPlace)
+    {
+        var widget = orderedWidget.Value;
+        var size = await widget.GetSizeAsync();
+        await InsertWidgetInPinnedWidgetsAsync(widget, size, finalPlace);
+        await WidgetHelpers.SetPositionCustomStateAsync(widget, finalPlace);
+    }
+
+    [RelayCommand]
+    public async Task AddWidgetClickAsync()
+    {
+        // If this is the first time we're initializing the Dashboard, or if initialization failed last time, initialize now.
+        if (!_widgetHostInitialized)
+        {
+            if (_widgetServiceHelper.EnsureWebExperiencePack())
+            {
+                _widgetHostInitialized = InitializeWidgetHost();
+                await WidgetIconCache.CacheAllWidgetIcons(_widgetCatalog, _dispatcher);
+                await ConfigureWidgetRenderer(_renderer);
+            }
+            else
+            {
+                var resourceLoader = new Microsoft.Windows.ApplicationModel.Resources.ResourceLoader("DevHome.Dashboard.pri", "DevHome.Dashboard/Resources");
+
+                var errorDialog = new ContentDialog()
+                {
+                    XamlRoot = this.XamlRoot,
+                    RequestedTheme = this.ActualTheme,
+                    Content = resourceLoader.GetString("UpdateWebExpContent"),
+                    CloseButtonText = resourceLoader.GetString("UpdateWebExpCancel"),
+                    PrimaryButtonText = resourceLoader.GetString("UpdateWebExpUpdate"),
+                    PrimaryButtonStyle = Application.Current.Resources["AccentButtonStyle"] as Style,
+                };
+                errorDialog.PrimaryButtonClick += async (ContentDialog sender, ContentDialogButtonClickEventArgs args) =>
+                {
+                    await Launcher.LaunchUriAsync(new ("ms-windows-store://pdp/?productid=9MSSGKG348SP"));
+                    sender.Hide();
+                };
+                _ = await errorDialog.ShowAsync();
+                return;
+            }
+        }
+
+        var configurationRenderer = await GetConfigurationRendererAsync();
+        var dialog = new AddWidgetDialog(_widgetHost, _widgetCatalog, configurationRenderer, _dispatcher, ActualTheme)
+        {
+            // XamlRoot must be set in the case of a ContentDialog running in a Desktop app.
+            XamlRoot = this.XamlRoot,
+            RequestedTheme = this.ActualTheme,
+        };
+        _ = await dialog.ShowAsync();
+
+        var newWidget = dialog.AddedWidget;
+
+        if (newWidget != null)
+        {
+            // Set custom state on new widget.
+            var position = PinnedWidgets.Count;
+            var newCustomState = WidgetHelpers.CreateWidgetCustomState(position);
+            Log.Logger()?.ReportDebug("DashboardView", $"SetCustomState: {newCustomState}");
+            await newWidget.SetCustomStateAsync(newCustomState);
+
+            // Put new widget on the Dashboard.
+            var widgetDef = _widgetCatalog.GetWidgetDefinition(newWidget.DefinitionId);
+            if (widgetDef is not null)
+            {
+                var size = WidgetHelpers.GetDefaultWidgetSize(widgetDef.GetWidgetCapabilities());
+                await newWidget.SetSizeAsync(size);
+                await InsertWidgetInPinnedWidgetsAsync(newWidget, size, position);
+            }
+        }
+    }
+
+    private async Task InsertWidgetInPinnedWidgetsAsync(Widget widget, WidgetSize size, int index)
+    {
+        var widgetDefintionId = widget.DefinitionId;
+        var widgetId = widget.Id;
+        var widgetDefinition = _widgetCatalog.GetWidgetDefinition(widgetDefintionId);
+
+        if (widgetDefinition != null)
+        {
+            Log.Logger()?.ReportInfo("DashboardView", $"Insert widget in pinned widgets, id = {widgetId}, index = {index}");
+            var wvm = new WidgetViewModel(widget, size, widgetDefinition, _renderer, _dispatcher);
+            PinnedWidgets.Insert(index, wvm);
+        }
+        else
+        {
+            // If the widget provider was uninstalled while we weren't running, the catalog won't have the definition so delete the widget.
+            Log.Logger()?.ReportInfo("DashboardView", $"No widget defintion '{widgetDefintionId}', delete widget {widgetId} with that definition");
+            try
+            {
+                await widget.SetCustomStateAsync(string.Empty);
+                await widget.DeleteAsync();
+            }
+            catch (Exception ex)
+            {
+                Log.Logger()?.ReportInfo("DashboardView", $"Error deleting widget", ex);
+            }
+        }
+    }
+
+    private static void WidgetCatalog_WidgetProviderDefinitionAdded(WidgetCatalog sender, WidgetProviderDefinitionAddedEventArgs args)
+    {
+        Log.Logger()?.ReportInfo("DashboardView", $"WidgetCatalog_WidgetProviderDefinitionAdded {args.ProviderDefinition.Id}");
+    }
+
+    private static void WidgetCatalog_WidgetProviderDefinitionDeleted(WidgetCatalog sender, WidgetProviderDefinitionDeletedEventArgs args)
+    {
+        Log.Logger()?.ReportInfo("DashboardView", $"WidgetCatalog_WidgetProviderDefinitionDeleted {args.ProviderDefinitionId}");
+    }
+
+    private static async void WidgetCatalog_WidgetDefinitionAdded(WidgetCatalog sender, WidgetDefinitionAddedEventArgs args)
+    {
+        Log.Logger()?.ReportInfo("DashboardView", $"WidgetCatalog_WidgetDefinitionAdded {args.Definition.Id}");
+        await WidgetIconCache.AddIconsToCache(args.Definition, _dispatcher);
+    }
+
+    private static async void WidgetCatalog_WidgetDefinitionUpdated(WidgetCatalog sender, WidgetDefinitionUpdatedEventArgs args)
+    {
+        var updatedDefinitionId = args.Definition.Id;
+        Log.Logger()?.ReportInfo("DashboardView", $"WidgetCatalog_WidgetDefinitionUpdated {updatedDefinitionId}");
+
+        foreach (var widgetToUpdate in PinnedWidgets.Where(x => x.Widget.DefinitionId == updatedDefinitionId).ToList())
+        {
+            // Things in the definition that we need to update to if they have changed:
+            // AllowMultiple, DisplayTitle, Capabilities (size), ThemeResource (icons)
+            var oldDef = widgetToUpdate.WidgetDefinition;
+            var newDef = args.Definition;
+
+            // If we're no longer allowed to have multiple instances of this widget, delete all of them.
+            if (newDef.AllowMultiple == false && oldDef.AllowMultiple == true)
+            {
+                _dispatcher.TryEnqueue(async () =>
+                {
+                    Log.Logger()?.ReportInfo("DashboardView", $"No longer allowed to have multiple of widget {newDef.Id}");
+                    Log.Logger()?.ReportInfo("DashboardView", $"Delete widget {widgetToUpdate.Widget.Id}");
+                    PinnedWidgets.Remove(widgetToUpdate);
+                    await widgetToUpdate.Widget.DeleteAsync();
+                    Log.Logger()?.ReportInfo("DashboardView", $"Deleted Widget {widgetToUpdate.Widget.Id}");
+                });
+            }
+            else
+            {
+                // Changing the definition updates the DisplayTitle.
+                widgetToUpdate.WidgetDefinition = newDef;
+
+                // If the size the widget is currently set to is no longer supported by the widget, revert to its default size.
+                // TODO: Need to update WidgetControl with now-valid sizes.
+                // TODO: Properly compare widget capabilities.
+                // https://github.com/microsoft/devhome/issues/641
+                if (oldDef.GetWidgetCapabilities() != newDef.GetWidgetCapabilities())
+                {
+                    // TODO: handle the case where this change is made while Dev Home is not running -- how do we restore?
+                    // https://github.com/microsoft/devhome/issues/641
+                    if (!newDef.GetWidgetCapabilities().Any(cap => cap.Size == widgetToUpdate.WidgetSize))
+                    {
+                        var newDefaultSize = WidgetHelpers.GetDefaultWidgetSize(newDef.GetWidgetCapabilities());
+                        widgetToUpdate.WidgetSize = newDefaultSize;
+                        await widgetToUpdate.Widget.SetSizeAsync(newDefaultSize);
+                    }
+                }
+            }
+
+            // TODO: ThemeResource (icons) changed.
+            // https://github.com/microsoft/devhome/issues/641
+        }
+    }
+
+    // Remove widget(s) from the Dashboard if the provider deletes the widget definition, or the provider is uninstalled.
+    private static void WidgetCatalog_WidgetDefinitionDeleted(WidgetCatalog sender, WidgetDefinitionDeletedEventArgs args)
+    {
+        var definitionId = args.DefinitionId;
+        _dispatcher.TryEnqueue(async () =>
+        {
+            Log.Logger()?.ReportInfo("DashboardView", $"WidgetDefinitionDeleted {definitionId}");
+            foreach (var widgetToRemove in PinnedWidgets.Where(x => x.Widget.DefinitionId == definitionId).ToList())
+            {
+                Log.Logger()?.ReportInfo("DashboardView", $"Remove widget {widgetToRemove.Widget.Id}");
+                PinnedWidgets.Remove(widgetToRemove);
+
+                // The widget definition is gone, so delete widgets with that definition.
+                await widgetToRemove.Widget.DeleteAsync();
+            }
+        });
+
+        WidgetIconCache.RemoveIconsFromCache(definitionId);
+    }
+
+    // Listen for widgets being added or removed, so we can add or remove listeners on the WidgetViewModels' properties.
+    private void OnPinnedWidgetsCollectionChanged(object sender, NotifyCollectionChangedEventArgs e)
+    {
+        if (e.OldItems != null)
+        {
+            foreach (INotifyPropertyChanged item in e.OldItems)
+            {
+                item.PropertyChanged -= PinnedWidgetsPropertyChanged;
+            }
+        }
+
+        if (e.NewItems != null)
+        {
+            foreach (INotifyPropertyChanged item in e.NewItems)
+            {
+                item.PropertyChanged += PinnedWidgetsPropertyChanged;
+            }
+        }
+
+        NoWidgetsStackPanel.Visibility = (PinnedWidgets.Count > 0) ? Visibility.Collapsed : Visibility.Visible;
+    }
+
+    private async void PinnedWidgetsPropertyChanged(object sender, PropertyChangedEventArgs e)
+    {
+        if (e.PropertyName.Equals(nameof(WidgetViewModel.IsInEditMode), StringComparison.Ordinal))
+        {
+            var widgetViewModel = sender as WidgetViewModel;
+            if (widgetViewModel.IsInEditMode == true)
+            {
+                // If the WidgetControl has marked this widget as in edit mode, bring up the edit widget dialog.
+                Log.Logger()?.ReportInfo("DashboardView", $"EditWidget {widgetViewModel.Widget.Id}");
+                await EditWidget(widgetViewModel);
+            }
+        }
+    }
+
+    // We can't truly edit a widget once it has been pinned. Instead, simulate editing by
+    // removing the old widget and creating a new one.
+    private async Task EditWidget(WidgetViewModel widgetViewModel)
+    {
+        // Get info about the widget we're "editing".
+        var index = PinnedWidgets.IndexOf(widgetViewModel);
+        var originalSize = widgetViewModel.WidgetSize;
+        var widgetDef = _widgetCatalog.GetWidgetDefinition(widgetViewModel.Widget.DefinitionId);
+
+        var configurationRenderer = await GetConfigurationRendererAsync();
+        var dialog = new CustomizeWidgetDialog(_widgetHost, _widgetCatalog, configurationRenderer, _dispatcher, widgetDef)
+        {
+            // XamlRoot must be set in the case of a ContentDialog running in a Desktop app.
+            XamlRoot = this.XamlRoot,
+            RequestedTheme = this.ActualTheme,
+        };
+        _ = await dialog.ShowAsync();
+
+        var newWidget = dialog.EditedWidget;
+
+        if (newWidget != null)
+        {
+            // Remove and delete the old widget.
+            var state = await widgetViewModel.Widget.GetCustomStateAsync();
+            PinnedWidgets.RemoveAt(index);
+            await widgetViewModel.Widget.DeleteAsync();
+
+            // Put the old widget's state on the new widget.
+            await newWidget.SetCustomStateAsync(state);
+
+            // Set the original size on the new widget and add it to the list.
+            await newWidget.SetSizeAsync(originalSize);
+            await InsertWidgetInPinnedWidgetsAsync(newWidget, originalSize, index);
+        }
+
+        widgetViewModel.IsInEditMode = false;
+    }
+
+#if DEBUG
+    private void AddResetButton(object sender, RoutedEventArgs e)
+    {
+        var resetButton = new Button
+        {
+            Content = new SymbolIcon(Symbol.Refresh),
+            HorizontalAlignment = HorizontalAlignment.Right,
+            FontSize = 4,
+        };
+        resetButton.Click += ResetButton_Click;
+        AutomationProperties.SetName(resetButton, "ResetBannerButton");
+        var parent = AddWidgetButton.Parent as StackPanel;
+        var index = parent.Children.IndexOf(AddWidgetButton);
+        parent.Children.Insert(index + 1, resetButton);
+    }
+
+    private void ResetButton_Click(object sender, RoutedEventArgs e)
+    {
+        var roamingProperties = Windows.Storage.ApplicationData.Current.RoamingSettings.Values;
+        if (roamingProperties.ContainsKey("HideDashboardBanner"))
+        {
+            roamingProperties.Remove("HideDashboardBanner");
+        }
+
+        ViewModel.ShowDashboardBanner = true;
+    }
+#endif
+}