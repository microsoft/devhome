﻿// Copyright (c) Microsoft Corporation and Contributors
// Licensed under the MIT license.

using System;
<<<<<<< HEAD
using System.Diagnostics;
using System.Linq;
using System.Threading.Tasks;
using DevHome.SetupFlow.Common.Models;
using DevHome.SetupFlow.Common.Services;
using DevHome.SetupFlow.ConfigurationFile.Exceptions;
using DevHome.Telemetry;
using Microsoft.Management.Configuration;
using Microsoft.Management.Configuration.Processor;
=======
using System.Windows.Input;
using DevHome.SetupFlow.Common.Models;
using DevHome.SetupFlow.ElevatedComponent;
>>>>>>> 1f13e794
using Windows.Foundation;
using Windows.Storage;

namespace DevHome.SetupFlow.ConfigurationFile.Models;

internal class ConfigureTask : ISetupTask
{
    private readonly StorageFile _file;
    private readonly ILogger _logger;
    private readonly ISetupFlowStringResource _stringResource;
    private ConfigurationProcessor _processor;
    private ConfigurationSet _configSet;

<<<<<<< HEAD
    public bool RequiresAdmin => false;

    public bool RequiresReboot { get; private set; }

    public ConfigureTask(ILogger logger, ISetupFlowStringResource stringResource, StorageFile file)
    {
        _logger = logger;
        _stringResource = stringResource;
        _file = file;
    }

    public async Task OpenConfigurationSetAsync()
    {
        try
        {
            var factory = new ConfigurationSetProcessorFactory(ConfigurationProcessorType.Hosted, null);
            _processor = new ConfigurationProcessor(factory);
            var openResult = _processor.OpenConfigurationSet(await _file.OpenReadAsync());
            _configSet = openResult.Set;
            if (_configSet is null)
            {
                throw new OpenConfigurationSetException(openResult.ResultCode, openResult.Field);
            }
        }
        catch
        {
            _processor = null;
            _configSet = null;
            _logger.LogError(nameof(ConfigureTask), LogLevel.Local, "Failed to open configuration set");
            throw;
        }
    }

    LoadingMessages ISetupTask.GetLoadingMessages()
    {
        return new ()
        {
            Executing = _stringResource.GetLocalized(StringResourceKey.ConfigurationFileApplying),
            Error = _stringResource.GetLocalized(StringResourceKey.ConfigurationFileApplyError),
            Finished = RequiresReboot ?
                _stringResource.GetLocalized(StringResourceKey.ConfigurationFileApplySuccessReboot) :
                _stringResource.GetLocalized(StringResourceKey.ConfigurationFileApplySuccess),
        };
    }

    IAsyncOperation<TaskFinishedState> ISetupTask.Execute()
    {
        return Task.Run(async () =>
        {
            try
            {
                if (_processor is null || _configSet is null)
                {
                    return TaskFinishedState.Failure;
                }

                var result = await _processor.ApplySetAsync(_configSet, ApplyConfigurationSetFlags.None);
                if (result.ResultCode != null)
                {
                    throw result.ResultCode;
                }

                RequiresReboot = result.UnitResults.Any(result => result.RebootRequired);
                return TaskFinishedState.Success;
            }
            catch
            {
                _logger.LogError(nameof(ConfigureTask), LogLevel.Local, "Failed to apply configuration");
                return TaskFinishedState.Failure;
            }
        }).AsAsyncOperation();
    }
=======
    public bool RequiresReboot => throw new NotImplementedException();

    public bool DependsOnDevDriveToBeInstalled => false;

    public ActionCenterMessages GetErrorMessages() => throw new NotImplementedException();

    public TaskMessages GetLoadingMessages() => throw new NotImplementedException();

    public ActionCenterMessages GetRebootMessage() => throw new NotImplementedException();

    IAsyncOperation<TaskFinishedState> ISetupTask.Execute() => throw new NotImplementedException();

    IAsyncOperation<TaskFinishedState> ISetupTask.ExecuteAsAdmin(IElevatedComponentFactory elevatedComponentFactory) => throw new NotImplementedException();
>>>>>>> 1f13e794
}<|MERGE_RESOLUTION|>--- conflicted
+++ resolved
@@ -2,21 +2,15 @@
 // Licensed under the MIT license.
 
 using System;
-<<<<<<< HEAD
-using System.Diagnostics;
 using System.Linq;
 using System.Threading.Tasks;
 using DevHome.SetupFlow.Common.Models;
 using DevHome.SetupFlow.Common.Services;
 using DevHome.SetupFlow.ConfigurationFile.Exceptions;
+using DevHome.SetupFlow.ElevatedComponent;
 using DevHome.Telemetry;
 using Microsoft.Management.Configuration;
 using Microsoft.Management.Configuration.Processor;
-=======
-using System.Windows.Input;
-using DevHome.SetupFlow.Common.Models;
-using DevHome.SetupFlow.ElevatedComponent;
->>>>>>> 1f13e794
 using Windows.Foundation;
 using Windows.Storage;
 
@@ -30,7 +24,6 @@
     private ConfigurationProcessor _processor;
     private ConfigurationSet _configSet;
 
-<<<<<<< HEAD
     public bool RequiresAdmin => false;
 
     public bool RequiresReboot { get; private set; }
@@ -64,7 +57,7 @@
         }
     }
 
-    LoadingMessages ISetupTask.GetLoadingMessages()
+    TaskMessages ISetupTask.GetLoadingMessages()
     {
         return new ()
         {
@@ -103,19 +96,18 @@
             }
         }).AsAsyncOperation();
     }
-=======
-    public bool RequiresReboot => throw new NotImplementedException();
+
+    /// <inheritdoc/>
+    /// <remarks><seealso cref="RequiresAdmin"/></remarks>
+    IAsyncOperation<TaskFinishedState> ISetupTask.ExecuteAsAdmin(IElevatedComponentFactory elevatedComponentFactory)
+    {
+        // Noop
+        return Task.FromResult(TaskFinishedState.Failure).AsAsyncOperation();
+    }
 
     public bool DependsOnDevDriveToBeInstalled => false;
 
     public ActionCenterMessages GetErrorMessages() => throw new NotImplementedException();
 
-    public TaskMessages GetLoadingMessages() => throw new NotImplementedException();
-
     public ActionCenterMessages GetRebootMessage() => throw new NotImplementedException();
-
-    IAsyncOperation<TaskFinishedState> ISetupTask.Execute() => throw new NotImplementedException();
-
-    IAsyncOperation<TaskFinishedState> ISetupTask.ExecuteAsAdmin(IElevatedComponentFactory elevatedComponentFactory) => throw new NotImplementedException();
->>>>>>> 1f13e794
 }