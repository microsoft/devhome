--- conflicted
+++ resolved
@@ -1,72 +1,68 @@
-﻿// Copyright (c) Microsoft Corporation and Contributors
-// Licensed under the MIT license.
-
-using System;
-using System.Collections.Generic;
-using System.IO;
-using DevHome.Common.Extensions;
-using DevHome.Common.Services;
-using DevHome.SetupFlow.Common.Models;
-using DevHome.SetupFlow.Common.Services;
-using DevHome.SetupFlow.Common.ViewModels;
-using DevHome.SetupFlow.RepoConfig.Models;
-using DevHome.SetupFlow.RepoConfig.ViewModels;
-using Microsoft.Extensions.Hosting;
-
-namespace DevHome.SetupFlow.RepoConfig;
-
-/// <summary>
-/// The task group for cloning repositories
-/// </summary>
-public class RepoConfigTaskGroup : ISetupTaskGroup
-{
-    private readonly IHost _host;
-    private readonly Lazy<RepoConfigReviewViewModel> _repoConfigReviewViewModel;
-    private readonly Lazy<RepoConfigViewModel> _repoConfigViewModel;
-
-    private readonly ISetupFlowStringResource _stringResource;
-
-    public RepoConfigTaskGroup(IHost host, ISetupFlowStringResource stringResource)
-    {
-        _host = host;
-        _stringResource = stringResource;
-
-        // TODO Remove `this` argument from CreateInstance since this task
-        // group is a registered type. This requires updating dependent classes
-        // correspondingly.
-        _repoConfigViewModel = new (() => _host.CreateInstance<RepoConfigViewModel>(this));
-        _repoConfigReviewViewModel = new (() => _host.CreateInstance<RepoConfigReviewViewModel>(this));
-    }
-
-    /// <summary>
-    /// Gets all the tasks to execute during the loading screen.
-    /// </summary>
-    public IEnumerable<ISetupTask> SetupTasks => _cloneTasks;
-
-    public SetupPageViewModelBase GetSetupPageViewModel() => _repoConfigViewModel.Value;
-
-<<<<<<< HEAD
-    public ReviewTabViewModelBase GetReviewTabViewModel() => _host.CreateInstance<RepoConfigReviewViewModel>(_cloneTasks);
-=======
-    public ReviewTabViewModelBase GetReviewTabViewModel() => _repoConfigReviewViewModel.Value;
->>>>>>> 44363f34
-
-    /// <summary>
-    /// All tasks that need to be ran.
-    /// </summary>
-    private readonly IList<CloneRepoTask> _cloneTasks = new List<CloneRepoTask>();
-
-    /// <summary>
-    /// Converts CloningInformation to a CloneRepoTask.
-    /// </summary>
-    /// <param name="cloningInformations">all repositories the user wants to clone.</param>
-    public void SaveSetupTaskInformation(List<CloningInformation> cloningInformations)
-    {
-        _cloneTasks.Clear();
-        foreach (var cloningInformation in cloningInformations)
-        {
-            var fullPath = Path.Combine(cloningInformation.CloningLocation.FullName, cloningInformation.ProviderName, cloningInformation.RepositoryToClone.DisplayName);
-            _cloneTasks.Add(new CloneRepoTask(new DirectoryInfo(fullPath), cloningInformation.RepositoryToClone, cloningInformation.OwningAccount, _stringResource));
-        }
-    }
-}
+﻿// Copyright (c) Microsoft Corporation and Contributors
+// Licensed under the MIT license.
+
+using System;
+using System.Collections.Generic;
+using System.IO;
+using DevHome.Common.Extensions;
+using DevHome.Common.Services;
+using DevHome.SetupFlow.Common.Models;
+using DevHome.SetupFlow.Common.Services;
+using DevHome.SetupFlow.Common.ViewModels;
+using DevHome.SetupFlow.RepoConfig.Models;
+using DevHome.SetupFlow.RepoConfig.ViewModels;
+using Microsoft.Extensions.Hosting;
+
+namespace DevHome.SetupFlow.RepoConfig;
+
+/// <summary>
+/// The task group for cloning repositories
+/// </summary>
+public class RepoConfigTaskGroup : ISetupTaskGroup
+{
+    private readonly IHost _host;
+    private readonly Lazy<RepoConfigReviewViewModel> _repoConfigReviewViewModel;
+    private readonly Lazy<RepoConfigViewModel> _repoConfigViewModel;
+
+    private readonly ISetupFlowStringResource _stringResource;
+
+    public RepoConfigTaskGroup(IHost host, ISetupFlowStringResource stringResource)
+    {
+        _host = host;
+        _stringResource = stringResource;
+
+        // TODO Remove `this` argument from CreateInstance since this task
+        // group is a registered type. This requires updating dependent classes
+        // correspondingly.
+        _repoConfigViewModel = new (() => _host.CreateInstance<RepoConfigViewModel>(this));
+        _repoConfigReviewViewModel = new (() => _host.CreateInstance<RepoConfigReviewViewModel>(this));
+    }
+
+    /// <summary>
+    /// Gets all the tasks to execute during the loading screen.
+    /// </summary>
+    public IEnumerable<ISetupTask> SetupTasks => _cloneTasks;
+
+    public SetupPageViewModelBase GetSetupPageViewModel() => _repoConfigViewModel.Value;
+
+    public ReviewTabViewModelBase GetReviewTabViewModel() => _host.CreateInstance<RepoConfigReviewViewModel>(_cloneTasks);
+
+    /// <summary>
+    /// All tasks that need to be ran.
+    /// </summary>
+    private readonly IList<CloneRepoTask> _cloneTasks = new List<CloneRepoTask>();
+
+    /// <summary>
+    /// Converts CloningInformation to a CloneRepoTask.
+    /// </summary>
+    /// <param name="cloningInformations">all repositories the user wants to clone.</param>
+    public void SaveSetupTaskInformation(List<CloningInformation> cloningInformations)
+    {
+        _cloneTasks.Clear();
+        foreach (var cloningInformation in cloningInformations)
+        {
+            var fullPath = Path.Combine(cloningInformation.CloningLocation.FullName, cloningInformation.ProviderName, cloningInformation.RepositoryToClone.DisplayName);
+            _cloneTasks.Add(new CloneRepoTask(new DirectoryInfo(fullPath), cloningInformation.RepositoryToClone, cloningInformation.OwningAccount, _stringResource));
+        }
+    }
+}