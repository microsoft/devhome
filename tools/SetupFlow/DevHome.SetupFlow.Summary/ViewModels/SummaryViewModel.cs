--- conflicted
+++ resolved
@@ -1,46 +1,38 @@
-﻿// Copyright (c) Microsoft Corporation and Contributors
-// Licensed under the MIT license.
-
-<<<<<<< HEAD
-using System.Threading.Tasks;
-using CommunityToolkit.Mvvm.ComponentModel;
-using DevHome.Common.Services;
-=======
->>>>>>> 201907fc
-using DevHome.SetupFlow.Common.Services;
-using DevHome.SetupFlow.Common.ViewModels;
-using DevHome.Telemetry;
-
-namespace DevHome.SetupFlow.Summary.ViewModels;
-
-public partial class SummaryViewModel : SetupPageViewModelBase
-{
-    private readonly ILogger _logger;
-    private readonly SetupFlowOrchestrator _orchestrator;
-
-<<<<<<< HEAD
-    public SummaryViewModel(ILogger logger, ISetupFlowStringResource stringResource, SetupFlowOrchestrator orchestrator)
-        : base(stringResource)
-=======
-    public SummaryViewModel(
-        ISetupFlowStringResource stringResource,
-        SetupFlowOrchestrator orchestrator,
-        ILogger logger)
-        : base(stringResource, orchestrator)
->>>>>>> 201907fc
-    {
-        _logger = logger;
-        _orchestrator = orchestrator;
-
-        IsNavigationBarVisible = false;
-        IsStepPage = false;
-    }
-
-    protected async override Task OnFirstNavigateToAsync()
-    {
-        // Disposing of this object allows signals the background process to terminate.
-        _orchestrator.RemoteElevatedFactory?.Dispose();
-        _orchestrator.RemoteElevatedFactory = null;
-        await Task.CompletedTask;
-    }
-}
+﻿// Copyright (c) Microsoft Corporation and Contributors
+// Licensed under the MIT license.
+
+using System.Threading.Tasks;
+using CommunityToolkit.Mvvm.ComponentModel;
+using DevHome.Common.Services;
+using DevHome.SetupFlow.Common.Services;
+using DevHome.SetupFlow.Common.ViewModels;
+using DevHome.Telemetry;
+
+namespace DevHome.SetupFlow.Summary.ViewModels;
+
+public partial class SummaryViewModel : SetupPageViewModelBase
+{
+    private readonly ILogger _logger;
+    private readonly SetupFlowOrchestrator _orchestrator;
+
+    public SummaryViewModel(
+        ISetupFlowStringResource stringResource,
+        SetupFlowOrchestrator orchestrator,
+        ILogger logger)
+        : base(stringResource, orchestrator)
+    {
+        _logger = logger;
+        _orchestrator = orchestrator;
+
+        IsNavigationBarVisible = false;
+        IsStepPage = false;
+    }
+
+    protected async override Task OnFirstNavigateToAsync()
+    {
+        // Disposing of this object allows signals the background process to terminate.
+        _orchestrator.RemoteElevatedFactory?.Dispose();
+        _orchestrator.RemoteElevatedFactory = null;
+        await Task.CompletedTask;
+    }
+}