--- conflicted
+++ resolved
@@ -4,7 +4,7 @@
     xmlns:x="http://schemas.microsoft.com/winfx/2006/xaml"
     xmlns:d="http://schemas.microsoft.com/expression/blend/2008"
     xmlns:mc="http://schemas.openxmlformats.org/markup-compatibility/2006"
-    xmlns:converters="using:CommunityToolkit.WinUI.UI.Converters" xmlns:views="using:DevHome.SetupFlow.AppManagement.Views" xmlns:viewmodels="using:DevHome.SetupFlow.AppManagement.ViewModels"
+    xmlns:converters="using:CommunityToolkit.WinUI.UI.Converters"
     mc:Ignorable="d">
     <UserControl.Resources>
         <ResourceDictionary>
@@ -43,28 +43,19 @@
                         </VisualStateGroup>
                     </VisualStateManager.VisualStateGroups>
 
-<<<<<<< HEAD
                     <!-- Package card header layout -->
                     <Grid>
                         <Grid.ColumnDefinitions>
                             <ColumnDefinition Width="auto" />
                             <ColumnDefinition Width="*" />
                         </Grid.ColumnDefinitions>
-=======
-            <!-- Package image -->
-            <ImageIcon
-                Width="24"
-                VerticalAlignment="Center"
-                Opacity="{x:Bind Package.IsSelected, Mode=OneWay, Converter={StaticResource ImageOpacityConverter}}"
-                Source="{x:Bind Package.Icon,Mode=OneWay}"/>
->>>>>>> 90cc041c
 
                         <!-- Package image -->
                         <ImageIcon
                             Name="Image"
                             Width="24"
                             VerticalAlignment="Center"
-                            Source="{Binding ImageUri.AbsoluteUri,Mode=OneWay}"/>
+                            Source="{Binding Icon,Mode=OneWay}"/>
 
                         <!-- Select button -->
                         <Button
@@ -90,7 +81,6 @@
                             Style="{ThemeResource CaptionTextBlockStyle}"
                             Text="{Binding Name,Mode=OneWay}"/>
 
-<<<<<<< HEAD
                         <!-- Package Version -->
                         <TextBlock
                             Name="Version"
@@ -100,7 +90,8 @@
                         <!-- Package link -->
                         <HyperlinkButton
                             Name="LearnMoreButton"
-                            NavigateUri="{Binding PackageUri}"
+                            IsEnabled="{Binding IsSelected,Mode=OneWay, Converter={StaticResource BoolNegationConverter}}"
+                            Command="{Binding LearnMoreCommand, Mode=OneWay}"
                             Style="{ThemeResource TextBlockButtonStyle}">
                             <TextBlock
                                 x:Uid="ms-resource:///DevHome.SetupFlow/Resources/LearnMore"
@@ -111,17 +102,4 @@
             </ControlTemplate>
         </ContentControl.Template>
     </ContentControl>
-=======
-            <!-- Package link -->
-            <HyperlinkButton
-                IsEnabled="{x:Bind Package.IsSelected,Mode=OneWay, Converter={StaticResource BoolNegationConverter}}"
-                Command="{x:Bind Package.LearnMoreCommand, Mode=OneWay}"
-                Style="{ThemeResource TextBlockButtonStyle}">
-                <TextBlock
-                    x:Uid="ms-resource:///DevHome.SetupFlow/Resources/LearnMore"
-                    Style="{ThemeResource CaptionTextBlockStyle}"/>
-            </HyperlinkButton>
-        </StackPanel>
-    </Grid>
->>>>>>> 90cc041c
 </UserControl>