--- conflicted
+++ resolved
@@ -32,22 +32,15 @@
 
     public string CatalogId => _package.DefaultInstallVersion.PackageCatalog.Info.Id;
 
-<<<<<<< HEAD
     public (string, string) CompositeKey => (Id, CatalogId);
 
-=======
->>>>>>> 90cc041c
     public string Name => _package.Name;
 
     public string Version => _package.DefaultInstallVersion.Version;
 
-<<<<<<< HEAD
     public bool IsInstalled => _package.InstalledVersion != null;
 
-    public Uri ImageUri
-=======
     public IRandomAccessStream LightThemeIcon
->>>>>>> 90cc041c
     {
         get; set;
     }
@@ -66,11 +59,11 @@
         await wpm.InstallPackageAsync(this);
     }
 
-<<<<<<< HEAD
     public InstallPackageTask CreateInstallTask(IWindowsPackageManager wpm)
     {
         return new InstallPackageTask(wpm, this);
-=======
+    }
+
     /// <summary>
     /// Gets the package metadata from the current culture name (e.g. 'en-US')
     /// </summary>
@@ -90,6 +83,5 @@
         {
             return defaultValue;
         }
->>>>>>> 90cc041c
     }
 }