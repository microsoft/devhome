﻿// Copyright (c) Microsoft Corporation and Contributors
// Licensed under the MIT license.

using System;
using System.Globalization;
using System.Threading.Tasks;
using DevHome.SetupFlow.AppManagement.Exceptions;
using DevHome.SetupFlow.AppManagement.Services;
using DevHome.SetupFlow.ComInterop.Projection.WindowsPackageManager;
using DevHome.SetupFlow.Common.Models;
using DevHome.SetupFlow.Common.Services;
using DevHome.SetupFlow.ElevatedComponent;
using DevHome.Telemetry;
using Microsoft.Management.Deployment;
using Windows.Foundation;

namespace DevHome.SetupFlow.AppManagement.Models;

public class InstallPackageTask : ISetupTask
{
    private readonly ILogger _logger;
    private readonly IWindowsPackageManager _wpm;
    private readonly WinGetPackage _package;
    private readonly ISetupFlowStringResource _stringResource;
    private readonly WindowsPackageManagerFactory _wingetFactory;
    private readonly Lazy<bool> _requiresElevation;

    private InstallPackageException _installPackageException;

    public bool RequiresAdmin => _requiresElevation.Value;

    // As we don't have this information available for each package in the WinGet COM API,
    // simply assume that any package installation may need a reboot.
    public bool RequiresReboot => true;

    public bool DependsOnDevDriveToBeInstalled
    {
        get;
    }

    public InstallPackageTask(
        ILogger logger,
        IWindowsPackageManager wpm,
        ISetupFlowStringResource stringResource,
        WindowsPackageManagerFactory wingetFactory,
        WinGetPackage package)
    {
        _logger = logger;
        _wpm = wpm;
        _stringResource = stringResource;
        _wingetFactory = wingetFactory;
        _package = package;
        _requiresElevation = new (RequiresElevation);
    }

    public TaskMessages GetLoadingMessages()
    {
        return new TaskMessages
        {
            Executing = _stringResource.GetLocalized(StringResourceKey.InstallingPackage, _package.Name),
            Finished = _stringResource.GetLocalized(StringResourceKey.InstalledPackage, _package.Name),
            Error = _stringResource.GetLocalized(StringResourceKey.InstallPackageErrorWithReason, _package.Name, GetErrorReason()),
            NeedsReboot = _stringResource.GetLocalized(StringResourceKey.NeedsRebootMessage, _package.Name),
        };
    }

    IAsyncOperation<TaskFinishedState> ISetupTask.Execute()
    {
        return Task.Run(async () =>
        {
            try
            {
                await _wpm.InstallPackageAsync(_package);
                return TaskFinishedState.Success;
            }
            catch (InstallPackageException e)
            {
                _installPackageException = e;
                _logger.LogError(nameof(InstallPackageTask), LogLevel.Local, $"Failed to install package with status {e.Status} and installer error code {e.InstallerErrorCode}");
                return TaskFinishedState.Failure;
            }
            catch (Exception e)
            {
                _logger.LogError(nameof(InstallPackageTask), LogLevel.Local, $"Exception thrown while installing package: {e.Message}");
                return TaskFinishedState.Failure;
            }
        }).AsAsyncOperation();
    }

    private string GetErrorReason()
    {
        return _installPackageException?.Status switch
        {
            InstallResultStatus.BlockedByPolicy =>
                _stringResource.GetLocalized(StringResourceKey.InstallPackageErrorBlockedByPolicy),
            InstallResultStatus.InternalError =>
                _stringResource.GetLocalized(StringResourceKey.InstallPackageErrorInternalError),
            InstallResultStatus.DownloadError =>
                _stringResource.GetLocalized(StringResourceKey.InstallPackageErrorDownloadError),
            InstallResultStatus.InstallError =>
                _stringResource.GetLocalized(StringResourceKey.InstallPackageErrorInstallError, $"0x{_installPackageException.InstallerErrorCode.ToString("X", CultureInfo.InvariantCulture)}"),
            InstallResultStatus.NoApplicableInstallers =>
                _stringResource.GetLocalized(StringResourceKey.InstallPackageErrorNoApplicableInstallers),
            _ => _stringResource.GetLocalized(StringResourceKey.InstallPackageErrorUnknownError),
        };
    }

    private bool RequiresElevation()
    {
        var options = _wingetFactory.CreateInstallOptions();
        options.PackageInstallScope = PackageInstallScope.User;
        return _package.RequiresElevation(options);
    }

<<<<<<< HEAD
    IAsyncOperation<TaskFinishedState> ISetupTask.ExecuteAsAdmin(IElevatedComponentFactory elevatedComponentFactory) => throw new NotImplementedException();
=======
    public ActionCenterMessages GetErrorMessages() => throw new NotImplementedException();

    public ActionCenterMessages GetRebootMessage() => throw new NotImplementedException();
>>>>>>> f4b1c813
}
<|MERGE_RESOLUTION|>--- conflicted
+++ resolved
@@ -1,122 +1,120 @@
-﻿// Copyright (c) Microsoft Corporation and Contributors
-// Licensed under the MIT license.
-
-using System;
-using System.Globalization;
-using System.Threading.Tasks;
-using DevHome.SetupFlow.AppManagement.Exceptions;
-using DevHome.SetupFlow.AppManagement.Services;
-using DevHome.SetupFlow.ComInterop.Projection.WindowsPackageManager;
-using DevHome.SetupFlow.Common.Models;
-using DevHome.SetupFlow.Common.Services;
-using DevHome.SetupFlow.ElevatedComponent;
-using DevHome.Telemetry;
-using Microsoft.Management.Deployment;
-using Windows.Foundation;
-
-namespace DevHome.SetupFlow.AppManagement.Models;
-
-public class InstallPackageTask : ISetupTask
-{
-    private readonly ILogger _logger;
-    private readonly IWindowsPackageManager _wpm;
-    private readonly WinGetPackage _package;
-    private readonly ISetupFlowStringResource _stringResource;
-    private readonly WindowsPackageManagerFactory _wingetFactory;
-    private readonly Lazy<bool> _requiresElevation;
-
-    private InstallPackageException _installPackageException;
-
-    public bool RequiresAdmin => _requiresElevation.Value;
-
-    // As we don't have this information available for each package in the WinGet COM API,
-    // simply assume that any package installation may need a reboot.
-    public bool RequiresReboot => true;
-
-    public bool DependsOnDevDriveToBeInstalled
-    {
-        get;
-    }
-
-    public InstallPackageTask(
-        ILogger logger,
-        IWindowsPackageManager wpm,
-        ISetupFlowStringResource stringResource,
-        WindowsPackageManagerFactory wingetFactory,
-        WinGetPackage package)
-    {
-        _logger = logger;
-        _wpm = wpm;
-        _stringResource = stringResource;
-        _wingetFactory = wingetFactory;
-        _package = package;
-        _requiresElevation = new (RequiresElevation);
-    }
-
-    public TaskMessages GetLoadingMessages()
-    {
-        return new TaskMessages
-        {
-            Executing = _stringResource.GetLocalized(StringResourceKey.InstallingPackage, _package.Name),
-            Finished = _stringResource.GetLocalized(StringResourceKey.InstalledPackage, _package.Name),
-            Error = _stringResource.GetLocalized(StringResourceKey.InstallPackageErrorWithReason, _package.Name, GetErrorReason()),
-            NeedsReboot = _stringResource.GetLocalized(StringResourceKey.NeedsRebootMessage, _package.Name),
-        };
-    }
-
-    IAsyncOperation<TaskFinishedState> ISetupTask.Execute()
-    {
-        return Task.Run(async () =>
-        {
-            try
-            {
-                await _wpm.InstallPackageAsync(_package);
-                return TaskFinishedState.Success;
-            }
-            catch (InstallPackageException e)
-            {
-                _installPackageException = e;
-                _logger.LogError(nameof(InstallPackageTask), LogLevel.Local, $"Failed to install package with status {e.Status} and installer error code {e.InstallerErrorCode}");
-                return TaskFinishedState.Failure;
-            }
-            catch (Exception e)
-            {
-                _logger.LogError(nameof(InstallPackageTask), LogLevel.Local, $"Exception thrown while installing package: {e.Message}");
-                return TaskFinishedState.Failure;
-            }
-        }).AsAsyncOperation();
-    }
-
-    private string GetErrorReason()
-    {
-        return _installPackageException?.Status switch
-        {
-            InstallResultStatus.BlockedByPolicy =>
-                _stringResource.GetLocalized(StringResourceKey.InstallPackageErrorBlockedByPolicy),
-            InstallResultStatus.InternalError =>
-                _stringResource.GetLocalized(StringResourceKey.InstallPackageErrorInternalError),
-            InstallResultStatus.DownloadError =>
-                _stringResource.GetLocalized(StringResourceKey.InstallPackageErrorDownloadError),
-            InstallResultStatus.InstallError =>
-                _stringResource.GetLocalized(StringResourceKey.InstallPackageErrorInstallError, $"0x{_installPackageException.InstallerErrorCode.ToString("X", CultureInfo.InvariantCulture)}"),
-            InstallResultStatus.NoApplicableInstallers =>
-                _stringResource.GetLocalized(StringResourceKey.InstallPackageErrorNoApplicableInstallers),
-            _ => _stringResource.GetLocalized(StringResourceKey.InstallPackageErrorUnknownError),
-        };
-    }
-
-    private bool RequiresElevation()
-    {
-        var options = _wingetFactory.CreateInstallOptions();
-        options.PackageInstallScope = PackageInstallScope.User;
-        return _package.RequiresElevation(options);
-    }
-
-<<<<<<< HEAD
-    IAsyncOperation<TaskFinishedState> ISetupTask.ExecuteAsAdmin(IElevatedComponentFactory elevatedComponentFactory) => throw new NotImplementedException();
-=======
-    public ActionCenterMessages GetErrorMessages() => throw new NotImplementedException();
-
-    public ActionCenterMessages GetRebootMessage() => throw new NotImplementedException();
->>>>>>> f4b1c813
-}
+﻿// Copyright (c) Microsoft Corporation and Contributors
+// Licensed under the MIT license.
+
+using System;
+using System.Globalization;
+using System.Threading.Tasks;
+using DevHome.SetupFlow.AppManagement.Exceptions;
+using DevHome.SetupFlow.AppManagement.Services;
+using DevHome.SetupFlow.ComInterop.Projection.WindowsPackageManager;
+using DevHome.SetupFlow.Common.Models;
+using DevHome.SetupFlow.Common.Services;
+using DevHome.SetupFlow.ElevatedComponent;
+using DevHome.Telemetry;
+using Microsoft.Management.Deployment;
+using Windows.Foundation;
+
+namespace DevHome.SetupFlow.AppManagement.Models;
+
+public class InstallPackageTask : ISetupTask
+{
+    private readonly ILogger _logger;
+    private readonly IWindowsPackageManager _wpm;
+    private readonly WinGetPackage _package;
+    private readonly ISetupFlowStringResource _stringResource;
+    private readonly WindowsPackageManagerFactory _wingetFactory;
+    private readonly Lazy<bool> _requiresElevation;
+
+    private InstallPackageException _installPackageException;
+
+    public bool RequiresAdmin => _requiresElevation.Value;
+
+    // As we don't have this information available for each package in the WinGet COM API,
+    // simply assume that any package installation may need a reboot.
+    public bool RequiresReboot => true;
+
+    public bool DependsOnDevDriveToBeInstalled
+    {
+        get;
+    }
+
+    public InstallPackageTask(
+        ILogger logger,
+        IWindowsPackageManager wpm,
+        ISetupFlowStringResource stringResource,
+        WindowsPackageManagerFactory wingetFactory,
+        WinGetPackage package)
+    {
+        _logger = logger;
+        _wpm = wpm;
+        _stringResource = stringResource;
+        _wingetFactory = wingetFactory;
+        _package = package;
+        _requiresElevation = new (RequiresElevation);
+    }
+
+    public TaskMessages GetLoadingMessages()
+    {
+        return new TaskMessages
+        {
+            Executing = _stringResource.GetLocalized(StringResourceKey.InstallingPackage, _package.Name),
+            Finished = _stringResource.GetLocalized(StringResourceKey.InstalledPackage, _package.Name),
+            Error = _stringResource.GetLocalized(StringResourceKey.InstallPackageErrorWithReason, _package.Name, GetErrorReason()),
+            NeedsReboot = _stringResource.GetLocalized(StringResourceKey.NeedsRebootMessage, _package.Name),
+        };
+    }
+
+    IAsyncOperation<TaskFinishedState> ISetupTask.Execute()
+    {
+        return Task.Run(async () =>
+        {
+            try
+            {
+                await _wpm.InstallPackageAsync(_package);
+                return TaskFinishedState.Success;
+            }
+            catch (InstallPackageException e)
+            {
+                _installPackageException = e;
+                _logger.LogError(nameof(InstallPackageTask), LogLevel.Local, $"Failed to install package with status {e.Status} and installer error code {e.InstallerErrorCode}");
+                return TaskFinishedState.Failure;
+            }
+            catch (Exception e)
+            {
+                _logger.LogError(nameof(InstallPackageTask), LogLevel.Local, $"Exception thrown while installing package: {e.Message}");
+                return TaskFinishedState.Failure;
+            }
+        }).AsAsyncOperation();
+    }
+
+    private string GetErrorReason()
+    {
+        return _installPackageException?.Status switch
+        {
+            InstallResultStatus.BlockedByPolicy =>
+                _stringResource.GetLocalized(StringResourceKey.InstallPackageErrorBlockedByPolicy),
+            InstallResultStatus.InternalError =>
+                _stringResource.GetLocalized(StringResourceKey.InstallPackageErrorInternalError),
+            InstallResultStatus.DownloadError =>
+                _stringResource.GetLocalized(StringResourceKey.InstallPackageErrorDownloadError),
+            InstallResultStatus.InstallError =>
+                _stringResource.GetLocalized(StringResourceKey.InstallPackageErrorInstallError, $"0x{_installPackageException.InstallerErrorCode.ToString("X", CultureInfo.InvariantCulture)}"),
+            InstallResultStatus.NoApplicableInstallers =>
+                _stringResource.GetLocalized(StringResourceKey.InstallPackageErrorNoApplicableInstallers),
+            _ => _stringResource.GetLocalized(StringResourceKey.InstallPackageErrorUnknownError),
+        };
+    }
+
+    private bool RequiresElevation()
+    {
+        var options = _wingetFactory.CreateInstallOptions();
+        options.PackageInstallScope = PackageInstallScope.User;
+        return _package.RequiresElevation(options);
+    }
+
+    public ActionCenterMessages GetErrorMessages() => throw new NotImplementedException();
+
+    public ActionCenterMessages GetRebootMessage() => throw new NotImplementedException();
+
+    IAsyncOperation<TaskFinishedState> ISetupTask.ExecuteAsAdmin(IElevatedComponentFactory elevatedComponentFactory) => throw new NotImplementedException();
+}