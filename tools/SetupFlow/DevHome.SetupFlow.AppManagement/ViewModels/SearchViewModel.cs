﻿// Copyright (c) Microsoft Corporation and Contributors
// Licensed under the MIT license.

using System;
using System.Collections.Generic;
using System.Linq;
using System.Threading;
using System.Threading.Tasks;
using CommunityToolkit.Mvvm.ComponentModel;
using DevHome.Common.Extensions;
using DevHome.Common.Services;
using DevHome.SetupFlow.AppManagement.Services;
using DevHome.SetupFlow.Common.Services;
using DevHome.Telemetry;
using Microsoft.Extensions.Hosting;

namespace DevHome.SetupFlow.AppManagement.ViewModels;
public partial class SearchViewModel : ObservableObject
{
    public enum SearchResultStatus
    {
        // Search was successful
        Ok,

        // Search was performed on a null, empty or whitespace string
        EmptySearchQuery,

        // Search canceled
        Canceled,

        // Search aborted because catalog is not connected yet
        CatalogNotConnect,

        // Exception thrown during search
        ExceptionThrown,
    }

    private readonly IHost _host;
    private readonly ILogger _logger;
    private readonly IWindowsPackageManager _wpm;
    private readonly ISetupFlowStringResource _stringResource;
    private const int SearchResultLimit = 20;

    /// <summary>
    /// Search query text
    /// </summary>
    [ObservableProperty]
    private string _searchText;

    /// <summary>
    /// List of search results
    /// </summary>
    [ObservableProperty]
    [NotifyPropertyChangedFor(nameof(SearchCountText))]
    [NotifyPropertyChangedFor(nameof(NoSearchResultsText))]
    private List<PackageViewModel> _resultPackages = new ();

    /// <summary>
    /// Gets the localized string for <see cref="StringResourceKey.ResultCount"/>
    /// </summary>
    public string SearchCountText => _stringResource.GetLocalized(StringResourceKey.ResultCount, ResultPackages.Count);

    /// <summary>
    /// Gets the localized string for <see cref="StringResourceKey.NoSearchResultsFoundTitle"/>
    /// </summary>
    public string NoSearchResultsText => _stringResource.GetLocalized(StringResourceKey.NoSearchResultsFoundTitle, SearchText);

<<<<<<< HEAD
    public SearchViewModel(IHost host, ILogger logger, IWindowsPackageManager wpm, IStringResource stringResource)
=======
    public SearchViewModel(ILogger logger, IWindowsPackageManager wpm, ISetupFlowStringResource stringResource)
>>>>>>> 9c36a4b0
    {
        _host = host;
        _wpm = wpm;
        _logger = logger;
        _stringResource = stringResource;
    }

    /// <summary>
    /// Search for packages in all remote and local catalogs
    /// </summary>
    /// <param name="text">Text search query</param>
    /// <param name="cancellationToken">Cancellation token</param>
    /// <returns>Search status and result</returns>
    public async Task<(SearchResultStatus, List<PackageViewModel>)> SearchAsync(string text, CancellationToken cancellationToken)
    {
        // Skip search if text is empty
        if (string.IsNullOrWhiteSpace(text))
        {
            return (SearchResultStatus.EmptySearchQuery, null);
        }

        // Connect is required before searching
        if (!_wpm.AllCatalogs.IsConnected)
        {
            return (SearchResultStatus.CatalogNotConnect, null);
        }

        try
        {
            // Run the search on a separate (non-UI) thread to prevent lagging the UI.
            var matches = await Task.Run(async () => await _wpm.AllCatalogs.SearchAsync(text, SearchResultLimit), cancellationToken);

            // Don't update the UI if the operation was canceled
            if (cancellationToken.IsCancellationRequested)
            {
                return (SearchResultStatus.Canceled, null);
            }

            // Update the UI only if the operation was successful
            SearchText = text;
            ResultPackages = matches.Select(m => _host.CreateInstance<PackageViewModel>(m)).ToList();
            return (SearchResultStatus.Ok, ResultPackages);
        }
        catch (OperationCanceledException)
        {
            return (SearchResultStatus.Canceled, null);
        }
        catch (Exception e)
        {
            _logger.LogError(nameof(SearchViewModel), LogLevel.Info, $"Search error: {e.Message}");
            return (SearchResultStatus.ExceptionThrown, null);
        }
    }
}<|MERGE_RESOLUTION|>--- conflicted
+++ resolved
@@ -65,11 +65,7 @@
     /// </summary>
     public string NoSearchResultsText => _stringResource.GetLocalized(StringResourceKey.NoSearchResultsFoundTitle, SearchText);
 
-<<<<<<< HEAD
-    public SearchViewModel(IHost host, ILogger logger, IWindowsPackageManager wpm, IStringResource stringResource)
-=======
-    public SearchViewModel(ILogger logger, IWindowsPackageManager wpm, ISetupFlowStringResource stringResource)
->>>>>>> 9c36a4b0
+    public SearchViewModel(IHost host, ILogger logger, IWindowsPackageManager wpm, ISetupFlowStringResource stringResource)
     {
         _host = host;
         _wpm = wpm;
