--- conflicted
+++ resolved
@@ -1,9 +1,7 @@
 ﻿// Copyright (c) Microsoft Corporation and Contributors
 // Licensed under the MIT license.
 
-using System.Collections.Generic;
 using System.Collections.ObjectModel;
-using System.Linq;
 using System.Threading;
 using System.Threading.Tasks;
 using CommunityToolkit.Mvvm.ComponentModel;
@@ -40,25 +38,15 @@
     /// </summary>
     public string ApplicationsSelectedCountText => StringResource.GetLocalized(StringResourceKey.ApplicationsSelectedCount, SelectedPackages.Count);
 
-<<<<<<< HEAD
     public AppManagementViewModel(
         ILogger logger,
         ISetupFlowStringResource stringResource,
+        SetupFlowOrchestrator orchestrator,
         IHost host,
         IWindowsPackageManager wpm,
         PackageProvider packageProvider,
         AppManagementTaskGroup taskGroup)
-        : base(stringResource)
-=======
-    public AppManagementViewModel(
-        ISetupFlowStringResource stringResource,
-        SetupFlowOrchestrator orchestrator,
-        ILogger logger,
-        IHost host,
-        IWindowsPackageManager wpm,
-        AppManagementTaskGroup taskGroup)
         : base(stringResource, orchestrator)
->>>>>>> fda85a97
     {
         _logger = logger;
         _taskGroup = taskGroup;
@@ -67,14 +55,10 @@
         _searchViewModel = host.GetService<SearchViewModel>();
         _shimmerSearchViewModel = host.GetService<ShimmerSearchViewModel>();
         _packageCatalogListViewModel = host.GetService<PackageCatalogListViewModel>();
-<<<<<<< HEAD
 
         _packageProvider.PackageSelectionChanged += (_, _) => OnPropertyChanged(nameof(ApplicationsSelectedCountText));
-=======
-        _packageCatalogListViewModel.CatalogLoaded += OnCatalogLoaded;
 
         PageTitle = StringResource.GetLocalized(StringResourceKey.ApplicationsPageTitle);
->>>>>>> fda85a97
 
         // By default, show the package catalogs
         CurrentView = _packageCatalogListViewModel;
