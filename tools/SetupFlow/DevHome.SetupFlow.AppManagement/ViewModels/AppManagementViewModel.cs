--- conflicted
+++ resolved
@@ -1,136 +1,3 @@
-<<<<<<< HEAD
-﻿// Copyright (c) Microsoft Corporation and Contributors
-// Licensed under the MIT license.
-
-using System.Collections.Generic;
-using System.Collections.ObjectModel;
-using System.Linq;
-using System.Threading;
-using System.Threading.Tasks;
-using CommunityToolkit.Mvvm.ComponentModel;
-using CommunityToolkit.Mvvm.Input;
-using DevHome.Common.Extensions;
-using DevHome.SetupFlow.AppManagement.Services;
-using DevHome.SetupFlow.Common.Services;
-using DevHome.SetupFlow.Common.ViewModels;
-using DevHome.Telemetry;
-using Microsoft.Extensions.Hosting;
-
-namespace DevHome.SetupFlow.AppManagement.ViewModels;
-
-public partial class AppManagementViewModel : SetupPageViewModelBase
-{
-    private readonly ILogger _logger;
-    private readonly ShimmerSearchViewModel _shimmerSearchViewModel;
-    private readonly SearchViewModel _searchViewModel;
-    private readonly PackageCatalogListViewModel _packageCatalogListViewModel;
-    private readonly AppManagementTaskGroup _taskGroup;
-    private readonly IWindowsPackageManager _wpm;
-
-    /// <summary>
-    /// Current view to display in the main content control
-    /// </summary>
-    [ObservableProperty]
-    private ObservableObject _currentView;
-
-    public ObservableCollection<PackageViewModel> SelectedPackages { get; } = new ();
-
-    /// <summary>
-    /// Gets the localized string for <see cref="StringResourceKey.ApplicationsSelectedCount"/>
-    /// </summary>
-    public string ApplicationsSelectedCountText => StringResource.GetLocalized(StringResourceKey.ApplicationsSelectedCount, SelectedPackages.Count);
-
-    public AppManagementViewModel(
-        ISetupFlowStringResource stringResource,
-        SetupFlowOrchestrator orchestrator,
-        ILogger logger,
-        IHost host,
-        IWindowsPackageManager wpm,
-        AppManagementTaskGroup taskGroup)
-        : base(stringResource, orchestrator)
-    {
-        _logger = logger;
-        _taskGroup = taskGroup;
-        _wpm = wpm;
-
-        _searchViewModel = host.GetService<SearchViewModel>();
-        _shimmerSearchViewModel = host.GetService<ShimmerSearchViewModel>();
-
-        _packageCatalogListViewModel = host.GetService<PackageCatalogListViewModel>();
-        _packageCatalogListViewModel.CatalogLoaded += OnCatalogLoaded;
-
-        PageTitle = StringResource.GetLocalized(StringResourceKey.ApplicationsPageTitle);
-
-        // By default, show the package catalogs
-        CurrentView = _packageCatalogListViewModel;
-    }
-
-    protected async override Task OnFirstNavigateToAsync()
-    {
-        // Load catalogs from all data sources
-        await _packageCatalogListViewModel.LoadCatalogsAsync();
-
-        // Connect to composite catalog used for searching on a separate
-        // (non-UI) thread to prevent lagging the UI.
-        await Task.Run(async () => await _wpm.AllCatalogs.ConnectAsync());
-    }
-
-    [RelayCommand(AllowConcurrentExecutions = true)]
-    private async Task SearchTextChangedAsync(string text, CancellationToken cancellationToken)
-    {
-        // Change view to searching
-        CurrentView = _shimmerSearchViewModel;
-
-        var (searchResultStatus, packages) = await _searchViewModel.SearchAsync(text, cancellationToken);
-        switch (searchResultStatus)
-        {
-            case SearchViewModel.SearchResultStatus.Ok:
-                CurrentView = _searchViewModel;
-                SetPackageSelectionChangedHandler(packages);
-                break;
-            case SearchViewModel.SearchResultStatus.EmptySearchQuery:
-                CurrentView = _packageCatalogListViewModel;
-                break;
-            case SearchViewModel.SearchResultStatus.CatalogNotConnect:
-            case SearchViewModel.SearchResultStatus.ExceptionThrown:
-                _logger.LogError(nameof(AppManagementViewModel), LogLevel.Local, $"Search failed with status: {searchResultStatus}");
-                CurrentView = _packageCatalogListViewModel;
-                break;
-            case SearchViewModel.SearchResultStatus.Canceled:
-            default:
-                // noop
-                break;
-        }
-    }
-
-    private void SetPackageSelectionChangedHandler(List<PackageViewModel> packages)
-    {
-        foreach (var package in packages)
-        {
-            package.SelectionChanged += OnPackageSelectionChanged;
-        }
-    }
-
-    private void OnCatalogLoaded(object sender, PackageCatalogViewModel packageCatalog)
-    {
-        packageCatalog.PackageSelectionChanged += OnPackageSelectionChanged;
-    }
-
-    private void OnPackageSelectionChanged(object sender, PackageViewModel package)
-    {
-        if (package.IsSelected)
-        {
-            SelectedPackages.Add(package);
-        }
-        else
-        {
-            SelectedPackages.Remove(package);
-        }
-
-        OnPropertyChanged(nameof(ApplicationsSelectedCountText));
-    }
-}
-=======
 ﻿// Copyright (c) Microsoft Corporation and Contributors
 // Licensed under the MIT license.
 
@@ -171,12 +38,12 @@
     /// </summary>
     public string ApplicationsSelectedCountText => StringResource.GetLocalized(StringResourceKey.ApplicationsSelectedCount, SelectedPackages.Count);
 
-    public AppManagementViewModel(
+    public AppManagementViewModel(
         ILogger logger,
-        ISetupFlowStringResource stringResource,
-        SetupFlowOrchestrator orchestrator,
-        IHost host,
-        IWindowsPackageManager wpm,
+        ISetupFlowStringResource stringResource,
+        SetupFlowOrchestrator orchestrator,
+        IHost host,
+        IWindowsPackageManager wpm,
         PackageProvider packageProvider,
         AppManagementTaskGroup taskGroup)
         : base(stringResource, orchestrator)
@@ -190,7 +57,7 @@
         _packageCatalogListViewModel = host.GetService<PackageCatalogListViewModel>();
 
         _packageProvider.PackageSelectionChanged += (_, _) => OnPropertyChanged(nameof(ApplicationsSelectedCountText));
-
+
         PageTitle = StringResource.GetLocalized(StringResourceKey.ApplicationsPageTitle);
 
         // By default, show the package catalogs
@@ -233,5 +100,4 @@
                 break;
         }
     }
-}
->>>>>>> 4cb43d50
+}