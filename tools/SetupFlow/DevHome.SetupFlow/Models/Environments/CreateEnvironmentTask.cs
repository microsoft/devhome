--- conflicted
+++ resolved
@@ -1,239 +1,236 @@
-﻿// Copyright (c) Microsoft Corporation.
-// Licensed under the MIT License.
-
-extern alias Projection;
-
-using System;
-using System.Linq;
-using System.Threading;
-using System.Threading.Tasks;
-using CommunityToolkit.Mvvm.Messaging;
-using DevHome.Common.Environments.Models;
-using DevHome.Common.Environments.Services;
-using DevHome.Common.Models;
-using DevHome.Common.TelemetryEvents.SetupFlow.Environments;
-using DevHome.SetupFlow.Models.Environments;
-using DevHome.SetupFlow.Services;
-using DevHome.SetupFlow.ViewModels;
-<<<<<<< HEAD
-=======
-using DevHome.SetupFlow.ViewModels.Environments;
->>>>>>> 371ca31e
-using DevHome.Telemetry;
-using Projection::DevHome.SetupFlow.ElevatedComponent;
-using Serilog;
-using Windows.Foundation;
-using DevHomeSDK = Microsoft.Windows.DevHome.SDK;
-
-namespace DevHome.SetupFlow.Models;
-
-/// <summary>
-/// Task that creates an environment using the user input from an adaptive card session.
-/// </summary>
-public sealed class CreateEnvironmentTask : ISetupTask, IDisposable, IRecipient<CreationAdaptiveCardSessionEndedMessage>, IRecipient<CreationProviderChangedMessage>
-{
-    private readonly ILogger _log = Log.ForContext("SourceContext", nameof(CreateEnvironmentTask));
-
-    private readonly IComputeSystemManager _computeSystemManager;
-
-    private readonly TaskMessages _taskMessages;
-
-    private readonly ActionCenterMessages _actionCenterMessages = new();
-
-    private readonly ISetupFlowStringResource _stringResource;
-
-    // Used to signal the task to start the creation operation. This is used when the adaptive card session ends.
-    private readonly AutoResetEvent _autoResetEventToStartCreationOperation = new(false);
-
-    private readonly SetupFlowViewModel _setupFlowViewModel;
-
-    private readonly SetupFlowOrchestrator _orchestrator;
-
-    private bool _hasAdaptiveCardSessionFinished;
-
-    private bool _disposedValue;
-
-    public event ISetupTask.ChangeMessageHandler AddMessage;
-
-    public string UserJsonInput { get; set; }
-
-    public ComputeSystemProviderDetails ProviderDetails { get; set; }
-
-    public DeveloperIdWrapper DeveloperIdWrapper { get; set; }
-
-    // The "#pragma warning disable 67" directive suppresses the CS0067 warning.
-    // CS0067 is a warning that occurs when a public event is declared but never used.
-#pragma warning disable 67
-    public event ISetupTask.ChangeActionCenterMessageHandler UpdateActionCenterMessage;
-#pragma warning restore 67
-
-    public bool RequiresAdmin => false;
-
-    public bool RequiresReboot => false;
-
-    /// <summary>
-    /// Gets target device name. Inherited via ISetupTask but unused.
-    /// </summary>
-    public string TargetName => string.Empty;
-
-    public bool DependsOnDevDriveToBeInstalled => false;
-
-    public bool CreationOperationStarted { get; private set; }
-
-    public ISummaryInformationViewModel SummaryScreenInformation { get; }
-
-    public CreateEnvironmentTask(IComputeSystemManager computeSystemManager, ISetupFlowStringResource stringResource, SetupFlowViewModel setupFlowViewModel)
-    {
-        _computeSystemManager = computeSystemManager;
-        _stringResource = stringResource;
-        _taskMessages = new TaskMessages
-        {
-            Executing = _stringResource.GetLocalized(StringResourceKey.StartingEnvironmentCreation),
-            Finished = _stringResource.GetLocalized(StringResourceKey.EnvironmentCreationOperationInitializationFinished),
-            Error = _stringResource.GetLocalized(StringResourceKey.EnvironmentCreationError),
-        };
-        _setupFlowViewModel = setupFlowViewModel;
-        _setupFlowViewModel.EndSetupFlow += OnEndSetupFlow;
-        _orchestrator = setupFlowViewModel.Orchestrator;
-
-        // Register for the adaptive card session ended message so we can use the session data to create the environment
-        WeakReferenceMessenger.Default.Register<CreationAdaptiveCardSessionEndedMessage>(this);
-        WeakReferenceMessenger.Default.Register<CreationProviderChangedMessage>(this);
-    }
-
-    public ActionCenterMessages GetErrorMessages() => _actionCenterMessages;
-
-    public TaskMessages GetLoadingMessages() => _taskMessages;
-
-    public ActionCenterMessages GetRebootMessage() => new();
-
-    /// <summary>
-    /// Receives the adaptive card session ended message from the he <see cref="ViewModels.Environments.EnvironmentCreationOptionsViewModel"/>
-    /// once the extension sends the session ended event.
-    /// </summary>
-    /// <param name="message">
-    /// The message payload that contains the provider and the user input json that will be used to invoke the
-    /// <see cref="DevHomeSDK.IComputeSystemProvider.CreateCreateComputeSystemOperation(DevHomeSDK.IDeveloperId, string)"/>
-    /// </param>
-    public void Receive(CreationAdaptiveCardSessionEndedMessage message)
-    {
-        _log.Information("The extension sent the session ended event");
-        _hasAdaptiveCardSessionFinished = true;
-
-        // Json input that the user entered in the adaptive card session
-        UserJsonInput = message.Value.UserInputResultJson;
-
-        // In the future we'll add the specific developer ID to the task, but for now since we haven't
-        // add support for switching between developer Id's in the environments pages, we'll use the first one
-        // in the provider details list of developer IDs. If we get here, then there should be at least one.
-        DeveloperIdWrapper = message.Value.ProviderDetails.DeveloperIds.First();
-
-        _log.Information("Signaling to the waiting event handle to Continue the 'Execute' operation");
-        _autoResetEventToStartCreationOperation.Set();
-    }
-
-    private void OnEndSetupFlow(object sender, EventArgs e)
-    {
-        WeakReferenceMessenger.Default.Unregister<CreationAdaptiveCardSessionEndedMessage>(this);
-        _setupFlowViewModel.EndSetupFlow -= OnEndSetupFlow;
-    }
-
-    IAsyncOperation<TaskFinishedState> ISetupTask.Execute()
-    {
-        return Task.Run(() =>
-        {
-            _log.Information("Executing the operation. Waiting to be signalled that the adaptive card session has ended");
-
-            // Either wait until we're signaled to continue execution or we times out after 1 minute. If this task is initiated
-            // then that means the user went past the review page. At this point the extension should be firing a session ended
-            // event. Since the call flow is disjointed an extension may not have sent the session ended event when this method is called.
-            _autoResetEventToStartCreationOperation.WaitOne(TimeSpan.FromMinutes(1));
-
-            TelemetryFactory.Get<ITelemetry>().Log(
-                "Environment_Creation_Event",
-                LogLevel.Critical,
-                new EnvironmentCreationEvent(ProviderDetails.ComputeSystemProvider.Id, EnvironmentsTelemetryStatus.Started),
-                _orchestrator.ActivityId);
-
-            if (string.IsNullOrWhiteSpace(UserJsonInput))
-            {
-                // The extension's creation adaptive card may not need user input. In that case, the user input will be null or empty.
-                _log.Information("UserJsonInput is null or empty.");
-            }
-
-            // The extension did not send us back a response that the session has finished. This happens if the auto event times out
-            // while we're still waiting for the extension to send the stopped event.
-            if (!_hasAdaptiveCardSessionFinished)
-            {
-                var logErrorMsg = $"Timed out waiting for the {ProviderDetails.ComputeSystemProvider.Id} provider to stop the adaptive card session";
-                _log.Error(logErrorMsg);
-
-                TelemetryFactory.Get<ITelemetry>().Log(
-                    "Environment_Creation_Event",
-                    LogLevel.Critical,
-                    new EnvironmentCreationEvent(ProviderDetails.ComputeSystemProvider.Id, EnvironmentsTelemetryStatus.Failed, logErrorMsg, logErrorMsg),
-                    _orchestrator.ActivityId);
-
-                AddMessage(_stringResource.GetLocalized(StringResourceKey.EnvironmentCreationFailedToGetProviderInformation), MessageSeverityKind.Error);
-                return TaskFinishedState.Failure;
-            }
-
-            var sdkCreateEnvironmentOperation = ProviderDetails.ComputeSystemProvider.CreateCreateComputeSystemOperation(DeveloperIdWrapper.DeveloperId, UserJsonInput);
-            var createComputeSystemOperationWrapper = new CreateComputeSystemOperation(
-                sdkCreateEnvironmentOperation,
-                ProviderDetails,
-                UserJsonInput,
-                _orchestrator.ActivityId);
-
-            // Start the operation, which returns immediately and runs in the background.
-            createComputeSystemOperationWrapper.StartOperation();
-            AddMessage(_stringResource.GetLocalized(StringResourceKey.EnvironmentCreationForProviderStarted), MessageSeverityKind.Info);
-
-            _computeSystemManager.AddRunningOperationForCreation(createComputeSystemOperationWrapper);
-            CreationOperationStarted = true;
-
-            _log.Information("Successfully started the creation operation");
-            return TaskFinishedState.Success;
-        }).AsAsyncOperation();
-    }
-
-    IAsyncOperation<TaskFinishedState> ISetupTask.ExecuteAsAdmin(IElevatedComponentOperation elevatedComponentOperation)
-    {
-        return Task.Run(() =>
-        {
-            // No admin rights required for this task. This shouldn't ever be invoked since the RequiresAdmin property is always false.
-            _log.Error("Admin execution is not required for the create environment task");
-            return TaskFinishedState.Failure;
-        }).AsAsyncOperation();
-    }
-
-    private void Dispose(bool disposing)
-    {
-        if (!_disposedValue)
-        {
-            if (disposing)
-            {
-                _autoResetEventToStartCreationOperation.Dispose();
-            }
-
-            _disposedValue = true;
-        }
-    }
-
-    public void Dispose()
-    {
-        // Do not change this code. Put cleanup code in 'Dispose(bool disposing)' method
-        Dispose(disposing: true);
-        GC.SuppressFinalize(this);
-    }
-
-    /// <summary>
-    /// Weak reference message handler for when the selected provider changes in the select environment provider page. This will be triggered when the user
-    /// selects an item in the Select Environment Provider page.
-    /// </summary>
-    /// <param name="message">Message data that contains the new provider details.</param>
-    public void Receive(CreationProviderChangedMessage message)
-    {
-        ProviderDetails = message.Value;
-    }
-}
+﻿// Copyright (c) Microsoft Corporation.
+// Licensed under the MIT License.
+
+extern alias Projection;
+
+using System;
+using System.Linq;
+using System.Threading;
+using System.Threading.Tasks;
+using CommunityToolkit.Mvvm.Messaging;
+using DevHome.Common.Environments.Models;
+using DevHome.Common.Environments.Services;
+using DevHome.Common.Models;
+using DevHome.Common.TelemetryEvents.SetupFlow.Environments;
+using DevHome.SetupFlow.Models.Environments;
+using DevHome.SetupFlow.Services;
+using DevHome.SetupFlow.ViewModels;
+using DevHome.SetupFlow.ViewModels.Environments;
+using DevHome.Telemetry;
+using Projection::DevHome.SetupFlow.ElevatedComponent;
+using Serilog;
+using Windows.Foundation;
+using DevHomeSDK = Microsoft.Windows.DevHome.SDK;
+
+namespace DevHome.SetupFlow.Models;
+
+/// <summary>
+/// Task that creates an environment using the user input from an adaptive card session.
+/// </summary>
+public sealed class CreateEnvironmentTask : ISetupTask, IDisposable, IRecipient<CreationAdaptiveCardSessionEndedMessage>, IRecipient<CreationProviderChangedMessage>
+{
+    private readonly ILogger _log = Log.ForContext("SourceContext", nameof(CreateEnvironmentTask));
+
+    private readonly IComputeSystemManager _computeSystemManager;
+
+    private readonly TaskMessages _taskMessages;
+
+    private readonly ActionCenterMessages _actionCenterMessages = new();
+
+    private readonly ISetupFlowStringResource _stringResource;
+
+    // Used to signal the task to start the creation operation. This is used when the adaptive card session ends.
+    private readonly AutoResetEvent _autoResetEventToStartCreationOperation = new(false);
+
+    private readonly SetupFlowViewModel _setupFlowViewModel;
+
+    private readonly SetupFlowOrchestrator _orchestrator;
+
+    private bool _hasAdaptiveCardSessionFinished;
+
+    private bool _disposedValue;
+
+    public event ISetupTask.ChangeMessageHandler AddMessage;
+
+    public string UserJsonInput { get; set; }
+
+    public ComputeSystemProviderDetails ProviderDetails { get; set; }
+
+    public DeveloperIdWrapper DeveloperIdWrapper { get; set; }
+
+    // The "#pragma warning disable 67" directive suppresses the CS0067 warning.
+    // CS0067 is a warning that occurs when a public event is declared but never used.
+#pragma warning disable 67
+    public event ISetupTask.ChangeActionCenterMessageHandler UpdateActionCenterMessage;
+#pragma warning restore 67
+
+    public bool RequiresAdmin => false;
+
+    public bool RequiresReboot => false;
+
+    /// <summary>
+    /// Gets target device name. Inherited via ISetupTask but unused.
+    /// </summary>
+    public string TargetName => string.Empty;
+
+    public bool DependsOnDevDriveToBeInstalled => false;
+
+    public bool CreationOperationStarted { get; private set; }
+
+    public ISummaryInformationViewModel SummaryScreenInformation { get; }
+
+    public CreateEnvironmentTask(IComputeSystemManager computeSystemManager, ISetupFlowStringResource stringResource, SetupFlowViewModel setupFlowViewModel)
+    {
+        _computeSystemManager = computeSystemManager;
+        _stringResource = stringResource;
+        _taskMessages = new TaskMessages
+        {
+            Executing = _stringResource.GetLocalized(StringResourceKey.StartingEnvironmentCreation),
+            Finished = _stringResource.GetLocalized(StringResourceKey.EnvironmentCreationOperationInitializationFinished),
+            Error = _stringResource.GetLocalized(StringResourceKey.EnvironmentCreationError),
+        };
+        _setupFlowViewModel = setupFlowViewModel;
+        _setupFlowViewModel.EndSetupFlow += OnEndSetupFlow;
+        _orchestrator = setupFlowViewModel.Orchestrator;
+
+        // Register for the adaptive card session ended message so we can use the session data to create the environment
+        WeakReferenceMessenger.Default.Register<CreationAdaptiveCardSessionEndedMessage>(this);
+        WeakReferenceMessenger.Default.Register<CreationProviderChangedMessage>(this);
+    }
+
+    public ActionCenterMessages GetErrorMessages() => _actionCenterMessages;
+
+    public TaskMessages GetLoadingMessages() => _taskMessages;
+
+    public ActionCenterMessages GetRebootMessage() => new();
+
+    /// <summary>
+    /// Receives the adaptive card session ended message from the he <see cref="ViewModels.Environments.EnvironmentCreationOptionsViewModel"/>
+    /// once the extension sends the session ended event.
+    /// </summary>
+    /// <param name="message">
+    /// The message payload that contains the provider and the user input json that will be used to invoke the
+    /// <see cref="DevHomeSDK.IComputeSystemProvider.CreateCreateComputeSystemOperation(DevHomeSDK.IDeveloperId, string)"/>
+    /// </param>
+    public void Receive(CreationAdaptiveCardSessionEndedMessage message)
+    {
+        _log.Information("The extension sent the session ended event");
+        _hasAdaptiveCardSessionFinished = true;
+
+        // Json input that the user entered in the adaptive card session
+        UserJsonInput = message.Value.UserInputResultJson;
+
+        // In the future we'll add the specific developer ID to the task, but for now since we haven't
+        // add support for switching between developer Id's in the environments pages, we'll use the first one
+        // in the provider details list of developer IDs. If we get here, then there should be at least one.
+        DeveloperIdWrapper = message.Value.ProviderDetails.DeveloperIds.First();
+
+        _log.Information("Signaling to the waiting event handle to Continue the 'Execute' operation");
+        _autoResetEventToStartCreationOperation.Set();
+    }
+
+    private void OnEndSetupFlow(object sender, EventArgs e)
+    {
+        WeakReferenceMessenger.Default.Unregister<CreationAdaptiveCardSessionEndedMessage>(this);
+        _setupFlowViewModel.EndSetupFlow -= OnEndSetupFlow;
+    }
+
+    IAsyncOperation<TaskFinishedState> ISetupTask.Execute()
+    {
+        return Task.Run(() =>
+        {
+            _log.Information("Executing the operation. Waiting to be signalled that the adaptive card session has ended");
+
+            // Either wait until we're signaled to continue execution or we times out after 1 minute. If this task is initiated
+            // then that means the user went past the review page. At this point the extension should be firing a session ended
+            // event. Since the call flow is disjointed an extension may not have sent the session ended event when this method is called.
+            _autoResetEventToStartCreationOperation.WaitOne(TimeSpan.FromMinutes(1));
+
+            TelemetryFactory.Get<ITelemetry>().Log(
+                "Environment_Creation_Event",
+                LogLevel.Critical,
+                new EnvironmentCreationEvent(ProviderDetails.ComputeSystemProvider.Id, EnvironmentsTelemetryStatus.Started),
+                _orchestrator.ActivityId);
+
+            if (string.IsNullOrWhiteSpace(UserJsonInput))
+            {
+                // The extension's creation adaptive card may not need user input. In that case, the user input will be null or empty.
+                _log.Information("UserJsonInput is null or empty.");
+            }
+
+            // The extension did not send us back a response that the session has finished. This happens if the auto event times out
+            // while we're still waiting for the extension to send the stopped event.
+            if (!_hasAdaptiveCardSessionFinished)
+            {
+                var logErrorMsg = $"Timed out waiting for the {ProviderDetails.ComputeSystemProvider.Id} provider to stop the adaptive card session";
+                _log.Error(logErrorMsg);
+
+                TelemetryFactory.Get<ITelemetry>().Log(
+                    "Environment_Creation_Event",
+                    LogLevel.Critical,
+                    new EnvironmentCreationEvent(ProviderDetails.ComputeSystemProvider.Id, EnvironmentsTelemetryStatus.Failed, logErrorMsg, logErrorMsg),
+                    _orchestrator.ActivityId);
+
+                AddMessage(_stringResource.GetLocalized(StringResourceKey.EnvironmentCreationFailedToGetProviderInformation), MessageSeverityKind.Error);
+                return TaskFinishedState.Failure;
+            }
+
+            var sdkCreateEnvironmentOperation = ProviderDetails.ComputeSystemProvider.CreateCreateComputeSystemOperation(DeveloperIdWrapper.DeveloperId, UserJsonInput);
+            var createComputeSystemOperationWrapper = new CreateComputeSystemOperation(
+                sdkCreateEnvironmentOperation,
+                ProviderDetails,
+                UserJsonInput,
+                _orchestrator.ActivityId);
+
+            // Start the operation, which returns immediately and runs in the background.
+            createComputeSystemOperationWrapper.StartOperation();
+            AddMessage(_stringResource.GetLocalized(StringResourceKey.EnvironmentCreationForProviderStarted), MessageSeverityKind.Info);
+
+            _computeSystemManager.AddRunningOperationForCreation(createComputeSystemOperationWrapper);
+            CreationOperationStarted = true;
+
+            _log.Information("Successfully started the creation operation");
+            return TaskFinishedState.Success;
+        }).AsAsyncOperation();
+    }
+
+    IAsyncOperation<TaskFinishedState> ISetupTask.ExecuteAsAdmin(IElevatedComponentOperation elevatedComponentOperation)
+    {
+        return Task.Run(() =>
+        {
+            // No admin rights required for this task. This shouldn't ever be invoked since the RequiresAdmin property is always false.
+            _log.Error("Admin execution is not required for the create environment task");
+            return TaskFinishedState.Failure;
+        }).AsAsyncOperation();
+    }
+
+    private void Dispose(bool disposing)
+    {
+        if (!_disposedValue)
+        {
+            if (disposing)
+            {
+                _autoResetEventToStartCreationOperation.Dispose();
+            }
+
+            _disposedValue = true;
+        }
+    }
+
+    public void Dispose()
+    {
+        // Do not change this code. Put cleanup code in 'Dispose(bool disposing)' method
+        Dispose(disposing: true);
+        GC.SuppressFinalize(this);
+    }
+
+    /// <summary>
+    /// Weak reference message handler for when the selected provider changes in the select environment provider page. This will be triggered when the user
+    /// selects an item in the Select Environment Provider page.
+    /// </summary>
+    /// <param name="message">Message data that contains the new provider details.</param>
+    public void Receive(CreationProviderChangedMessage message)
+    {
+        ProviderDetails = message.Value;
+    }
+}