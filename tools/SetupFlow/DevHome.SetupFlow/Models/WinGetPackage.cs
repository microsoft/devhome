﻿// Copyright (c) Microsoft Corporation and Contributors
// Licensed under the MIT license.

using System;
using System.Threading;
using DevHome.SetupFlow.Common.WindowsPackageManager;
using DevHome.SetupFlow.Helpers;
using DevHome.SetupFlow.Services;
using Microsoft.Management.Deployment;
using Windows.Storage.Streams;

namespace DevHome.SetupFlow.Models;

/// <summary>
/// Model class for a Windows Package Manager package.
/// </summary>
public class WinGetPackage : IWinGetPackage
{
    private readonly CatalogPackage _package;
    private readonly Lazy<Uri> _packageUrl;
    private readonly Lazy<Uri> _publisherUrl;
    private readonly Lazy<string> _publisherName;
    private readonly PackageUniqueKey _uniqueKey;

    public WinGetPackage(CatalogPackage package)
    {
        _package = package;
        _packageUrl = new (() => GetMetadataValue(metadata => new Uri(metadata.PackageUrl), nameof(CatalogPackageMetadata.PackageUrl), null));
        _publisherUrl = new (() => GetMetadataValue(metadata => new Uri(metadata.PublisherUrl), nameof(CatalogPackageMetadata.PublisherUrl), null));
        _publisherName = new (() => GetMetadataValue(metadata => metadata.Publisher, nameof(CatalogPackageMetadata.Publisher), null));
        _uniqueKey = new (Id, CatalogId);
    }

    public CatalogPackage CatalogPackage => _package;

    public string Id => _package.Id;

    public string CatalogId => _package.DefaultInstallVersion.PackageCatalog.Info.Id;

    public string CatalogName => _package.DefaultInstallVersion.PackageCatalog.Info.Name;

    public PackageUniqueKey UniqueKey => _uniqueKey;

    public string Name => _package.Name;

    public string Version => _package.DefaultInstallVersion.Version;

    public bool IsInstalled => _package.InstalledVersion != null;

    public IRandomAccessStream LightThemeIcon
    {
        get; set;
    }

    public IRandomAccessStream DarkThemeIcon
    {
        get; set;
    }

    public Uri PackageUrl => _packageUrl.Value;

    public Uri PublisherUrl => _publisherUrl.Value;

    public string PublisherName => _publisherName.Value;

    public InstallPackageTask CreateInstallTask(
        IWindowsPackageManager wpm,
        ISetupFlowStringResource stringResource,
        WindowsPackageManagerFactory wingetFactory) => new (wpm, stringResource, wingetFactory, this);

    /// <summary>
    /// Check if the package requires elevation
    /// </summary>
    /// <param name="options">Install options</param>
    /// <returns>True if the package requires elevation</returns>
    public bool RequiresElevation(InstallOptions options)
    {
        try
        {
            // TODO Use the API contract version to check if this method can be
            // called instead of a try/catch
            Log.Logger?.ReportInfo(nameof(WinGetPackage), $"Getting applicable installer info for package {Id}");
            var appInstaller = _package.DefaultInstallVersion.GetApplicableInstaller(options);
            if (appInstaller != null)
            {
                Log.Logger?.ReportInfo(nameof(WinGetPackage), $"Elevation requirement = {appInstaller.ElevationRequirement} for package {Id}");
                return appInstaller.ElevationRequirement == ElevationRequirement.ElevationRequired;
            }
            else
            {
                Log.Logger?.ReportWarn(nameof(WinGetPackage), $"No applicable installer info found for package {Id}; defaulting to not requiring elevation");
                return false;
            }
        }
        catch
        {
<<<<<<< HEAD
            Log.Logger?.ReportWarn(Log.Component.AppManagement, $"Failed to get elevation requirement for package {_package.Id}; defaulting to not requiring elevation");
=======
            Log.Logger?.ReportWarn(nameof(WinGetPackage), $"Failed to get elevation requirement for package {Id}; defaulting to not requiring elevation");
>>>>>>> f2061dca
            return false;
        }
    }

    /// <summary>
    /// Gets the package metadata from the current culture name (e.g. 'en-US')
    /// </summary>
    /// <typeparam name="T">Type of the return value</typeparam>
    /// <param name="metadataFunction">Function called with the package metadata as input</param>
    /// <param name="metadataFieldName">Name of the metadata field we want to get; used for logging</param>
    /// <param name="defaultValue">Default value returned if the package metadata threw an exception</param>
    /// <returns>Metadata function result or default value</returns>
    private T GetMetadataValue<T>(Func<CatalogPackageMetadata, T> metadataFunction, string metadataFieldName, T defaultValue)
    {
        try
        {
            var locale = Thread.CurrentThread.CurrentCulture.Name;
            var metadata = _package.DefaultInstallVersion.GetCatalogPackageMetadata(locale);
            return metadataFunction(metadata);
        }
        catch
        {
            Log.Logger?.ReportWarn(Log.Component.AppManagement, $"Failed to get package metadata [{metadataFieldName}] for package {_package.Id}; defaulting to {defaultValue}");
            return defaultValue;
        }
    }
}
<|MERGE_RESOLUTION|>--- conflicted
+++ resolved
@@ -1,128 +1,124 @@
-﻿// Copyright (c) Microsoft Corporation and Contributors
-// Licensed under the MIT license.
-
-using System;
-using System.Threading;
-using DevHome.SetupFlow.Common.WindowsPackageManager;
-using DevHome.SetupFlow.Helpers;
-using DevHome.SetupFlow.Services;
-using Microsoft.Management.Deployment;
-using Windows.Storage.Streams;
-
-namespace DevHome.SetupFlow.Models;
-
-/// <summary>
-/// Model class for a Windows Package Manager package.
-/// </summary>
-public class WinGetPackage : IWinGetPackage
-{
-    private readonly CatalogPackage _package;
-    private readonly Lazy<Uri> _packageUrl;
-    private readonly Lazy<Uri> _publisherUrl;
-    private readonly Lazy<string> _publisherName;
-    private readonly PackageUniqueKey _uniqueKey;
-
-    public WinGetPackage(CatalogPackage package)
-    {
-        _package = package;
-        _packageUrl = new (() => GetMetadataValue(metadata => new Uri(metadata.PackageUrl), nameof(CatalogPackageMetadata.PackageUrl), null));
-        _publisherUrl = new (() => GetMetadataValue(metadata => new Uri(metadata.PublisherUrl), nameof(CatalogPackageMetadata.PublisherUrl), null));
-        _publisherName = new (() => GetMetadataValue(metadata => metadata.Publisher, nameof(CatalogPackageMetadata.Publisher), null));
-        _uniqueKey = new (Id, CatalogId);
-    }
-
-    public CatalogPackage CatalogPackage => _package;
-
-    public string Id => _package.Id;
-
-    public string CatalogId => _package.DefaultInstallVersion.PackageCatalog.Info.Id;
-
-    public string CatalogName => _package.DefaultInstallVersion.PackageCatalog.Info.Name;
-
-    public PackageUniqueKey UniqueKey => _uniqueKey;
-
-    public string Name => _package.Name;
-
-    public string Version => _package.DefaultInstallVersion.Version;
-
-    public bool IsInstalled => _package.InstalledVersion != null;
-
-    public IRandomAccessStream LightThemeIcon
-    {
-        get; set;
-    }
-
-    public IRandomAccessStream DarkThemeIcon
-    {
-        get; set;
-    }
-
-    public Uri PackageUrl => _packageUrl.Value;
-
-    public Uri PublisherUrl => _publisherUrl.Value;
-
-    public string PublisherName => _publisherName.Value;
-
-    public InstallPackageTask CreateInstallTask(
-        IWindowsPackageManager wpm,
-        ISetupFlowStringResource stringResource,
-        WindowsPackageManagerFactory wingetFactory) => new (wpm, stringResource, wingetFactory, this);
-
-    /// <summary>
-    /// Check if the package requires elevation
-    /// </summary>
-    /// <param name="options">Install options</param>
-    /// <returns>True if the package requires elevation</returns>
-    public bool RequiresElevation(InstallOptions options)
-    {
-        try
-        {
-            // TODO Use the API contract version to check if this method can be
-            // called instead of a try/catch
-            Log.Logger?.ReportInfo(nameof(WinGetPackage), $"Getting applicable installer info for package {Id}");
-            var appInstaller = _package.DefaultInstallVersion.GetApplicableInstaller(options);
-            if (appInstaller != null)
-            {
-                Log.Logger?.ReportInfo(nameof(WinGetPackage), $"Elevation requirement = {appInstaller.ElevationRequirement} for package {Id}");
-                return appInstaller.ElevationRequirement == ElevationRequirement.ElevationRequired;
-            }
-            else
-            {
-                Log.Logger?.ReportWarn(nameof(WinGetPackage), $"No applicable installer info found for package {Id}; defaulting to not requiring elevation");
-                return false;
-            }
-        }
-        catch
-        {
-<<<<<<< HEAD
-            Log.Logger?.ReportWarn(Log.Component.AppManagement, $"Failed to get elevation requirement for package {_package.Id}; defaulting to not requiring elevation");
-=======
-            Log.Logger?.ReportWarn(nameof(WinGetPackage), $"Failed to get elevation requirement for package {Id}; defaulting to not requiring elevation");
->>>>>>> f2061dca
-            return false;
-        }
-    }
-
-    /// <summary>
-    /// Gets the package metadata from the current culture name (e.g. 'en-US')
-    /// </summary>
-    /// <typeparam name="T">Type of the return value</typeparam>
-    /// <param name="metadataFunction">Function called with the package metadata as input</param>
-    /// <param name="metadataFieldName">Name of the metadata field we want to get; used for logging</param>
-    /// <param name="defaultValue">Default value returned if the package metadata threw an exception</param>
-    /// <returns>Metadata function result or default value</returns>
-    private T GetMetadataValue<T>(Func<CatalogPackageMetadata, T> metadataFunction, string metadataFieldName, T defaultValue)
-    {
-        try
-        {
-            var locale = Thread.CurrentThread.CurrentCulture.Name;
-            var metadata = _package.DefaultInstallVersion.GetCatalogPackageMetadata(locale);
-            return metadataFunction(metadata);
-        }
-        catch
-        {
-            Log.Logger?.ReportWarn(Log.Component.AppManagement, $"Failed to get package metadata [{metadataFieldName}] for package {_package.Id}; defaulting to {defaultValue}");
-            return defaultValue;
-        }
-    }
-}
+﻿// Copyright (c) Microsoft Corporation and Contributors
+// Licensed under the MIT license.
+
+using System;
+using System.Threading;
+using DevHome.SetupFlow.Common.WindowsPackageManager;
+using DevHome.SetupFlow.Helpers;
+using DevHome.SetupFlow.Services;
+using Microsoft.Management.Deployment;
+using Windows.Storage.Streams;
+
+namespace DevHome.SetupFlow.Models;
+
+/// <summary>
+/// Model class for a Windows Package Manager package.
+/// </summary>
+public class WinGetPackage : IWinGetPackage
+{
+    private readonly CatalogPackage _package;
+    private readonly Lazy<Uri> _packageUrl;
+    private readonly Lazy<Uri> _publisherUrl;
+    private readonly Lazy<string> _publisherName;
+    private readonly PackageUniqueKey _uniqueKey;
+
+    public WinGetPackage(CatalogPackage package)
+    {
+        _package = package;
+        _packageUrl = new (() => GetMetadataValue(metadata => new Uri(metadata.PackageUrl), nameof(CatalogPackageMetadata.PackageUrl), null));
+        _publisherUrl = new (() => GetMetadataValue(metadata => new Uri(metadata.PublisherUrl), nameof(CatalogPackageMetadata.PublisherUrl), null));
+        _publisherName = new (() => GetMetadataValue(metadata => metadata.Publisher, nameof(CatalogPackageMetadata.Publisher), null));
+        _uniqueKey = new (Id, CatalogId);
+    }
+
+    public CatalogPackage CatalogPackage => _package;
+
+    public string Id => _package.Id;
+
+    public string CatalogId => _package.DefaultInstallVersion.PackageCatalog.Info.Id;
+
+    public string CatalogName => _package.DefaultInstallVersion.PackageCatalog.Info.Name;
+
+    public PackageUniqueKey UniqueKey => _uniqueKey;
+
+    public string Name => _package.Name;
+
+    public string Version => _package.DefaultInstallVersion.Version;
+
+    public bool IsInstalled => _package.InstalledVersion != null;
+
+    public IRandomAccessStream LightThemeIcon
+    {
+        get; set;
+    }
+
+    public IRandomAccessStream DarkThemeIcon
+    {
+        get; set;
+    }
+
+    public Uri PackageUrl => _packageUrl.Value;
+
+    public Uri PublisherUrl => _publisherUrl.Value;
+
+    public string PublisherName => _publisherName.Value;
+
+    public InstallPackageTask CreateInstallTask(
+        IWindowsPackageManager wpm,
+        ISetupFlowStringResource stringResource,
+        WindowsPackageManagerFactory wingetFactory) => new (wpm, stringResource, wingetFactory, this);
+
+    /// <summary>
+    /// Check if the package requires elevation
+    /// </summary>
+    /// <param name="options">Install options</param>
+    /// <returns>True if the package requires elevation</returns>
+    public bool RequiresElevation(InstallOptions options)
+    {
+        try
+        {
+            // TODO Use the API contract version to check if this method can be
+            // called instead of a try/catch
+            Log.Logger?.ReportInfo(nameof(WinGetPackage), $"Getting applicable installer info for package {Id}");
+            var appInstaller = _package.DefaultInstallVersion.GetApplicableInstaller(options);
+            if (appInstaller != null)
+            {
+                Log.Logger?.ReportInfo(nameof(WinGetPackage), $"Elevation requirement = {appInstaller.ElevationRequirement} for package {Id}");
+                return appInstaller.ElevationRequirement == ElevationRequirement.ElevationRequired;
+            }
+            else
+            {
+                Log.Logger?.ReportWarn(nameof(WinGetPackage), $"No applicable installer info found for package {Id}; defaulting to not requiring elevation");
+                return false;
+            }
+        }
+        catch
+        {
+            Log.Logger?.ReportWarn(nameof(WinGetPackage), $"Failed to get elevation requirement for package {Id}; defaulting to not requiring elevation");
+            return false;
+        }
+    }
+
+    /// <summary>
+    /// Gets the package metadata from the current culture name (e.g. 'en-US')
+    /// </summary>
+    /// <typeparam name="T">Type of the return value</typeparam>
+    /// <param name="metadataFunction">Function called with the package metadata as input</param>
+    /// <param name="metadataFieldName">Name of the metadata field we want to get; used for logging</param>
+    /// <param name="defaultValue">Default value returned if the package metadata threw an exception</param>
+    /// <returns>Metadata function result or default value</returns>
+    private T GetMetadataValue<T>(Func<CatalogPackageMetadata, T> metadataFunction, string metadataFieldName, T defaultValue)
+    {
+        try
+        {
+            var locale = Thread.CurrentThread.CurrentCulture.Name;
+            var metadata = _package.DefaultInstallVersion.GetCatalogPackageMetadata(locale);
+            return metadataFunction(metadata);
+        }
+        catch
+        {
+            Log.Logger?.ReportWarn(Log.Component.AppManagement, $"Failed to get package metadata [{metadataFieldName}] for package {_package.Id}; defaulting to {defaultValue}");
+            return defaultValue;
+        }
+    }
+}