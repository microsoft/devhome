﻿// Copyright (c) Microsoft Corporation.
// Licensed under the MIT License.

using System;
using System.IO;
using DevHome.SetupFlow.Common.Helpers;

namespace DevHome.SetupFlow.Models;
<<<<<<< HEAD

/// <summary>
/// Model class for a YAML configuration file
/// </summary>
public class Configuration
{
    private readonly FileInfo _fileInfo;
    private readonly Lazy<string> _lazyContent;

    public Configuration(string filePath)
    {
        _fileInfo = new FileInfo(filePath);
        _lazyContent = new(LoadContent);
    }

    /// <summary>
    /// Gets the configuration file name
    /// </summary>
    public string Name => _fileInfo.Name;

    public string Path => _fileInfo.FullName;

    /// <summary>
    /// Gets the file content
    /// </summary>
    public string Content => _lazyContent.Value;

    /// <summary>
    /// Load configuration file content
    /// </summary>
    /// <returns>Configuration file content</returns>
    private string LoadContent()
    {
=======

/// <summary>
/// Model class for a YAML configuration file
/// </summary>
public class Configuration
{
    private readonly FileInfo _fileInfo;
    private readonly Lazy<string> _lazyContent;

    public Configuration(string filePath)
    {
        _fileInfo = new FileInfo(filePath);
        _lazyContent = new(LoadContent);
    }

    /// <summary>
    /// Gets the configuration file name
    /// </summary>
    public string Name => _fileInfo.Name;

    /// <summary>
    /// Gets the file content
    /// </summary>
    public string Content => _lazyContent.Value;

    /// <summary>
    /// Load configuration file content
    /// </summary>
    /// <returns>Configuration file content</returns>
    private string LoadContent()
    {
>>>>>>> 1fbd2c13
        Log.Logger?.ReportInfo(Log.Component.Configuration, $"Loading configuration file content from {_fileInfo.FullName}");
        using var text = _fileInfo.OpenText();
        return text.ReadToEnd();
    }
}
<|MERGE_RESOLUTION|>--- conflicted
+++ resolved
@@ -1,80 +1,46 @@
-﻿// Copyright (c) Microsoft Corporation.
-// Licensed under the MIT License.
-
-using System;
-using System.IO;
-using DevHome.SetupFlow.Common.Helpers;
-
-namespace DevHome.SetupFlow.Models;
-<<<<<<< HEAD
-
-/// <summary>
-/// Model class for a YAML configuration file
-/// </summary>
-public class Configuration
-{
-    private readonly FileInfo _fileInfo;
-    private readonly Lazy<string> _lazyContent;
-
-    public Configuration(string filePath)
-    {
-        _fileInfo = new FileInfo(filePath);
-        _lazyContent = new(LoadContent);
-    }
-
-    /// <summary>
-    /// Gets the configuration file name
-    /// </summary>
-    public string Name => _fileInfo.Name;
-
-    public string Path => _fileInfo.FullName;
-
-    /// <summary>
-    /// Gets the file content
-    /// </summary>
-    public string Content => _lazyContent.Value;
-
-    /// <summary>
-    /// Load configuration file content
-    /// </summary>
-    /// <returns>Configuration file content</returns>
-    private string LoadContent()
-    {
-=======
-
-/// <summary>
-/// Model class for a YAML configuration file
-/// </summary>
-public class Configuration
-{
-    private readonly FileInfo _fileInfo;
-    private readonly Lazy<string> _lazyContent;
-
-    public Configuration(string filePath)
-    {
-        _fileInfo = new FileInfo(filePath);
-        _lazyContent = new(LoadContent);
-    }
-
-    /// <summary>
-    /// Gets the configuration file name
-    /// </summary>
-    public string Name => _fileInfo.Name;
-
-    /// <summary>
-    /// Gets the file content
-    /// </summary>
-    public string Content => _lazyContent.Value;
-
-    /// <summary>
-    /// Load configuration file content
-    /// </summary>
-    /// <returns>Configuration file content</returns>
-    private string LoadContent()
-    {
->>>>>>> 1fbd2c13
-        Log.Logger?.ReportInfo(Log.Component.Configuration, $"Loading configuration file content from {_fileInfo.FullName}");
-        using var text = _fileInfo.OpenText();
-        return text.ReadToEnd();
-    }
-}
+﻿// Copyright (c) Microsoft Corporation.
+// Licensed under the MIT License.
+
+using System;
+using System.IO;
+using DevHome.SetupFlow.Common.Helpers;
+
+namespace DevHome.SetupFlow.Models;
+
+/// <summary>
+/// Model class for a YAML configuration file
+/// </summary>
+public class Configuration
+{
+    private readonly FileInfo _fileInfo;
+    private readonly Lazy<string> _lazyContent;
+
+    public Configuration(string filePath)
+    {
+        _fileInfo = new FileInfo(filePath);
+        _lazyContent = new(LoadContent);
+    }
+
+    /// <summary>
+    /// Gets the configuration file name
+    /// </summary>
+    public string Name => _fileInfo.Name;
+
+    public string Path => _fileInfo.FullName;
+
+    /// <summary>
+    /// Gets the file content
+    /// </summary>
+    public string Content => _lazyContent.Value;
+
+    /// <summary>
+    /// Load configuration file content
+    /// </summary>
+    /// <returns>Configuration file content</returns>
+    private string LoadContent()
+    {
+        Log.Logger?.ReportInfo(Log.Component.Configuration, $"Loading configuration file content from {_fileInfo.FullName}");
+        using var text = _fileInfo.OpenText();
+        return text.ReadToEnd();
+    }
+}