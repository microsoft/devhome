--- conflicted
+++ resolved
@@ -1,408 +1,394 @@
-// Copyright (c) Microsoft Corporation.
-// Licensed under the MIT License.
-
-using System;
-using System.Collections.Generic;
-using System.Linq;
-using System.Threading.Tasks;
-using DevHome.Common.Extensions;
-using DevHome.Common.Services;
-using DevHome.Common.TelemetryEvents.SetupFlow;
-using DevHome.Common.Views;
-using DevHome.Telemetry;
-using Microsoft.UI;
-using Microsoft.UI.Xaml;
-using Microsoft.Windows.DevHome.SDK;
-using Serilog;
-using Windows.Foundation;
-
-namespace DevHome.SetupFlow.Models;
-
-/// <summary>
-/// Object that holds a reference to the providers in a extension.
-/// This needs to be changed to handle multiple accounts per provider.
-/// </summary>
-internal sealed class RepositoryProvider
-{
-    private readonly ILogger _log = Log.ForContext("SourceContext", nameof(RepositoryProvider));
-
-    /// <summary>
-    /// Wrapper for the extension that is providing a repository and developer id.
-    /// </summary>
-    /// <remarks>
-    /// The extension is not started in the constructor.  It is started when StartIfNotRunningAsync is called.
-    /// This is for lazy loading and starting and prevents all extensions from starting all at once.
-    /// </remarks>
-    private readonly IExtensionWrapper _extensionWrapper;
-
-    private readonly AdaptiveCardRenderingService _renderingService;
-
-    /// <summary>
-    /// Dictionary with all the repositories per account.
-    /// </summary>
-    private readonly Dictionary<IDeveloperId, IEnumerable<IRepository>> _repositories = new();
-
-    /// <summary>
-    /// The DeveloperId provider used to log a user into an account.
-    /// </summary>
-    private IDeveloperIdProvider _devIdProvider;
-
-    /// <summary>
-    /// Provider used to clone a repsitory.
-    /// </summary>
-    private IRepositoryProvider _repositoryProvider;
-
-    public RepositoryProvider(IExtensionWrapper extensionWrapper)
-    {
-        _extensionWrapper = extensionWrapper;
-        _renderingService = Application.Current.GetService<AdaptiveCardRenderingService>();
-    }
-
-    public string DisplayName => _repositoryProvider.DisplayName;
-
-<<<<<<< HEAD
-    public string ExtensionDisplayName => _extensionWrapper.ExtensionDisplayName;
-=======
-    public string ExtensionDisplayName => _extensionWrapper.Name;
->>>>>>> 3317194d
-
-    /// <summary>
-    /// Starts the extension if it isn't running.
-    /// </summary>
-    public void StartIfNotRunning()
-    {
-        // The task.run inside GetProvider makes a deadlock when .Result is called.
-        // https://stackoverflow.com/a/17248813.  Solution is to wrap in Task.Run().
-        _log.Information("Starting DevId and Repository provider extensions");
-        try
-        {
-            _devIdProvider = Task.Run(() => _extensionWrapper.GetProviderAsync<IDeveloperIdProvider>()).Result;
-            _repositoryProvider = Task.Run(() => _extensionWrapper.GetProviderAsync<IRepositoryProvider>()).Result;
-        }
-        catch (Exception ex)
-        {
-            _log.Error(ex, $"Could not get repository provider from extension.");
-        }
-    }
-
-    public IRepositoryProvider GetProvider()
-    {
-        return _repositoryProvider;
-    }
-
-    public string GetAskChangeSearchFieldsLabel()
-    {
-        var repositoryProvider2 = _repositoryProvider as IRepositoryProvider2;
-        return repositoryProvider2?.AskToSearchLabel ?? string.Empty;
-    }
-
-    /// <summary>
-    /// Asks the provider for search terms for querying repositories.
-    /// </summary>
-    /// <returns>The names of the search fields.</returns>
-    public List<string> GetSearchTerms()
-    {
-        var repositoryProvider2 = _repositoryProvider as IRepositoryProvider2;
-        return repositoryProvider2?.SearchFieldNames.ToList() ?? new List<string>();
-    }
-
-    /// <summary>
-    /// Asks the provider for a list of suggestions, given values of other search terms.
-    /// </summary>
-    /// <param name="developerId">The logged in user.</param>
-    /// <param name="searchTerms">All information found in the search grid</param>
-    /// <param name="fieldName">The field to request data for</param>
-    /// <returns>A list of names that can be used for the field.  An empty list is returned if the provider isn't found</returns>
-    public List<string> GetValuesFor(IDeveloperId developerId, Dictionary<string, string> searchTerms, string fieldName)
-    {
-        var repositoryProvider2 = _repositoryProvider as IRepositoryProvider2;
-        return repositoryProvider2?.GetValuesForSearchFieldAsync(searchTerms, fieldName, developerId).AsTask().Result.ToList() ?? new List<string>();
-    }
-
-    /// <summary>
-    /// Assigns handler as the event handler for the developerIdProvider.
-    /// </summary>
-    /// <param name="handler">The method to run.</param>
-    public void SetChangedEvent(TypedEventHandler<IDeveloperIdProvider, IDeveloperId> handler)
-    {
-        if (_devIdProvider != null)
-        {
-            _devIdProvider.Changed += handler;
-        }
-    }
-
-    /// <summary>
-    /// Tries to parse the repo name from the URI and makes a Repository from it.
-    /// </summary>
-    /// <param name="uri">The Uri to parse.</param>
-    /// <returns>The repository the user wants to clone.  Null if parsing was unsuccessful.</returns>
-    /// <remarks>
-    /// Can be null if the provider can't parse the Uri.
-    /// </remarks>
-    public IRepository GetRepositoryFromUri(Uri uri, IDeveloperId developerId = null)
-    {
-        RepositoryResult getResult;
-        if (developerId == null)
-        {
-            getResult = _repositoryProvider.GetRepositoryFromUriAsync(uri).AsTask().Result;
-        }
-        else
-        {
-            getResult = _repositoryProvider.GetRepositoryFromUriAsync(uri, developerId).AsTask().Result;
-        }
-
-        if (getResult.Result.Status == ProviderOperationStatus.Failure)
-        {
-            _log.Information("Could not get repo from Uri.");
-            _log.Information(getResult.Result.DisplayMessage);
-            return null;
-        }
-
-        return getResult.Repository;
-    }
-
-    /// <summary>
-    /// Checks with the provider if it understands and can clone a repo via Uri.
-    /// </summary>
-    /// <param name="uri">The uri to the repository</param>
-    /// <returns>True if this provider supports the url.  False otherwise.</returns>
-    public bool IsUriSupported(Uri uri)
-    {
-        var uriSupportResult = Task.Run(() => _repositoryProvider.IsUriSupportedAsync(uri).AsTask()).Result;
-        if (uriSupportResult.Result.Status == ProviderOperationStatus.Failure)
-        {
-            return false;
-        }
-
-        return uriSupportResult.IsSupported;
-    }
-
-    /// <summary>
-    /// Gets and configures the UI to show to the user for logging them in.
-    /// </summary>
-    /// <param name="elementTheme">The theme to use.</param>
-    /// <returns>The adaptive panel to show to the user.  Can be null.</returns>
-    public async Task<ExtensionAdaptiveCardPanel> GetLoginUiAsync()
-    {
-        try
-        {
-            var adaptiveCardSessionResult = _devIdProvider.GetLoginAdaptiveCardSession();
-            if (adaptiveCardSessionResult.Result.Status == ProviderOperationStatus.Failure)
-            {
-                _log.Error($"{adaptiveCardSessionResult.Result.DisplayMessage} - {adaptiveCardSessionResult.Result.DiagnosticText}");
-                return null;
-            }
-
-            var loginUIAdaptiveCardController = adaptiveCardSessionResult.AdaptiveCardSession;
-            var renderer = await _renderingService.GetRendererAsync();
-
-            var extensionAdaptiveCardPanel = new ExtensionAdaptiveCardPanel();
-            extensionAdaptiveCardPanel.Bind(loginUIAdaptiveCardController, renderer);
-
-            return extensionAdaptiveCardPanel;
-        }
-        catch (Exception ex)
-        {
-            _log.Error(ex, $"ShowLoginUIAsync(): loginUIContentDialog failed.");
-        }
-
-        return null;
-    }
-
-    public AuthenticationExperienceKind GetAuthenticationExperienceKind()
-    {
-        return _devIdProvider.GetAuthenticationExperienceKind();
-    }
-
-    public IAsyncOperation<DeveloperIdResult> ShowLogonBehavior(WindowId windowHandle)
-    {
-        return _devIdProvider.ShowLogonSession(windowHandle);
-    }
-
-    /// <summary>
-    /// Gets all the logged in accounts for this provider.
-    /// </summary>
-    /// <returns>A list of all accounts.  May be empty.</returns>
-    public IEnumerable<IDeveloperId> GetAllLoggedInAccounts()
-    {
-        var developerIdsResult = _devIdProvider.GetLoggedInDeveloperIds();
-        if (developerIdsResult.Result.Status != ProviderOperationStatus.Success)
-        {
-            _log.Error(developerIdsResult.Result.ExtendedError, $"Could not get logged in accounts.  Message: {developerIdsResult.Result.DisplayMessage}");
-            return new List<IDeveloperId>();
-        }
-
-        return developerIdsResult.DeveloperIds;
-    }
-
-    public RepositorySearchInformation SearchForRepositories(IDeveloperId developerId, Dictionary<string, string> searchInputs)
-    {
-        TelemetryFactory.Get<ITelemetry>().Log("RepoTool_SearchForRepos_Event", LogLevel.Critical, new GetReposEvent("CallingExtension", _repositoryProvider.DisplayName, developerId));
-
-        var repoSearchInformation = new RepositorySearchInformation();
-        try
-        {
-            if (_repositoryProvider is IRepositoryProvider2 repositoryProvider2 &&
-                IsSearchingEnabled() && searchInputs != null)
-<<<<<<< HEAD
-            {
-                var result = repositoryProvider2.GetRepositoriesAsync(searchInputs, developerId).AsTask().Result;
-                if (result.Result.Status == ProviderOperationStatus.Success)
-                {
-                    repoSearchInformation.Repositories = result.Repositories;
-                    repoSearchInformation.SelectionOptionsPlaceHolderText = result.SelectionOptionsName;
-                    repoSearchInformation.SelectionOptionsLabel = result.SelectionOptionsLabel;
-                    repoSearchInformation.SelectionOptions = result.SelectionOptions.ToList();
-                }
-                else
-                {
-                    _log.Error(result.Result.ExtendedError, $"Could not get repositories.  Message: {result.Result.DisplayMessage}");
-                }
-            }
-            else
-            {
-                // Fallback in case this is called with IRepositoryProvider.
-                RepositoriesResult result = _repositoryProvider.GetRepositoriesAsync(developerId).AsTask().Result;
-                if (result.Result.Status == ProviderOperationStatus.Success)
-                {
-                    repoSearchInformation.Repositories = result.Repositories;
-                }
-                else
-                {
-                    _log.Error(result.Result.ExtendedError, $"Could not get repositories.  Message: {result.Result.DisplayMessage}");
-=======
-            {
-                var result = repositoryProvider2.GetRepositoriesAsync(searchInputs, developerId).AsTask().Result;
-                if (result.Result.Status == ProviderOperationStatus.Success)
-                {
-                    repoSearchInformation.Repositories = result.Repositories;
-                    repoSearchInformation.SelectionOptionsPlaceHolderText = result.SelectionOptionsName;
-                    repoSearchInformation.SelectionOptionsLabel = result.SelectionOptionsLabel;
-                    repoSearchInformation.SelectionOptions = result.SelectionOptions.ToList();
-                }
-                else
-                {
-                    Log.Logger?.ReportError(Log.Component.RepoConfig, $"Could not get repositories.  Message: {result.Result.DisplayMessage}", result.Result.ExtendedError);
-                }
-            }
-            else
-            {
-                // Fallback in case this is called with IRepositoryProvider.
-                RepositoriesResult result = _repositoryProvider.GetRepositoriesAsync(developerId).AsTask().Result;
-                if (result.Result.Status == ProviderOperationStatus.Success)
-                {
-                    repoSearchInformation.Repositories = result.Repositories;
-                }
-                else
-                {
-                    Log.Logger?.ReportError(Log.Component.RepoConfig, $"Could not get repositories.  Message: {result.Result.DisplayMessage}", result.Result.ExtendedError);
->>>>>>> 3317194d
-                }
-            }
-        }
-        catch (AggregateException aggregateException)
-        {
-            // Because tasks can be canceled DevHome should emit different logs.
-            if (aggregateException.InnerException is OperationCanceledException)
-            {
-<<<<<<< HEAD
-                _log.Information($"Get Repos operation was cancalled.");
-            }
-            else
-            {
-                _log.Information(aggregateException.ToString());
-=======
-                Log.Logger?.ReportInfo(Log.Component.RepoConfig, $"Get Repos operation was cancalled.");
-            }
-            else
-            {
-                Log.Logger?.ReportInfo(Log.Component.RepoConfig, aggregateException.ToString());
->>>>>>> 3317194d
-            }
-        }
-        catch (Exception ex)
-        {
-<<<<<<< HEAD
-            _log.Error(ex, $"Could not get repositories.  Message: {ex}");
-=======
-            Log.Logger?.ReportError(Log.Component.RepoConfig, $"Could not get repositories.  Message: {ex}");
->>>>>>> 3317194d
-        }
-
-        _repositories[developerId] = repoSearchInformation.Repositories;
-
-        TelemetryFactory.Get<ITelemetry>().Log("RepoTool_SearchForRepos_Event", LogLevel.Critical, new GetReposEvent("FoundRepos", _repositoryProvider.DisplayName, developerId));
-        return repoSearchInformation;
-    }
-
-    public RepositorySearchInformation GetAllRepositories(IDeveloperId developerId)
-    {
-        TelemetryFactory.Get<ITelemetry>().Log("RepoTool_GetAllRepos_Event", LogLevel.Critical, new GetReposEvent("CallingExtension", _repositoryProvider.DisplayName, developerId));
-        var repoSearchInformation = new RepositorySearchInformation();
-        try
-        {
-            var result = _repositoryProvider.GetRepositoriesAsync(developerId).AsTask().Result;
-            if (result.Result.Status == ProviderOperationStatus.Success)
-            {
-                repoSearchInformation.Repositories = result.Repositories;
-            }
-            else
-            {
-<<<<<<< HEAD
-                _log.Error(result.Result.ExtendedError, $"Could not get repositories.  Message: {result.Result.DisplayMessage}");
-=======
-                Log.Logger?.ReportError(Log.Component.RepoConfig, $"Could not get repositories.  Message: {result.Result.DisplayMessage}", result.Result.ExtendedError);
->>>>>>> 3317194d
-            }
-        }
-        catch (AggregateException aggregateException)
-        {
-            // Because tasks can be canceled DevHome should emit different logs.
-            if (aggregateException.InnerException is OperationCanceledException)
-            {
-<<<<<<< HEAD
-                _log.Information($"Get Repos operation was cancalled.");
-            }
-            else
-            {
-                _log.Error(aggregateException, aggregateException.Message);
-=======
-                GlobalLog.Logger?.ReportInfo($"Get Repos operation was cancalled.");
-            }
-            else
-            {
-                GlobalLog.Logger?.ReportError($"{aggregateException}");
->>>>>>> 3317194d
-            }
-        }
-        catch (Exception ex)
-        {
-<<<<<<< HEAD
-            _log.Error(ex, $"Could not get repositories.  Message: {ex}");
-=======
-            Log.Logger?.ReportError(Log.Component.RepoConfig, $"Could not get repositories.  Message: {ex}");
->>>>>>> 3317194d
-        }
-
-        _repositories[developerId] = repoSearchInformation.Repositories;
-
-        TelemetryFactory.Get<ITelemetry>().Log("RepoTool_GetAllRepos_Event", LogLevel.Critical, new GetReposEvent("FoundRepos", _repositoryProvider.DisplayName, developerId));
-        return repoSearchInformation;
-    }
-
-    /// <summary>
-    /// Checks if
-    /// 1. _repositoryProvider is IRepositoryProvider2,
-    /// 2. if it is, calls IsSearchingSupported.
-    /// </summary>
-    /// <returns>If the extension implements IRepositoryProvider2.</returns>
-    public bool IsSearchingEnabled()
-    {
-        if (_repositoryProvider is IRepositoryProvider2 repoProviderWithSearch)
-        {
-            return repoProviderWithSearch.IsSearchingSupported;
-        }
-
-        return false;
-    }
-}
+// Copyright (c) Microsoft Corporation.
+// Licensed under the MIT License.
+
+using System;
+using System.Collections.Generic;
+using System.Linq;
+using System.Threading.Tasks;
+using AdaptiveCards.Rendering.WinUI3;
+using DevHome.Common.Renderers;
+using DevHome.Common.Services;
+using DevHome.Common.TelemetryEvents.SetupFlow;
+using DevHome.Common.Views;
+using DevHome.Logging;
+using DevHome.SetupFlow.Common.Helpers;
+using DevHome.Telemetry;
+using Microsoft.UI;
+using Microsoft.UI.Xaml;
+using Microsoft.Windows.DevHome.SDK;
+using Windows.Foundation;
+using Windows.Storage;
+
+namespace DevHome.SetupFlow.Models;
+
+/// <summary>
+/// Object that holds a reference to the providers in a extension.
+/// This needs to be changed to handle multiple accounts per provider.
+/// </summary>
+internal sealed class RepositoryProvider
+{
+    /// <summary>
+    /// Wrapper for the extension that is providing a repository and developer id.
+    /// </summary>
+    /// <remarks>
+    /// The extension is not started in the constructor.  It is started when StartIfNotRunningAsync is called.
+    /// This is for lazy loading and starting and prevents all extensions from starting all at once.
+    /// </remarks>
+    private readonly IExtensionWrapper _extensionWrapper;
+
+    /// <summary>
+    /// Dictionary with all the repositories per account.
+    /// </summary>
+    private readonly Dictionary<IDeveloperId, IEnumerable<IRepository>> _repositories = new();
+
+    /// <summary>
+    /// The DeveloperId provider used to log a user into an account.
+    /// </summary>
+    private IDeveloperIdProvider _devIdProvider;
+
+    /// <summary>
+    /// Provider used to clone a repsitory.
+    /// </summary>
+    private IRepositoryProvider _repositoryProvider;
+
+    public RepositoryProvider(IExtensionWrapper extensionWrapper)
+    {
+        _extensionWrapper = extensionWrapper;
+    }
+
+    public string DisplayName => _repositoryProvider.DisplayName;
+
+    public string ExtensionDisplayName => _extensionWrapper.Name;
+
+    /// <summary>
+    /// Starts the extension if it isn't running.
+    /// </summary>
+    public void StartIfNotRunning()
+    {
+        // The task.run inside GetProvider makes a deadlock when .Result is called.
+        // https://stackoverflow.com/a/17248813.  Solution is to wrap in Task.Run().
+        Log.Logger?.ReportInfo(Log.Component.RepoConfig, "Starting DevId and Repository provider extensions");
+        try
+        {
+            _devIdProvider = Task.Run(() => _extensionWrapper.GetProviderAsync<IDeveloperIdProvider>()).Result;
+            _repositoryProvider = Task.Run(() => _extensionWrapper.GetProviderAsync<IRepositoryProvider>()).Result;
+        }
+        catch (Exception ex)
+        {
+            Log.Logger?.ReportError(Log.Component.RepoConfig, $"Could not get repository provider from extension.", ex);
+        }
+    }
+
+    public IRepositoryProvider GetProvider()
+    {
+        return _repositoryProvider;
+    }
+
+    public string GetAskChangeSearchFieldsLabel()
+    {
+        var repositoryProvider2 = _repositoryProvider as IRepositoryProvider2;
+        return repositoryProvider2?.AskToSearchLabel ?? string.Empty;
+    }
+
+    /// <summary>
+    /// Asks the provider for search terms for querying repositories.
+    /// </summary>
+    /// <returns>The names of the search fields.</returns>
+    public List<string> GetSearchTerms()
+    {
+        var repositoryProvider2 = _repositoryProvider as IRepositoryProvider2;
+        return repositoryProvider2?.SearchFieldNames.ToList() ?? new List<string>();
+    }
+
+    /// <summary>
+    /// Asks the provider for a list of suggestions, given values of other search terms.
+    /// </summary>
+    /// <param name="developerId">The logged in user.</param>
+    /// <param name="searchTerms">All information found in the search grid</param>
+    /// <param name="fieldName">The field to request data for</param>
+    /// <returns>A list of names that can be used for the field.  An empty list is returned if the provider isn't found</returns>
+    public List<string> GetValuesFor(IDeveloperId developerId, Dictionary<string, string> searchTerms, string fieldName)
+    {
+        var repositoryProvider2 = _repositoryProvider as IRepositoryProvider2;
+        return repositoryProvider2?.GetValuesForSearchFieldAsync(searchTerms, fieldName, developerId).AsTask().Result.ToList() ?? new List<string>();
+    }
+
+    /// <summary>
+    /// Assigns handler as the event handler for the developerIdProvider.
+    /// </summary>
+    /// <param name="handler">The method to run.</param>
+    public void SetChangedEvent(TypedEventHandler<IDeveloperIdProvider, IDeveloperId> handler)
+    {
+        if (_devIdProvider != null)
+        {
+            _devIdProvider.Changed += handler;
+        }
+    }
+
+    /// <summary>
+    /// Tries to parse the repo name from the URI and makes a Repository from it.
+    /// </summary>
+    /// <param name="uri">The Uri to parse.</param>
+    /// <returns>The repository the user wants to clone.  Null if parsing was unsuccessful.</returns>
+    /// <remarks>
+    /// Can be null if the provider can't parse the Uri.
+    /// </remarks>
+    public IRepository GetRepositoryFromUri(Uri uri, IDeveloperId developerId = null)
+    {
+        RepositoryResult getResult;
+        if (developerId == null)
+        {
+            getResult = _repositoryProvider.GetRepositoryFromUriAsync(uri).AsTask().Result;
+        }
+        else
+        {
+            getResult = _repositoryProvider.GetRepositoryFromUriAsync(uri, developerId).AsTask().Result;
+        }
+
+        if (getResult.Result.Status == ProviderOperationStatus.Failure)
+        {
+            Log.Logger?.ReportInfo(Log.Component.RepoConfig, "Could not get repo from Uri.");
+            Log.Logger?.ReportInfo(Log.Component.RepoConfig, getResult.Result.DisplayMessage);
+            return null;
+        }
+
+        return getResult.Repository;
+    }
+
+    /// <summary>
+    /// Checks with the provider if it understands and can clone a repo via Uri.
+    /// </summary>
+    /// <param name="uri">The uri to the repository</param>
+    /// <returns>True if this provider supports the url.  False otherwise.</returns>
+    public bool IsUriSupported(Uri uri)
+    {
+        var uriSupportResult = Task.Run(() => _repositoryProvider.IsUriSupportedAsync(uri).AsTask()).Result;
+        if (uriSupportResult.Result.Status == ProviderOperationStatus.Failure)
+        {
+            return false;
+        }
+
+        return uriSupportResult.IsSupported;
+    }
+
+    /// <summary>
+    /// Gets and configures the UI to show to the user for logging them in.
+    /// </summary>
+    /// <param name="elementTheme">The theme to use.</param>
+    /// <returns>The adaptive panel to show to the user.  Can be null.</returns>
+    public ExtensionAdaptiveCardPanel GetLoginUi(ElementTheme elementTheme)
+    {
+        try
+        {
+            var adaptiveCardSessionResult = _devIdProvider.GetLoginAdaptiveCardSession();
+            if (adaptiveCardSessionResult.Result.Status == ProviderOperationStatus.Failure)
+            {
+                GlobalLog.Logger?.ReportError($"{adaptiveCardSessionResult.Result.DisplayMessage} - {adaptiveCardSessionResult.Result.DiagnosticText}");
+                return null;
+            }
+
+            var loginUIAdaptiveCardController = adaptiveCardSessionResult.AdaptiveCardSession;
+            var renderer = new AdaptiveCardRenderer();
+            ConfigureLoginUIRenderer(renderer, elementTheme).Wait();
+            renderer.HostConfig.ContainerStyles.Default.BackgroundColor = Microsoft.UI.Colors.Transparent;
+
+            var extensionAdaptiveCardPanel = new ExtensionAdaptiveCardPanel();
+            extensionAdaptiveCardPanel.Bind(loginUIAdaptiveCardController, renderer);
+            extensionAdaptiveCardPanel.RequestedTheme = elementTheme;
+
+            return extensionAdaptiveCardPanel;
+        }
+        catch (Exception ex)
+        {
+            GlobalLog.Logger?.ReportError($"ShowLoginUIAsync(): loginUIContentDialog failed.", ex);
+        }
+
+        return null;
+    }
+
+    /// <summary>
+    /// Sets the renderer in the UI.
+    /// </summary>
+    /// <param name="renderer">The ui to show</param>
+    /// <param name="elementTheme">The theme to use</param>
+    /// <returns>A task to await on.</returns>
+    private async Task ConfigureLoginUIRenderer(AdaptiveCardRenderer renderer, ElementTheme elementTheme)
+    {
+        var dispatcher = Microsoft.UI.Dispatching.DispatcherQueue.GetForCurrentThread();
+
+        // Add custom Adaptive Card renderer for LoginUI as done for Widgets.
+        renderer.ElementRenderers.Set(LabelGroup.CustomTypeString, new LabelGroupRenderer());
+        renderer.ElementRenderers.Set("Input.ChoiceSet", new AccessibleChoiceSet());
+
+        var hostConfigContents = string.Empty;
+        var hostConfigFileName = (elementTheme == ElementTheme.Light) ? "LightHostConfig.json" : "DarkHostConfig.json";
+        try
+        {
+            var uri = new Uri($"ms-appx:////DevHome.Settings/Assets/{hostConfigFileName}");
+            var file = await StorageFile.GetFileFromApplicationUriAsync(uri).AsTask().ConfigureAwait(false);
+            hostConfigContents = await FileIO.ReadTextAsync(file);
+        }
+        catch (Exception ex)
+        {
+            GlobalLog.Logger?.ReportError($"Failure occurred while retrieving the HostConfig file - HostConfigFileName: {hostConfigFileName}.", ex);
+        }
+
+        // Add host config for current theme to renderer
+        dispatcher.TryEnqueue(() =>
+        {
+            if (!string.IsNullOrEmpty(hostConfigContents))
+            {
+                renderer.HostConfig = AdaptiveHostConfig.FromJsonString(hostConfigContents).HostConfig;
+
+                // Remove margins from selectAction.
+                renderer.AddSelectActionMargin = false;
+            }
+            else
+            {
+                GlobalLog.Logger?.ReportInfo($"HostConfig file contents are null or empty - HostConfigFileContents: {hostConfigContents}");
+            }
+        });
+        return;
+    }
+
+    public AuthenticationExperienceKind GetAuthenticationExperienceKind()
+    {
+        return _devIdProvider.GetAuthenticationExperienceKind();
+    }
+
+    public IAsyncOperation<DeveloperIdResult> ShowLogonBehavior(WindowId windowHandle)
+    {
+        return _devIdProvider.ShowLogonSession(windowHandle);
+    }
+
+    /// <summary>
+    /// Gets all the logged in accounts for this provider.
+    /// </summary>
+    /// <returns>A list of all accounts.  May be empty.</returns>
+    public IEnumerable<IDeveloperId> GetAllLoggedInAccounts()
+    {
+        var developerIdsResult = _devIdProvider.GetLoggedInDeveloperIds();
+        if (developerIdsResult.Result.Status != ProviderOperationStatus.Success)
+        {
+            Log.Logger?.ReportError(Log.Component.RepoConfig, $"Could not get logged in accounts.  Message: {developerIdsResult.Result.DisplayMessage}", developerIdsResult.Result.ExtendedError);
+            return new List<IDeveloperId>();
+        }
+
+        return developerIdsResult.DeveloperIds;
+    }
+
+    public RepositorySearchInformation SearchForRepositories(IDeveloperId developerId, Dictionary<string, string> searchInputs)
+    {
+        TelemetryFactory.Get<ITelemetry>().Log("RepoTool_SearchForRepos_Event", LogLevel.Critical, new GetReposEvent("CallingExtension", _repositoryProvider.DisplayName, developerId));
+
+        var repoSearchInformation = new RepositorySearchInformation();
+        try
+        {
+            if (_repositoryProvider is IRepositoryProvider2 repositoryProvider2 &&
+                IsSearchingEnabled() && searchInputs != null)
+            {
+                var result = repositoryProvider2.GetRepositoriesAsync(searchInputs, developerId).AsTask().Result;
+                if (result.Result.Status == ProviderOperationStatus.Success)
+                {
+                    repoSearchInformation.Repositories = result.Repositories;
+                    repoSearchInformation.SelectionOptionsPlaceHolderText = result.SelectionOptionsName;
+                    repoSearchInformation.SelectionOptionsLabel = result.SelectionOptionsLabel;
+                    repoSearchInformation.SelectionOptions = result.SelectionOptions.ToList();
+                }
+                else
+                {
+                    Log.Logger?.ReportError(Log.Component.RepoConfig, $"Could not get repositories.  Message: {result.Result.DisplayMessage}", result.Result.ExtendedError);
+                }
+            }
+            else
+            {
+                // Fallback in case this is called with IRepositoryProvider.
+                RepositoriesResult result = _repositoryProvider.GetRepositoriesAsync(developerId).AsTask().Result;
+                if (result.Result.Status == ProviderOperationStatus.Success)
+                {
+                    repoSearchInformation.Repositories = result.Repositories;
+                }
+                else
+                {
+                    Log.Logger?.ReportError(Log.Component.RepoConfig, $"Could not get repositories.  Message: {result.Result.DisplayMessage}", result.Result.ExtendedError);
+                }
+            }
+        }
+        catch (AggregateException aggregateException)
+        {
+            // Because tasks can be canceled DevHome should emit different logs.
+            if (aggregateException.InnerException is OperationCanceledException)
+            {
+                Log.Logger?.ReportInfo(Log.Component.RepoConfig, $"Get Repos operation was cancalled.");
+            }
+            else
+            {
+                Log.Logger?.ReportInfo(Log.Component.RepoConfig, aggregateException.ToString());
+            }
+        }
+        catch (Exception ex)
+        {
+            Log.Logger?.ReportError(Log.Component.RepoConfig, $"Could not get repositories.  Message: {ex}");
+        }
+
+        _repositories[developerId] = repoSearchInformation.Repositories;
+
+        TelemetryFactory.Get<ITelemetry>().Log("RepoTool_SearchForRepos_Event", LogLevel.Critical, new GetReposEvent("FoundRepos", _repositoryProvider.DisplayName, developerId));
+        return repoSearchInformation;
+    }
+
+    public RepositorySearchInformation GetAllRepositories(IDeveloperId developerId)
+    {
+        TelemetryFactory.Get<ITelemetry>().Log("RepoTool_GetAllRepos_Event", LogLevel.Critical, new GetReposEvent("CallingExtension", _repositoryProvider.DisplayName, developerId));
+        var repoSearchInformation = new RepositorySearchInformation();
+        try
+        {
+            var result = _repositoryProvider.GetRepositoriesAsync(developerId).AsTask().Result;
+            if (result.Result.Status == ProviderOperationStatus.Success)
+            {
+                repoSearchInformation.Repositories = result.Repositories;
+            }
+            else
+            {
+                Log.Logger?.ReportError(Log.Component.RepoConfig, $"Could not get repositories.  Message: {result.Result.DisplayMessage}", result.Result.ExtendedError);
+            }
+        }
+        catch (AggregateException aggregateException)
+        {
+            // Because tasks can be canceled DevHome should emit different logs.
+            if (aggregateException.InnerException is OperationCanceledException)
+            {
+                GlobalLog.Logger?.ReportInfo($"Get Repos operation was cancalled.");
+            }
+            else
+            {
+                GlobalLog.Logger?.ReportError($"{aggregateException}");
+            }
+        }
+        catch (Exception ex)
+        {
+            Log.Logger?.ReportError(Log.Component.RepoConfig, $"Could not get repositories.  Message: {ex}");
+        }
+
+        _repositories[developerId] = repoSearchInformation.Repositories;
+
+        TelemetryFactory.Get<ITelemetry>().Log("RepoTool_GetAllRepos_Event", LogLevel.Critical, new GetReposEvent("FoundRepos", _repositoryProvider.DisplayName, developerId));
+        return repoSearchInformation;
+    }
+
+    /// <summary>
+    /// Checks if
+    /// 1. _repositoryProvider is IRepositoryProvider2,
+    /// 2. if it is, calls IsSearchingSupported.
+    /// </summary>
+    /// <returns>If the extension implements IRepositoryProvider2.</returns>
+    public bool IsSearchingEnabled()
+    {
+        if (_repositoryProvider is IRepositoryProvider2 repoProviderWithSearch)
+        {
+            return repoProviderWithSearch.IsSearchingSupported;
+        }
+
+        return false;
+    }
+}