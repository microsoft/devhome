--- conflicted
+++ resolved
@@ -1,108 +1,104 @@
-﻿// Copyright (c) Microsoft Corporation and Contributors
-// Licensed under the MIT license.
-
-using System;
-using System.Collections.Generic;
-using System.Threading.Tasks;
-using DevHome.Common.Services;
-using DevHome.SetupFlow.Helpers;
-using Microsoft.Windows.DevHome.SDK;
-
-namespace DevHome.SetupFlow.Models;
-
-/// <summary>
-/// Object that holds a refrence to the providers in a plugin.
-/// This needs to be changed to handle multiple accounts per provider.
-/// </summary>
-internal class RepositoryProvider
-{
-    /// <summary>
-    /// Wrapper for the plugin that is providing a repository and developer id.
-    /// </summary>
-    /// <remarks>
-    /// The plugin is not started in the constructor.  It is started when StartIfNotRunningAsync is called.
-    /// This is for lazy loading and starting and prevents all plugins from starting all at once.
-    /// </remarks>
-    private readonly IPluginWrapper _pluginWrapper;
-
-    /// <summary>
-    /// The DevId provider used to log a user into an account.
-    /// </summary>
-    private IDeveloperIdProvider _devIdProvider;
-
-    /// <summary>
-    /// Provider used to clone a repsitory.
-    /// </summary>
-    private IRepositoryProvider _repositoryProvider;
-
-    /// <summary>
-    /// All the repositories for an account.
-    /// </summary>
-    private Lazy<IEnumerable<IRepository>> _repositories = new ();
-
-    public RepositoryProvider(IPluginWrapper pluginWrapper)
-    {
-        _pluginWrapper = pluginWrapper;
-    }
-
-    /// <summary>
-    /// Starts the plugin if it isn't running.
-    /// </summary>
-    public void StartIfNotRunning()
-    {
-        // The task.run inside GetProvider makes a deadlock when .Result is called.
-        // https://stackoverflow.com/a/17248813.  Solution is to wrap in Task.Run().
-<<<<<<< HEAD
-        Log.Logger?.ReportInfo(Log.Component.RepoConfig, "Starting DevId and Repository provider plugins");
-        _devIdProvider = Task.Run(() => _pluginWrapper.GetProviderAsync<IDevIdProvider>()).Result;
-=======
-        _devIdProvider = Task.Run(() => _pluginWrapper.GetProviderAsync<IDeveloperIdProvider>()).Result;
->>>>>>> 9de25207
-        _repositoryProvider = Task.Run(() => _pluginWrapper.GetProviderAsync<IRepositoryProvider>()).Result;
-    }
-
-    /// <summary>
-    /// Tries to parse the repo name from the URi and makes a Repository from it.
-    /// </summary>
-    /// <param name="uri">The Uri to parse.</param>
-    /// <returns>The repository the user wants to clone.  Null if parsing was unsuccessful.</returns>
-    /// <remarks>
-    /// Can be null if the provider can't parse the Uri.
-    /// </remarks>
-    public IRepository ParseRepositoryFromUri(Uri uri)
-    {
-        return _repositoryProvider.ParseRepositoryFromUrlAsync(uri).AsTask().Result;
-    }
-
-    /// <summary>
-    /// Logs the current user into this provider
-    /// </summary>
-    public IDeveloperId LogIntoProvider()
-    {
-        return _devIdProvider.LoginNewDeveloperIdAsync().AsTask().Result;
-    }
-
-    /// <summary>
-    /// Gets all the logged in accounts for this provider.
-    /// </summary>
-    /// <returns>A list of all accounts.  May be empty.</returns>
-    public IEnumerable<IDeveloperId> GetAllLoggedInAccounts()
-    {
-        return _devIdProvider.GetLoggedInDeveloperIds() ?? new List<IDeveloperId>();
-    }
-
-    /// <summary>
-    /// Gets all the repositories an account has for this provider.
-    /// </summary>
-    /// <param name="developerId">The account to search in.</param>
-    /// <returns>A collection of repositories.  May be empty</returns>
-    public IEnumerable<IRepository> GetAllRepositories(IDeveloperId developerId)
-    {
-        if (!_repositories.IsValueCreated)
-        {
-            _repositories = new Lazy<IEnumerable<IRepository>>(_repositoryProvider.GetRepositoriesAsync(developerId).AsTask().Result);
-        }
-
-        return _repositories.Value;
-    }
-}
+﻿// Copyright (c) Microsoft Corporation and Contributors
+// Licensed under the MIT license.
+
+using System;
+using System.Collections.Generic;
+using System.Threading.Tasks;
+using DevHome.Common.Services;
+using DevHome.SetupFlow.Helpers;
+using Microsoft.Windows.DevHome.SDK;
+
+namespace DevHome.SetupFlow.Models;
+
+/// <summary>
+/// Object that holds a refrence to the providers in a plugin.
+/// This needs to be changed to handle multiple accounts per provider.
+/// </summary>
+internal class RepositoryProvider
+{
+    /// <summary>
+    /// Wrapper for the plugin that is providing a repository and developer id.
+    /// </summary>
+    /// <remarks>
+    /// The plugin is not started in the constructor.  It is started when StartIfNotRunningAsync is called.
+    /// This is for lazy loading and starting and prevents all plugins from starting all at once.
+    /// </remarks>
+    private readonly IPluginWrapper _pluginWrapper;
+
+    /// <summary>
+    /// The DevId provider used to log a user into an account.
+    /// </summary>
+    private IDeveloperIdProvider _devIdProvider;
+
+    /// <summary>
+    /// Provider used to clone a repsitory.
+    /// </summary>
+    private IRepositoryProvider _repositoryProvider;
+
+    /// <summary>
+    /// All the repositories for an account.
+    /// </summary>
+    private Lazy<IEnumerable<IRepository>> _repositories = new ();
+
+    public RepositoryProvider(IPluginWrapper pluginWrapper)
+    {
+        _pluginWrapper = pluginWrapper;
+    }
+
+    /// <summary>
+    /// Starts the plugin if it isn't running.
+    /// </summary>
+    public void StartIfNotRunning()
+    {
+        // The task.run inside GetProvider makes a deadlock when .Result is called.
+        // https://stackoverflow.com/a/17248813.  Solution is to wrap in Task.Run().
+        Log.Logger?.ReportInfo(Log.Component.RepoConfig, "Starting DevId and Repository provider plugins");
+        _devIdProvider = Task.Run(() => _pluginWrapper.GetProviderAsync<IDeveloperIdProvider>()).Result;
+        _repositoryProvider = Task.Run(() => _pluginWrapper.GetProviderAsync<IRepositoryProvider>()).Result;
+    }
+
+    /// <summary>
+    /// Tries to parse the repo name from the URi and makes a Repository from it.
+    /// </summary>
+    /// <param name="uri">The Uri to parse.</param>
+    /// <returns>The repository the user wants to clone.  Null if parsing was unsuccessful.</returns>
+    /// <remarks>
+    /// Can be null if the provider can't parse the Uri.
+    /// </remarks>
+    public IRepository ParseRepositoryFromUri(Uri uri)
+    {
+        return _repositoryProvider.ParseRepositoryFromUrlAsync(uri).AsTask().Result;
+    }
+
+    /// <summary>
+    /// Logs the current user into this provider
+    /// </summary>
+    public IDeveloperId LogIntoProvider()
+    {
+        return _devIdProvider.LoginNewDeveloperIdAsync().AsTask().Result;
+    }
+
+    /// <summary>
+    /// Gets all the logged in accounts for this provider.
+    /// </summary>
+    /// <returns>A list of all accounts.  May be empty.</returns>
+    public IEnumerable<IDeveloperId> GetAllLoggedInAccounts()
+    {
+        return _devIdProvider.GetLoggedInDeveloperIds() ?? new List<IDeveloperId>();
+    }
+
+    /// <summary>
+    /// Gets all the repositories an account has for this provider.
+    /// </summary>
+    /// <param name="developerId">The account to search in.</param>
+    /// <returns>A collection of repositories.  May be empty</returns>
+    public IEnumerable<IRepository> GetAllRepositories(IDeveloperId developerId)
+    {
+        if (!_repositories.IsValueCreated)
+        {
+            _repositories = new Lazy<IEnumerable<IRepository>>(_repositoryProvider.GetRepositoriesAsync(developerId).AsTask().Result);
+        }
+
+        return _repositories.Value;
+    }
+}