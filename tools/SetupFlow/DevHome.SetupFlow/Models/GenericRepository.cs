﻿// Copyright (c) Microsoft Corporation and Contributors
// Licensed under the MIT license.

using System;
using System.Threading.Tasks;
using DevHome.SetupFlow.Common.Helpers;
using LibGit2Sharp;
using Microsoft.Windows.DevHome.SDK;
using Windows.Foundation;
using Windows.Win32.Storage.FileSystem;
using static Microsoft.ApplicationInsights.MetricDimensionNames.TelemetryContext;

namespace DevHome.SetupFlow.Models;
internal class GenericRepository : Microsoft.Windows.DevHome.SDK.IRepository
{
    private readonly string _displayName;

    public string DisplayName => _displayName;

    public bool IsPrivate => false;

    public DateTimeOffset LastUpdated => DateTime.UtcNow;

    public string OwningAccountName => "Unknown";

<<<<<<< HEAD
    public Uri RepoUri => throw new NotImplementedException();
=======
    public Uri RepoUri => _cloneUri;
>>>>>>> f3b22699

    private readonly Uri _cloneUri;

    public GenericRepository(Uri cloneUri)
    {
        _displayName = cloneUri.Segments[cloneUri.Segments.Length - 1].ToString().Replace("/", string.Empty);
        _cloneUri = cloneUri;
    }

    public IAsyncAction CloneRepositoryAsync(string cloneDestination, IDeveloperId developerId)
    {
        return Task.Run(() =>
        {
            if (!string.IsNullOrEmpty(cloneDestination))
            {
                var cloneOptions = new CloneOptions
                {
                    Checkout = true,
                };

                try
                {
                    LibGit2Sharp.Repository.Clone(_cloneUri.OriginalString, cloneDestination, cloneOptions);
                }
                catch (RecurseSubmodulesException recurseException)
                {
                    Log.Logger?.ReportError("GenericRepository", "Could not clone all sub modules", recurseException);
                    throw;
                }
                catch (UserCancelledException userCancelledException)
                {
                    Log.Logger?.ReportError("GenericRepository", "The user stoped the clone operation", userCancelledException);
                    throw;
                }
                catch (NameConflictException nameConflictException)
                {
                    Log.Logger?.ReportError("GenericRepository", string.Empty, nameConflictException);
                    throw;
                }
                catch (Exception e)
                {
                    Log.Logger?.ReportError("GenericRepository", "Could not clone the repository", e);
                    throw;
                }
            }
        }).AsAsyncAction();
    }

    public IAsyncAction CloneRepositoryAsync(string cloneDestination) => throw new NotImplementedException();
}
<|MERGE_RESOLUTION|>--- conflicted
+++ resolved
@@ -1,80 +1,76 @@
 ﻿// Copyright (c) Microsoft Corporation and Contributors
 // Licensed under the MIT license.
 
-using System;
-using System.Threading.Tasks;
-using DevHome.SetupFlow.Common.Helpers;
-using LibGit2Sharp;
-using Microsoft.Windows.DevHome.SDK;
-using Windows.Foundation;
-using Windows.Win32.Storage.FileSystem;
-using static Microsoft.ApplicationInsights.MetricDimensionNames.TelemetryContext;
-
-namespace DevHome.SetupFlow.Models;
-internal class GenericRepository : Microsoft.Windows.DevHome.SDK.IRepository
-{
-    private readonly string _displayName;
-
-    public string DisplayName => _displayName;
-
-    public bool IsPrivate => false;
-
-    public DateTimeOffset LastUpdated => DateTime.UtcNow;
-
-    public string OwningAccountName => "Unknown";
-
-<<<<<<< HEAD
-    public Uri RepoUri => throw new NotImplementedException();
-=======
-    public Uri RepoUri => _cloneUri;
->>>>>>> f3b22699
-
-    private readonly Uri _cloneUri;
-
-    public GenericRepository(Uri cloneUri)
-    {
-        _displayName = cloneUri.Segments[cloneUri.Segments.Length - 1].ToString().Replace("/", string.Empty);
-        _cloneUri = cloneUri;
-    }
-
-    public IAsyncAction CloneRepositoryAsync(string cloneDestination, IDeveloperId developerId)
-    {
-        return Task.Run(() =>
-        {
-            if (!string.IsNullOrEmpty(cloneDestination))
-            {
-                var cloneOptions = new CloneOptions
-                {
-                    Checkout = true,
-                };
-
-                try
-                {
-                    LibGit2Sharp.Repository.Clone(_cloneUri.OriginalString, cloneDestination, cloneOptions);
-                }
-                catch (RecurseSubmodulesException recurseException)
-                {
-                    Log.Logger?.ReportError("GenericRepository", "Could not clone all sub modules", recurseException);
-                    throw;
-                }
-                catch (UserCancelledException userCancelledException)
-                {
-                    Log.Logger?.ReportError("GenericRepository", "The user stoped the clone operation", userCancelledException);
-                    throw;
-                }
-                catch (NameConflictException nameConflictException)
-                {
-                    Log.Logger?.ReportError("GenericRepository", string.Empty, nameConflictException);
-                    throw;
-                }
-                catch (Exception e)
-                {
-                    Log.Logger?.ReportError("GenericRepository", "Could not clone the repository", e);
-                    throw;
-                }
-            }
-        }).AsAsyncAction();
-    }
-
-    public IAsyncAction CloneRepositoryAsync(string cloneDestination) => throw new NotImplementedException();
-}
+using System;
+using System.Threading.Tasks;
+using DevHome.SetupFlow.Common.Helpers;
+using LibGit2Sharp;
+using Microsoft.Windows.DevHome.SDK;
+using Windows.Foundation;
+using Windows.Win32.Storage.FileSystem;
+using static Microsoft.ApplicationInsights.MetricDimensionNames.TelemetryContext;
+
+namespace DevHome.SetupFlow.Models;
+internal class GenericRepository : Microsoft.Windows.DevHome.SDK.IRepository
+{
+    private readonly string _displayName;
+
+    public string DisplayName => _displayName;
+
+    public bool IsPrivate => false;
+
+    public DateTimeOffset LastUpdated => DateTime.UtcNow;
+
+    public string OwningAccountName => "Unknown";
+
+    public Uri RepoUri => _cloneUri;
+
+    private readonly Uri _cloneUri;
+
+    public GenericRepository(Uri cloneUri)
+    {
+        _displayName = cloneUri.Segments[cloneUri.Segments.Length - 1].ToString().Replace("/", string.Empty);
+        _cloneUri = cloneUri;
+    }
+
+    public IAsyncAction CloneRepositoryAsync(string cloneDestination, IDeveloperId developerId)
+    {
+        return Task.Run(() =>
+        {
+            if (!string.IsNullOrEmpty(cloneDestination))
+            {
+                var cloneOptions = new CloneOptions
+                {
+                    Checkout = true,
+                };
+
+                try
+                {
+                    LibGit2Sharp.Repository.Clone(_cloneUri.OriginalString, cloneDestination, cloneOptions);
+                }
+                catch (RecurseSubmodulesException recurseException)
+                {
+                    Log.Logger?.ReportError("GenericRepository", "Could not clone all sub modules", recurseException);
+                    throw;
+                }
+                catch (UserCancelledException userCancelledException)
+                {
+                    Log.Logger?.ReportError("GenericRepository", "The user stoped the clone operation", userCancelledException);
+                    throw;
+                }
+                catch (NameConflictException nameConflictException)
+                {
+                    Log.Logger?.ReportError("GenericRepository", string.Empty, nameConflictException);
+                    throw;
+                }
+                catch (Exception e)
+                {
+                    Log.Logger?.ReportError("GenericRepository", "Could not clone the repository", e);
+                    throw;
+                }
+            }
+        }).AsAsyncAction();
+    }
+
+    public IAsyncAction CloneRepositoryAsync(string cloneDestination) => throw new NotImplementedException();
+}