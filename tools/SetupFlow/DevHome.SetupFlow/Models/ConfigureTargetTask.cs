--- conflicted
+++ resolved
@@ -1,600 +1,524 @@
-﻿// Copyright (c) Microsoft Corporation.
-// Licensed under the MIT License.
-
-extern alias Projection;
-
-using System;
-using System.Collections.Generic;
-using System.Text;
-using System.Threading;
-using System.Threading.Tasks;
-using CommunityToolkit.WinUI;
-using DevHome.Common.Environments.Services;
-using DevHome.Common.Extensions;
-using DevHome.Common.Services;
-using DevHome.Common.TelemetryEvents.Environments;
-using DevHome.Common.TelemetryEvents.SetupFlow.Environments;
-using DevHome.Common.Views;
-using DevHome.SetupFlow.Common.Exceptions;
-using DevHome.SetupFlow.Exceptions;
-using DevHome.SetupFlow.Models.WingetConfigure;
-using DevHome.SetupFlow.Services;
-using DevHome.SetupFlow.ViewModels;
-using DevHome.Telemetry;
-<<<<<<< HEAD
-using Microsoft.UI.Dispatching;
-=======
->>>>>>> b79475c1
-using Microsoft.UI.Xaml;
-using Microsoft.Windows.DevHome.SDK;
-using Projection::DevHome.SetupFlow.ElevatedComponent;
-using Serilog;
-using Windows.Foundation;
-using SDK = Microsoft.Windows.DevHome.SDK;
-
-namespace DevHome.SetupFlow.Models;
-
-public class ConfigureTargetTask : ISetupTask
-{
-    private readonly ILogger _log = Log.ForContext("SourceContext", nameof(ConfigureTargetTask));
-
-    private readonly DispatcherQueue _dispatcherQueue;
-
-    private readonly ISetupFlowStringResource _stringResource;
-
-    private readonly IComputeSystemManager _computeSystemManager;
-
-    private readonly SetupFlowOrchestrator _setupFlowOrchestrator;
-
-    private readonly ConfigurationFileBuilder _configurationFileBuilder;
-
-    private readonly AdaptiveCardRenderingService _adaptiveCardRenderingService;
-
-    // Inside the execute method there are two points where there failures.
-    // 1. When we call the extensions CreateApplyConfigurationOperation method
-    //    and attach the event handlers to its OnActionRequired and OnApplyConfigurationOperationChanged
-    //    events. (This could be a COM exception). The execute() method catches these and logs
-    //    the telemetry in its try/catch.
-    // 2. Next when the StartAsync method from the extension completes and we call our HandleCompletedOperation method.
-    //    This will capture the failure returned from the extension by WinGet itself or any other
-    //    exception failure. HandleCompletedOperation will log the failure with a telemetry event.
-    // The _isCompletionTelemetryLogged is used to make sure we don't re-capture the same failure
-    // that was already captured in the HandleCompletedOperation method because once HandleCompletedOperation
-    // finishes, we throw an exception based on the result of the StartAsync method.
-    private bool _isCompletionTelemetryLogged;
-
-    // Inherited via ISetupTask but unused
-    public bool RequiresAdmin => false;
-
-    // Inherited via ISetupTask but unused
-    public bool RequiresReboot => false;
-
-    // Inherited via ISetupTask
-    public string TargetName => string.IsNullOrEmpty(ComputeSystemName) ?
-            _stringResource.GetLocalized(StringResourceKey.SetupTargetMachineName) :
-            ComputeSystemName;
-
-    // Inherited via ISetupTask but unused
-    public bool DependsOnDevDriveToBeInstalled => false;
-
-    // Inherited via ISetupTask
-    public event ISetupTask.ChangeMessageHandler AddMessage;
-
-    // Inherited via ISetupTask
-    public event ISetupTask.ChangeActionCenterMessageHandler UpdateActionCenterMessage;
-
-    public ActionCenterMessages ActionCenterMessages { get; set; } = new() { ExtensionAdaptiveCardPanel = new(), };
-
-    public string ComputeSystemName => _computeSystemManager.ComputeSystemSetupItem.ComputeSystemToSetup.DisplayName.Value ?? string.Empty;
-
-    public SDK.IExtensionAdaptiveCardSession2 ExtensionAdaptiveCardSession { get; private set; }
-
-    public string WingetConfigFileString { get; set; }
-
-    /// <summary>
-    /// Gets the results of the configuration units that were applied to the target machine. These results are
-    /// what we will display to the user in the summary page, assuming the extension was able to start Winget
-    /// configure and send back the results to us.
-    /// </summary>
-    public List<ConfigurationUnitResult> ConfigurationResults { get; private set; } = new();
-
-    public uint UserNumberOfAttempts { get; private set; } = 1;
-
-    public uint UserMaxNumberOfAttempts { get; private set; } = 3;
-
-    /// <summary>
-    /// Gets the result of the apply configuration operation.
-    /// </summary>
-    public SDKApplyConfigurationResult Result { get; private set; }
-
-    public IAsyncOperation<ApplyConfigurationResult> ApplyConfigurationAsyncOperation { get; private set; }
-
-    public ISummaryInformationViewModel SummaryScreenInformation { get; }
-
-    public ConfigureTargetTask(
-        ISetupFlowStringResource stringResource,
-        IComputeSystemManager computeSystemManager,
-        ConfigurationFileBuilder configurationFileBuilder,
-        SetupFlowOrchestrator setupFlowOrchestrator,
-        DispatcherQueue dispatcherQueue)
-    {
-        _stringResource = stringResource;
-        _computeSystemManager = computeSystemManager;
-        _configurationFileBuilder = configurationFileBuilder;
-        _setupFlowOrchestrator = setupFlowOrchestrator;
-        _dispatcherQueue = dispatcherQueue;
-        _adaptiveCardRenderingService = Application.Current.GetService<AdaptiveCardRenderingService>();
-    }
-
-    public void OnAdaptiveCardSessionStopped(IExtensionAdaptiveCardSession2 cardSession, SDK.ExtensionAdaptiveCardSessionStoppedEventArgs data)
-    {
-        _log.Information("Extension ending adaptive card session");
-
-        // Now that the session has ended, we can remove the adaptive card panel from the UI.
-        cardSession.Stopped -= OnAdaptiveCardSessionStopped;
-        RemoveAdaptiveCardPanelFromLoadingUI();
-        ExtensionAdaptiveCardSession = null;
-
-        // if the session ended successfully we should relay this to the user.
-        if (data.Result.Status == SDK.ProviderOperationStatus.Success)
-        {
-            AddMessage(_stringResource.GetLocalized(StringResourceKey.ConfigureTargetApplyConfigurationActionSuccess), MessageSeverityKind.Success);
-        }
-        else
-        {
-            if (UserNumberOfAttempts <= UserMaxNumberOfAttempts)
-            {
-                AddMessage(_stringResource.GetLocalized(StringResourceKey.ConfigureTargetApplyConfigurationActionFailureRetry), MessageSeverityKind.Warning);
-                return;
-            }
-
-            AddMessage(_stringResource.GetLocalized(StringResourceKey.ConfigureTargetApplyConfigurationActionFailureEnd), MessageSeverityKind.Error);
-            _log.Error("Error no more attempts to correct action");
-        }
-    }
-
-    public void OnActionRequired(IApplyConfigurationOperation operation, SDK.ApplyConfigurationActionRequiredEventArgs actionRequiredEventArgs)
-    {
-        _log.Information($"adaptive card received from extension");
-        var correctiveCard = actionRequiredEventArgs?.CorrectiveActionCardSession;
-
-        if (correctiveCard != null)
-        {
-            // If the extension sends a new adaptive card session, we need to update the session and the UI.
-            if (ExtensionAdaptiveCardSession != null)
-            {
-                RemoveAdaptiveCardPanelFromLoadingUI();
-                ExtensionAdaptiveCardSession.Stopped -= OnAdaptiveCardSessionStopped;
-            }
-
-            ExtensionAdaptiveCardSession = correctiveCard;
-            ExtensionAdaptiveCardSession.Stopped += OnAdaptiveCardSessionStopped;
-
-            CreateCorrectiveActionPanel(ExtensionAdaptiveCardSession).GetAwaiter().GetResult();
-
-            AddMessage(_stringResource.GetLocalized(StringResourceKey.ConfigureTargetApplyConfigurationActionNeeded, UserNumberOfAttempts++, UserMaxNumberOfAttempts), MessageSeverityKind.Warning);
-        }
-        else
-        {
-            _log.Information("A corrective action was sent from the extension but the adaptive card session was null.");
-        }
-    }
-
-    public void OnApplyConfigurationOperationChanged(object sender, SDK.ConfigurationSetStateChangedEventArgs changeEventArgs)
-    {
-        try
-        {
-            var progressData = changeEventArgs.ConfigurationSetChangeData;
-
-            if (progressData == null)
-            {
-                _log.Error("Unable to get progress of the configuration as the progress data was null");
-                return;
-            }
-
-            var severity = MessageSeverityKind.Info;
-
-            // Adaptive card session was not sent, so we check if there are any errors or due to applying a configuration unit/set.
-            var wrapper = new SDKConfigurationSetChangeWrapper(progressData, _stringResource);
-            var potentialErrorMsg = wrapper.GetErrorMessagesForDisplay();
-            var stringBuilder = new StringBuilder();
-            var startingLineNumber = 0u;
-
-            if (wrapper.Change == SDK.ConfigurationSetChangeEventType.SetStateChanged)
-            {
-                // Configuration set changed
-                stringBuilder.AppendLine(GetSpacingForProgressMessage(startingLineNumber++) + wrapper.ConfigurationSetState);
-            }
-
-            if (wrapper.IsErrorMessagePresent)
-            {
-                _log.Error($"Target experienced an error while applying the configuration: {wrapper.GetErrorMessageForLogging()}");
-                severity = MessageSeverityKind.Error;
-                stringBuilder.AppendLine(GetSpacingForProgressMessage(startingLineNumber++) + wrapper.GetErrorMessagesForDisplay());
-            }
-
-            // In the future we need to add more messaging to the UI for the user to understand what is happening. It is on the extension to provide
-            // us with this messaging. Right now we only get error information and information about which configuration units are/were applied. However
-            // there is no way for us to know what the extension is doing, it may not have started configuration yet but may simply be installing prerequisites.
-            if (wrapper.Unit != null)
-            {
-                // Showing "pending" unit states is not useful to the user, so we'll ignore them.
-                if (wrapper.UnitState != ConfigurationUnitState.Pending)
-                {
-                    var description = BuildConfigurationUnitDescription(wrapper.Unit);
-                    stringBuilder.AppendLine(description.packageIdDescription);
-                    if (!string.IsNullOrEmpty(description.packageNameDescription))
-                    {
-                        stringBuilder.AppendLine(description.packageNameDescription);
-                    }
-
-                    stringBuilder.AppendLine(wrapper.ConfigurationUnitState);
-                    if ((wrapper.UnitState == ConfigurationUnitState.Completed) && !wrapper.IsErrorMessagePresent)
-                    {
-                        severity = MessageSeverityKind.Success;
-                    }
-                }
-                else
-                {
-                    _log.Information("Ignoring configuration unit pending state.");
-                }
-            }
-            else
-            {
-                _log.Information("Extension sent progress but there was no configuration unit data sent.");
-            }
-
-            // Examples of a message that will be displayed in the UI:
-            // Apply: WinGetPackage [Microsoft.VisualStudioCode]
-            // Install: Microsoft Visual Studio Code
-            // Configuration applied
-            //
-            // There was an issue applying part of the configuration using DSC resource: 'WinGetPackage'.Error: WinGetPackage Failed installing Notepad++.Notepad++.
-            // InstallStatus 'InstallError' InstallerErrorCode '0' ExtendedError '-2147023673'
-            // Apply: WinGetPackage[Notepad++.Notepad++]
-            // Install: Notepad++
-            // Configuration applied
-            if (stringBuilder.Length > 0)
-            {
-                AddMessage(stringBuilder.ToString(), severity);
-            }
-        }
-        catch (Exception ex)
-        {
-            _log.Error(ex, $"Failed to process configuration progress data on target machine.'{ComputeSystemName}'");
-        }
-    }
-
-    private string GetSpacingForProgressMessage(uint lineNumber)
-    {
-        if (lineNumber == 0)
-        {
-            return string.Empty;
-        }
-
-        var spacing = string.Empty;
-
-        // Add 6 spaces for each line number.
-        for (var i = 0; i < lineNumber; ++i)
-        {
-            spacing += "      ";
-        }
-
-        // now add a dash to the end of the spacing to make it look like a bullet point.
-        spacing += "- ";
-        return spacing;
-    }
-
-    public void HandleCompletedOperation(SDK.ApplyConfigurationResult applyConfigurationResult)
-    {
-        // apply configuration set result is used to check if the configuration set was applied successfully, while open configuration
-        // set result is used to check if WinGet was able to open the configuration file successfully.
-        var applyConfigSetResult = applyConfigurationResult.ApplyConfigurationSetResult;
-        var openConfigResult = applyConfigurationResult.OpenConfigurationSetResult;
-        var resultStatus = applyConfigurationResult.Result.Status;
-        var result = applyConfigurationResult.Result;
-        var resultInformation = new string(result.DisplayMessage);
-        var errorDiagnosticText = applyConfigurationResult.Result.DiagnosticText;
-
-        try
-        {
-            Result = new SDKApplyConfigurationResult(result, new SDKApplyConfigurationSetResult(applyConfigSetResult), new SDKOpenConfigurationSetResult(openConfigResult, _stringResource));
-
-            if (resultStatus == ProviderOperationStatus.Failure)
-            {
-                throw new SDKApplyConfigurationSetResultException(errorDiagnosticText);
-            }
-
-            // Check if there were errors while opening the configuration set.
-            if (!Result.OpenConfigSucceeded)
-            {
-                AddMessage(Result.OpenResult.GetErrorMessage(), MessageSeverityKind.Error);
-                throw new OpenConfigurationSetException(Result.OpenResult.ResultCode, Result.OpenResult.Field, Result.OpenResult.Value);
-            }
-
-            // Gather the configuration results. We'll display these to the user in the summary page if they are available.
-            if (Result.ApplyResult.AreConfigUnitsAvailable)
-            {
-                for (var i = 0; i < Result.ApplyResult.Result.UnitResults.Count; ++i)
-                {
-                    ConfigurationResults.Add(new ConfigurationUnitResult(Result.ApplyResult.Result.UnitResults[i]));
-                }
-
-                _log.Information("Configuration stopped");
-            }
-            else
-            {
-                // Check if the WinGet apply operation failed.
-                if (Result.ApplyResult.ResultException != null)
-                {
-                    // TODO: We should propagate this error to Summery page.
-                    throw Result.ApplyResult.ResultException;
-                }
-                else if (!Result.ApplyConfigSucceeded)
-                {
-                    // Failed, but no configuration units and no result exception. Something is wrong with result reporting.
-                    throw new SDKApplyConfigurationSetResultException("Unable to get the result of the apply configuration set as it was null.");
-                }
-
-                // Succeeded, but no configuration units. Something is wrong with result reporting.
-                throw new SDKApplyConfigurationSetResultException("No configuration units were found. This is likely due to an error within the extension.");
-            }
-        }
-        catch (SDKApplyConfigurationSetResultException)
-        {
-            _log.Error(result.ExtendedError, $"Extension failed to configure config file with exception. DisplayMessage: {resultInformation}, Diagnostic text: {errorDiagnosticText}");
-            var telemetryMessage = !string.IsNullOrEmpty(resultInformation) ? resultInformation : "Provider did not return result information for configuration";
-            LogCompletionTelemetry(EnvironmentsTelemetryStatus.Failed, telemetryMessage, errorDiagnosticText);
-        }
-        catch (OpenConfigurationSetException openConfigEx)
-        {
-            _log.Error(openConfigEx, $"Failed to open configuration file on target machine. '{ComputeSystemName}'");
-            LogCompletionTelemetry(EnvironmentsTelemetryStatus.Failed, Result.OpenResult.GetErrorMessage(), errorDiagnosticText);
-        }
-        catch (Exception ex)
-        {
-            _log.Error(ex, $"Failed to apply configuration on target machine. '{ComputeSystemName}'");
-            LogCompletionTelemetry(EnvironmentsTelemetryStatus.Failed, ex.Message, ex.Message);
-        }
-
-        var tempResultInfo = !string.IsNullOrEmpty(resultInformation) ? resultInformation : string.Empty;
-        var severity = Result.ApplyConfigSucceeded ? MessageSeverityKind.Info : MessageSeverityKind.Error;
-
-        if (string.IsNullOrEmpty(tempResultInfo))
-        {
-            AddMessage(_stringResource.GetLocalized(StringResourceKey.ConfigureTargetApplyConfigurationStoppedWithNoEndingMessage), severity);
-            return;
-        }
-
-        AddMessage(_stringResource.GetLocalized(StringResourceKey.ConfigureTargetApplyConfigurationStopped, $"{tempResultInfo}"), severity);
-    }
-
-    /// <summary>
-    /// Signals to the loading page view model that the adaptive card panel should be removed from the UI.
-    /// </summary>
-    public void RemoveAdaptiveCardPanelFromLoadingUI()
-    {
-        _dispatcherQueue.TryEnqueue(() =>
-        {
-            if (ActionCenterMessages.ExtensionAdaptiveCardPanel != null)
-            {
-                ActionCenterMessages.ExtensionAdaptiveCardPanel = null;
-                UpdateActionCenterMessage(ActionCenterMessages, ActionMessageRequestKind.Remove);
-            }
-        });
-    }
-
-    public IAsyncOperation<TaskFinishedState> Execute()
-    {
-        return Task.Run(async () =>
-        {
-            try
-            {
-                _log.Information($"Starting configuration on {ComputeSystemName}");
-<<<<<<< HEAD
-                _isCompletionTelemetryLogged = false;
-=======
->>>>>>> b79475c1
-                UserNumberOfAttempts = 1;
-                AddMessage(_stringResource.GetLocalized(StringResourceKey.SetupTargetExtensionApplyingConfiguration, ComputeSystemName), MessageSeverityKind.Info);
-                WingetConfigFileString = _configurationFileBuilder.BuildConfigFileStringFromTaskGroups(_setupFlowOrchestrator.TaskGroups, ConfigurationFileKind.SetupTarget);
-                var computeSystem = _computeSystemManager.ComputeSystemSetupItem.ComputeSystemToSetup;
-<<<<<<< HEAD
-
-                var providerId = computeSystem.AssociatedProviderId.Value;
-
-                TelemetryFactory.Get<ITelemetry>().Log(
-                    "Environment_Configuration_Event",
-                    LogLevel.Critical,
-                    new EnvironmentOperationEvent(EnvironmentsTelemetryStatus.Started, ComputeSystemOperations.ApplyConfiguration, providerId),
-                    _setupFlowOrchestrator.ActivityId);
-
-=======
->>>>>>> b79475c1
-                var applyConfigurationOperation = computeSystem.CreateApplyConfigurationOperation(WingetConfigFileString);
-
-                applyConfigurationOperation.ConfigurationSetStateChanged += OnApplyConfigurationOperationChanged;
-                applyConfigurationOperation.ActionRequired += OnActionRequired;
-
-                // We'll cancel the operation after 10 minutes. This is arbitrary for now and will need to be adjusted in the future.
-                // but we'll need to give the user the ability to cancel the operation in the UI as well. This is just a safety net.
-                // More work is needed to give the user the ability to cancel the operation as the capability is not currently available.
-                // in the UI of Dev Home's Loading page.
-                var tokenSource = new CancellationTokenSource();
-                tokenSource.CancelAfter(TimeSpan.FromMinutes(10));
-
-                TelemetryFactory.Get<ITelemetry>().Log(
-                    "Environment_OperationInvoked_Event",
-                    LogLevel.Measure,
-                    new EnvironmentOperationUserEvent(EnvironmentsTelemetryStatus.Started, ComputeSystemOperations.ApplyConfiguration, computeSystem.AssociatedProviderId, string.Empty, _setupFlowOrchestrator.ActivityId));
-
-                ApplyConfigurationAsyncOperation = applyConfigurationOperation.StartAsync();
-                var result = await ApplyConfigurationAsyncOperation.AsTask().WaitAsync(tokenSource.Token);
-
-                applyConfigurationOperation.ConfigurationSetStateChanged -= OnApplyConfigurationOperationChanged;
-                applyConfigurationOperation.ActionRequired -= OnActionRequired;
-
-                HandleCompletedOperation(result);
-
-                var openConFigException = Result.OpenResult.ResultCode;
-                var applyConfigException = Result.ApplyResult.ResultException;
-
-                if (openConFigException != null)
-                {
-                    throw openConFigException;
-                }
-
-                if (applyConfigException != null)
-                {
-                    throw applyConfigException;
-                }
-
-                if (Result.ProviderResult.Status != ProviderOperationStatus.Success)
-                {
-                    throw Result.ProviderResult.ExtendedError ?? throw new SDKApplyConfigurationSetResultException("Applying the configuration failed but we weren't able to check the ProviderOperation results extended error.");
-                }
-
-<<<<<<< HEAD
-                LogCompletionTelemetry(EnvironmentsTelemetryStatus.Succeeded);
-=======
-                LogCompletionTelemetry(TaskFinishedState.Success);
->>>>>>> b79475c1
-                return TaskFinishedState.Success;
-            }
-            catch (Exception e)
-            {
-                _log.Error(e, $"Failed to apply configuration on target machine.");
-<<<<<<< HEAD
-
-                // Capture telemetry if an exception happens before the call to HandleCompletedOperation
-                // if an exception occurs, but don't capture it if we've already handled the failure in HandleCompletedOperation.
-                if (!_isCompletionTelemetryLogged)
-                {
-                    LogCompletionTelemetry(EnvironmentsTelemetryStatus.Failed, e.Message, e.Message);
-                }
-
-=======
-                LogCompletionTelemetry(TaskFinishedState.Failure);
->>>>>>> b79475c1
-                return TaskFinishedState.Failure;
-            }
-        }).AsAsyncOperation();
-    }
-
-    IAsyncOperation<TaskFinishedState> ISetupTask.ExecuteAsAdmin(IElevatedComponentOperation elevatedComponentOperation) => throw new NotImplementedException();
-
-    TaskMessages ISetupTask.GetLoadingMessages()
-    {
-        return new()
-        {
-            Executing = _stringResource.GetLocalized(StringResourceKey.SetupTargetExtensionApplyingConfiguration, TargetName),
-            Error = _stringResource.GetLocalized(StringResourceKey.SetupTargetExtensionApplyConfigurationError, TargetName),
-            Finished = _stringResource.GetLocalized(StringResourceKey.SetupTargetExtensionApplyConfigurationSuccess, TargetName),
-            NeedsReboot = _stringResource.GetLocalized(StringResourceKey.SetupTargetExtensionApplyConfigurationRebootRequired, TargetName),
-        };
-    }
-
-    public ActionCenterMessages GetErrorMessages()
-    {
-        return new()
-        {
-            PrimaryMessage = _stringResource.GetLocalized(StringResourceKey.SetupTargetExtensionApplyConfigurationError, ComputeSystemName),
-        };
-    }
-
-    public ActionCenterMessages GetRebootMessage()
-    {
-        return new()
-        {
-            PrimaryMessage = _stringResource.GetLocalized(StringResourceKey.SetupTargetExtensionApplyConfigurationRebootRequired, ComputeSystemName),
-        };
-    }
-
-    /// <summary>
-    /// Creates the adaptive card that will appear in the action center of the loading page.
-    /// The theming for the adaptive card isn't dynamic but in the future we can make it so.
-    /// </summary>
-    /// <param name="session">Adaptive card session sent by the extension when it needs a user to perform an action</param>
-    public async Task CreateCorrectiveActionPanel(IExtensionAdaptiveCardSession2 session)
-    {
-        await _dispatcherQueue.EnqueueAsync(async () =>
-        {
-            var renderer = await _adaptiveCardRenderingService.GetRendererAsync();
-
-            var extensionAdaptiveCardPanel = new ExtensionAdaptiveCardPanel();
-            extensionAdaptiveCardPanel.Bind(session, renderer);
-
-            if (ActionCenterMessages.ExtensionAdaptiveCardPanel != null)
-            {
-                ActionCenterMessages.ExtensionAdaptiveCardPanel = null;
-                UpdateActionCenterMessage(ActionCenterMessages, ActionMessageRequestKind.Remove);
-            }
-
-            ActionCenterMessages.ExtensionAdaptiveCardPanel = extensionAdaptiveCardPanel;
-            UpdateActionCenterMessage(ActionCenterMessages, ActionMessageRequestKind.Add);
-        });
-    }
-
-    private (string packageIdDescription, string packageNameDescription) BuildConfigurationUnitDescription(ConfigurationUnit unit)
-    {
-        var unitDescription = string.Empty;
-
-        if (unit.Settings?.TryGetValue("description", out var descriptionObj) == true)
-        {
-            unitDescription = descriptionObj?.ToString() ?? string.Empty;
-        }
-
-        if (string.IsNullOrEmpty(unit.Identifier) && string.IsNullOrEmpty(unitDescription))
-        {
-            return (_stringResource.GetLocalized(StringResourceKey.ConfigurationUnitSummaryMinimal, unit.Intent, unit.Type), string.Empty);
-        }
-
-        if (string.IsNullOrEmpty(unit.Identifier))
-        {
-            return (_stringResource.GetLocalized(StringResourceKey.ConfigurationUnitSummaryNoId, unit.Intent, unit.Type, unitDescription), string.Empty);
-        }
-
-        var descriptionParts = unit.Identifier.Split(ConfigurationFileBuilder.PackageNameSeparator);
-        var packageId = descriptionParts[0];
-        var packageName = string.Empty;
-        if (descriptionParts.Length > 1)
-        {
-            packageName = $"Install: {descriptionParts[1]}";
-        }
-
-        if (string.IsNullOrEmpty(unitDescription))
-        {
-            return (_stringResource.GetLocalized(StringResourceKey.ConfigurationUnitSummaryNoDescription, unit.Intent, unit.Type, packageId), packageName);
-        }
-
-        return (_stringResource.GetLocalized(StringResourceKey.ConfigurationUnitSummaryFull, unit.Intent, unit.Type, packageId, unitDescription), packageName);
-    }
-
-<<<<<<< HEAD
-    private void LogCompletionTelemetry(EnvironmentsTelemetryStatus status, string displayMessage = null, string diagnosticText = null)
-    {
-        var computeSystem = _computeSystemManager.ComputeSystemSetupItem.ComputeSystemToSetup;
-
-        TelemetryFactory.Get<ITelemetry>().Log(
-            "Environment_Configuration_Event",
-            LogLevel.Critical,
-            new EnvironmentOperationEvent(status, ComputeSystemOperations.ApplyConfiguration, computeSystem.AssociatedProviderId.Value, string.Empty, displayMessage, diagnosticText),
-            _setupFlowOrchestrator.ActivityId);
-
-        if (status != EnvironmentsTelemetryStatus.Started)
-        {
-            _isCompletionTelemetryLogged = true;
-        }
-=======
-    private void LogCompletionTelemetry(TaskFinishedState taskFinishedState)
-    {
-        var status = taskFinishedState == TaskFinishedState.Success ? EnvironmentsTelemetryStatus.Succeeded : EnvironmentsTelemetryStatus.Failed;
-        var computeSystem = _computeSystemManager.ComputeSystemSetupItem.ComputeSystemToSetup;
-
-        TelemetryFactory.Get<ITelemetry>().Log(
-            "Environment_OperationInvoked_Event",
-            LogLevel.Measure,
-            new EnvironmentOperationUserEvent(status, ComputeSystemOperations.ApplyConfiguration, computeSystem.AssociatedProviderId, string.Empty, _setupFlowOrchestrator.ActivityId));
->>>>>>> b79475c1
-    }
-}
+﻿// Copyright (c) Microsoft Corporation.
+// Licensed under the MIT License.
+
+extern alias Projection;
+
+using System;
+using System.Collections.Generic;
+using System.Text;
+using System.Threading;
+using System.Threading.Tasks;
+using CommunityToolkit.WinUI;
+using DevHome.Common.Environments.Services;
+using DevHome.Common.Extensions;
+using DevHome.Common.Services;
+using DevHome.Common.TelemetryEvents.Environments;
+using DevHome.Common.TelemetryEvents.SetupFlow.Environments;
+using DevHome.Common.Views;
+using DevHome.SetupFlow.Common.Exceptions;
+using DevHome.SetupFlow.Exceptions;
+using DevHome.SetupFlow.Models.WingetConfigure;
+using DevHome.SetupFlow.Services;
+using DevHome.SetupFlow.ViewModels;
+using DevHome.Telemetry;
+using Microsoft.UI.Xaml;
+using Microsoft.Windows.DevHome.SDK;
+using Projection::DevHome.SetupFlow.ElevatedComponent;
+using Serilog;
+using Windows.Foundation;
+using WinUIEx;
+using SDK = Microsoft.Windows.DevHome.SDK;
+
+namespace DevHome.SetupFlow.Models;
+
+public class ConfigureTargetTask : ISetupTask
+{
+    private readonly ILogger _log = Log.ForContext("SourceContext", nameof(ConfigureTargetTask));
+
+    private readonly WindowEx _windowEx;
+
+    private readonly ISetupFlowStringResource _stringResource;
+
+    private readonly IComputeSystemManager _computeSystemManager;
+
+    private readonly SetupFlowOrchestrator _setupFlowOrchestrator;
+
+    private readonly ConfigurationFileBuilder _configurationFileBuilder;
+
+    private readonly AdaptiveCardRenderingService _adaptiveCardRenderingService;
+
+    // Inherited via ISetupTask but unused
+    public bool RequiresAdmin => false;
+
+    // Inherited via ISetupTask but unused
+    public bool RequiresReboot => false;
+
+    // Inherited via ISetupTask
+    public string TargetName => string.IsNullOrEmpty(ComputeSystemName) ?
+            _stringResource.GetLocalized(StringResourceKey.SetupTargetMachineName) :
+            ComputeSystemName;
+
+    // Inherited via ISetupTask but unused
+    public bool DependsOnDevDriveToBeInstalled => false;
+
+    // Inherited via ISetupTask
+    public event ISetupTask.ChangeMessageHandler AddMessage;
+
+    // Inherited via ISetupTask
+    public event ISetupTask.ChangeActionCenterMessageHandler UpdateActionCenterMessage;
+
+    public ActionCenterMessages ActionCenterMessages { get; set; } = new() { ExtensionAdaptiveCardPanel = new(), };
+
+    public string ComputeSystemName => _computeSystemManager.ComputeSystemSetupItem.ComputeSystemToSetup.DisplayName ?? string.Empty;
+
+    public SDK.IExtensionAdaptiveCardSession2 ExtensionAdaptiveCardSession { get; private set; }
+
+    public string WingetConfigFileString { get; set; }
+
+    /// <summary>
+    /// Gets the results of the configuration units that were applied to the target machine. These results are
+    /// what we will display to the user in the summary page, assuming the extension was able to start Winget
+    /// configure and send back the results to us.
+    /// </summary>
+    public List<ConfigurationUnitResult> ConfigurationResults { get; private set; } = new();
+
+    public uint UserNumberOfAttempts { get; private set; } = 1;
+
+    public uint UserMaxNumberOfAttempts { get; private set; } = 3;
+
+    /// <summary>
+    /// Gets the result of the apply configuration operation.
+    /// </summary>
+    public SDKApplyConfigurationResult Result { get; private set; }
+
+    public IAsyncOperation<ApplyConfigurationResult> ApplyConfigurationAsyncOperation { get; private set; }
+
+    public ISummaryInformationViewModel SummaryScreenInformation { get; }
+
+    public ConfigureTargetTask(
+        ISetupFlowStringResource stringResource,
+        IComputeSystemManager computeSystemManager,
+        ConfigurationFileBuilder configurationFileBuilder,
+        SetupFlowOrchestrator setupFlowOrchestrator,
+        WindowEx windowEx)
+    {
+        _stringResource = stringResource;
+        _computeSystemManager = computeSystemManager;
+        _configurationFileBuilder = configurationFileBuilder;
+        _setupFlowOrchestrator = setupFlowOrchestrator;
+        _windowEx = windowEx;
+        _adaptiveCardRenderingService = Application.Current.GetService<AdaptiveCardRenderingService>();
+    }
+
+    public void OnAdaptiveCardSessionStopped(IExtensionAdaptiveCardSession2 cardSession, SDK.ExtensionAdaptiveCardSessionStoppedEventArgs data)
+    {
+        _log.Information("Extension ending adaptive card session");
+
+        // Now that the session has ended, we can remove the adaptive card panel from the UI.
+        cardSession.Stopped -= OnAdaptiveCardSessionStopped;
+        RemoveAdaptiveCardPanelFromLoadingUI();
+        ExtensionAdaptiveCardSession = null;
+
+        // if the session ended successfully we should relay this to the user.
+        if (data.Result.Status == SDK.ProviderOperationStatus.Success)
+        {
+            AddMessage(_stringResource.GetLocalized(StringResourceKey.ConfigureTargetApplyConfigurationActionSuccess), MessageSeverityKind.Success);
+        }
+        else
+        {
+            if (UserNumberOfAttempts <= UserMaxNumberOfAttempts)
+            {
+                AddMessage(_stringResource.GetLocalized(StringResourceKey.ConfigureTargetApplyConfigurationActionFailureRetry), MessageSeverityKind.Warning);
+                return;
+            }
+
+            AddMessage(_stringResource.GetLocalized(StringResourceKey.ConfigureTargetApplyConfigurationActionFailureEnd), MessageSeverityKind.Error);
+            _log.Error("Error no more attempts to correct action");
+        }
+    }
+
+    public void OnActionRequired(IApplyConfigurationOperation operation, SDK.ApplyConfigurationActionRequiredEventArgs actionRequiredEventArgs)
+    {
+        _log.Information($"adaptive card received from extension");
+        var correctiveCard = actionRequiredEventArgs?.CorrectiveActionCardSession;
+
+        if (correctiveCard != null)
+        {
+            // If the extension sends a new adaptive card session, we need to update the session and the UI.
+            if (ExtensionAdaptiveCardSession != null)
+            {
+                RemoveAdaptiveCardPanelFromLoadingUI();
+                ExtensionAdaptiveCardSession.Stopped -= OnAdaptiveCardSessionStopped;
+            }
+
+            ExtensionAdaptiveCardSession = correctiveCard;
+            ExtensionAdaptiveCardSession.Stopped += OnAdaptiveCardSessionStopped;
+
+            CreateCorrectiveActionPanel(ExtensionAdaptiveCardSession).GetAwaiter().GetResult();
+
+            AddMessage(_stringResource.GetLocalized(StringResourceKey.ConfigureTargetApplyConfigurationActionNeeded, UserNumberOfAttempts++, UserMaxNumberOfAttempts), MessageSeverityKind.Warning);
+        }
+        else
+        {
+            _log.Information("A corrective action was sent from the extension but the adaptive card session was null.");
+        }
+    }
+
+    public void OnApplyConfigurationOperationChanged(object sender, SDK.ConfigurationSetStateChangedEventArgs changeEventArgs)
+    {
+        try
+        {
+            var progressData = changeEventArgs.ConfigurationSetChangeData;
+
+            if (progressData == null)
+            {
+                _log.Error("Unable to get progress of the configuration as the progress data was null");
+                return;
+            }
+
+            var severity = MessageSeverityKind.Info;
+
+            // Adaptive card session was not sent, so we check if there are any errors or due to applying a configuration unit/set.
+            var wrapper = new SDKConfigurationSetChangeWrapper(progressData, _stringResource);
+            var potentialErrorMsg = wrapper.GetErrorMessagesForDisplay();
+            var stringBuilder = new StringBuilder();
+            var startingLineNumber = 0u;
+
+            if (wrapper.Change == SDK.ConfigurationSetChangeEventType.SetStateChanged)
+            {
+                // Configuration set changed
+                stringBuilder.AppendLine(GetSpacingForProgressMessage(startingLineNumber++) + wrapper.ConfigurationSetState);
+            }
+
+            if (wrapper.IsErrorMessagePresent)
+            {
+                _log.Error($"Target experienced an error while applying the configuration: {wrapper.GetErrorMessageForLogging()}");
+                severity = MessageSeverityKind.Error;
+                stringBuilder.AppendLine(GetSpacingForProgressMessage(startingLineNumber++) + wrapper.GetErrorMessagesForDisplay());
+            }
+
+            // In the future we need to add more messaging to the UI for the user to understand what is happening. It is on the extension to provide
+            // us with this messaging. Right now we only get error information and information about which configuration units are/were applied. However
+            // there is no way for us to know what the extension is doing, it may not have started configuration yet but may simply be installing prerequisites.
+            if (wrapper.Unit != null)
+            {
+                // Showing "pending" unit states is not useful to the user, so we'll ignore them.
+                if (wrapper.UnitState != ConfigurationUnitState.Pending)
+                {
+                    var description = BuildConfigurationUnitDescription(wrapper.Unit);
+                    stringBuilder.AppendLine(description.packageIdDescription);
+                    if (!string.IsNullOrEmpty(description.packageNameDescription))
+                    {
+                        stringBuilder.AppendLine(description.packageNameDescription);
+                    }
+
+                    stringBuilder.AppendLine(wrapper.ConfigurationUnitState);
+                    if ((wrapper.UnitState == ConfigurationUnitState.Completed) && !wrapper.IsErrorMessagePresent)
+                    {
+                        severity = MessageSeverityKind.Success;
+                    }
+                }
+                else
+                {
+                    _log.Information("Ignoring configuration unit pending state.");
+                }
+            }
+            else
+            {
+                _log.Information("Extension sent progress but there was no configuration unit data sent.");
+            }
+
+            // Examples of a message that will be displayed in the UI:
+            // Apply: WinGetPackage [Microsoft.VisualStudioCode]
+            // Install: Microsoft Visual Studio Code
+            // Configuration applied
+            //
+            // There was an issue applying part of the configuration using DSC resource: 'WinGetPackage'.Error: WinGetPackage Failed installing Notepad++.Notepad++.
+            // InstallStatus 'InstallError' InstallerErrorCode '0' ExtendedError '-2147023673'
+            // Apply: WinGetPackage[Notepad++.Notepad++]
+            // Install: Notepad++
+            // Configuration applied
+            if (stringBuilder.Length > 0)
+            {
+                AddMessage(stringBuilder.ToString(), severity);
+            }
+        }
+        catch (Exception ex)
+        {
+            _log.Error(ex, $"Failed to process configuration progress data on target machine.'{ComputeSystemName}'");
+        }
+    }
+
+    private string GetSpacingForProgressMessage(uint lineNumber)
+    {
+        if (lineNumber == 0)
+        {
+            return string.Empty;
+        }
+
+        var spacing = string.Empty;
+
+        // Add 6 spaces for each line number.
+        for (var i = 0; i < lineNumber; ++i)
+        {
+            spacing += "      ";
+        }
+
+        // now add a dash to the end of the spacing to make it look like a bullet point.
+        spacing += "- ";
+        return spacing;
+    }
+
+    public void HandleCompletedOperation(SDK.ApplyConfigurationResult applyConfigurationResult)
+    {
+        // apply configuration set result is used to check if the configuration set was applied successfully, while open configuration
+        // set result is used to check if WinGet was able to open the configuration file successfully.
+        var applyConfigSetResult = applyConfigurationResult.ApplyConfigurationSetResult;
+        var openConfigResult = applyConfigurationResult.OpenConfigurationSetResult;
+        var resultStatus = applyConfigurationResult.Result.Status;
+        var result = applyConfigurationResult.Result;
+        var resultInformation = new string(result.DisplayMessage);
+
+        try
+        {
+            Result = new SDKApplyConfigurationResult(result, new SDKApplyConfigurationSetResult(applyConfigSetResult), new SDKOpenConfigurationSetResult(openConfigResult, _stringResource));
+
+            if (resultStatus == ProviderOperationStatus.Failure)
+            {
+                _log.Error(result.ExtendedError, $"Extension failed to configure config file with exception. Diagnostic text: {result.DiagnosticText}");
+                throw new SDKApplyConfigurationSetResultException(applyConfigurationResult.Result.DiagnosticText);
+            }
+
+            // Check if there were errors while opening the configuration set.
+            if (!Result.OpenConfigSucceeded)
+            {
+                AddMessage(Result.OpenResult.GetErrorMessage(), MessageSeverityKind.Error);
+                throw new OpenConfigurationSetException(Result.OpenResult.ResultCode, Result.OpenResult.Field, Result.OpenResult.Value);
+            }
+
+            // Gather the configuration results. We'll display these to the user in the summary page if they are available.
+            if (Result.ApplyResult.AreConfigUnitsAvailable)
+            {
+                for (var i = 0; i < Result.ApplyResult.Result.UnitResults.Count; ++i)
+                {
+                    ConfigurationResults.Add(new ConfigurationUnitResult(Result.ApplyResult.Result.UnitResults[i]));
+                }
+
+                _log.Information("Configuration stopped");
+            }
+            else
+            {
+                // Check if the WinGet apply operation failed.
+                if (Result.ApplyResult.ResultException != null)
+                {
+                    // TODO: We should propagate this error to Summery page.
+                    throw Result.ApplyResult.ResultException;
+                }
+                else if (!Result.ApplyConfigSucceeded)
+                {
+                    // Failed, but no configuration units and no result exception. Something is wrong with result reporting.
+                    throw new SDKApplyConfigurationSetResultException("Unable to get the result of the apply configuration set as it was null.");
+                }
+
+                // Succeeded, but no configuration units. Something is wrong with result reporting.
+                throw new SDKApplyConfigurationSetResultException("No configuration units were found. This is likely due to an error within the extension.");
+            }
+        }
+        catch (Exception ex)
+        {
+            _log.Error(ex, $"Failed to apply configuration on target machine. '{ComputeSystemName}'");
+        }
+
+        var tempResultInfo = !string.IsNullOrEmpty(resultInformation) ? resultInformation : string.Empty;
+        var severity = Result.ApplyConfigSucceeded ? MessageSeverityKind.Info : MessageSeverityKind.Error;
+
+        if (string.IsNullOrEmpty(tempResultInfo))
+        {
+            AddMessage(_stringResource.GetLocalized(StringResourceKey.ConfigureTargetApplyConfigurationStoppedWithNoEndingMessage), severity);
+            return;
+        }
+
+        AddMessage(_stringResource.GetLocalized(StringResourceKey.ConfigureTargetApplyConfigurationStopped, $"{tempResultInfo}"), severity);
+    }
+
+    /// <summary>
+    /// Signals to the loading page view model that the adaptive card panel should be removed from the UI.
+    /// </summary>
+    public void RemoveAdaptiveCardPanelFromLoadingUI()
+    {
+        _windowEx.DispatcherQueue.TryEnqueue(() =>
+        {
+            if (ActionCenterMessages.ExtensionAdaptiveCardPanel != null)
+            {
+                ActionCenterMessages.ExtensionAdaptiveCardPanel = null;
+                UpdateActionCenterMessage(ActionCenterMessages, ActionMessageRequestKind.Remove);
+            }
+        });
+    }
+
+    public IAsyncOperation<TaskFinishedState> Execute()
+    {
+        return Task.Run(async () =>
+        {
+            try
+            {
+                _log.Information($"Starting configuration on {ComputeSystemName}");
+                UserNumberOfAttempts = 1;
+                AddMessage(_stringResource.GetLocalized(StringResourceKey.SetupTargetExtensionApplyingConfiguration, ComputeSystemName), MessageSeverityKind.Info);
+                WingetConfigFileString = _configurationFileBuilder.BuildConfigFileStringFromTaskGroups(_setupFlowOrchestrator.TaskGroups, ConfigurationFileKind.SetupTarget);
+                var computeSystem = _computeSystemManager.ComputeSystemSetupItem.ComputeSystemToSetup;
+                var applyConfigurationOperation = computeSystem.CreateApplyConfigurationOperation(WingetConfigFileString);
+
+                applyConfigurationOperation.ConfigurationSetStateChanged += OnApplyConfigurationOperationChanged;
+                applyConfigurationOperation.ActionRequired += OnActionRequired;
+
+                // We'll cancel the operation after 10 minutes. This is arbitrary for now and will need to be adjusted in the future.
+                // but we'll need to give the user the ability to cancel the operation in the UI as well. This is just a safety net.
+                // More work is needed to give the user the ability to cancel the operation as the capability is not currently available.
+                // in the UI of Dev Home's Loading page.
+                var tokenSource = new CancellationTokenSource();
+                tokenSource.CancelAfter(TimeSpan.FromMinutes(10));
+
+                TelemetryFactory.Get<ITelemetry>().Log(
+                    "Environment_OperationInvoked_Event",
+                    LogLevel.Measure,
+                    new EnvironmentOperationUserEvent(EnvironmentsTelemetryStatus.Started, ComputeSystemOperations.ApplyConfiguration, computeSystem.AssociatedProviderId, string.Empty, _setupFlowOrchestrator.ActivityId));
+
+                ApplyConfigurationAsyncOperation = applyConfigurationOperation.StartAsync();
+                var result = await ApplyConfigurationAsyncOperation.AsTask().WaitAsync(tokenSource.Token);
+
+                applyConfigurationOperation.ConfigurationSetStateChanged -= OnApplyConfigurationOperationChanged;
+                applyConfigurationOperation.ActionRequired -= OnActionRequired;
+
+                HandleCompletedOperation(result);
+
+                var openConFigException = Result.OpenResult.ResultCode;
+                var applyConfigException = Result.ApplyResult.ResultException;
+
+                if (openConFigException != null)
+                {
+                    throw openConFigException;
+                }
+
+                if (applyConfigException != null)
+                {
+                    throw applyConfigException;
+                }
+
+                if (Result.ProviderResult.Status != ProviderOperationStatus.Success)
+                {
+                    throw Result.ProviderResult.ExtendedError ?? throw new SDKApplyConfigurationSetResultException("Applying the configuration failed but we weren't able to check the ProviderOperation results extended error.");
+                }
+
+                LogCompletionTelemetry(TaskFinishedState.Success);
+                return TaskFinishedState.Success;
+            }
+            catch (Exception e)
+            {
+                _log.Error(e, $"Failed to apply configuration on target machine.");
+                LogCompletionTelemetry(TaskFinishedState.Failure);
+                return TaskFinishedState.Failure;
+            }
+        }).AsAsyncOperation();
+    }
+
+    IAsyncOperation<TaskFinishedState> ISetupTask.ExecuteAsAdmin(IElevatedComponentOperation elevatedComponentOperation) => throw new NotImplementedException();
+
+    TaskMessages ISetupTask.GetLoadingMessages()
+    {
+        return new()
+        {
+            Executing = _stringResource.GetLocalized(StringResourceKey.SetupTargetExtensionApplyingConfiguration, TargetName),
+            Error = _stringResource.GetLocalized(StringResourceKey.SetupTargetExtensionApplyConfigurationError, TargetName),
+            Finished = _stringResource.GetLocalized(StringResourceKey.SetupTargetExtensionApplyConfigurationSuccess, TargetName),
+            NeedsReboot = _stringResource.GetLocalized(StringResourceKey.SetupTargetExtensionApplyConfigurationRebootRequired, TargetName),
+        };
+    }
+
+    public ActionCenterMessages GetErrorMessages()
+    {
+        return new()
+        {
+            PrimaryMessage = _stringResource.GetLocalized(StringResourceKey.SetupTargetExtensionApplyConfigurationError, ComputeSystemName),
+        };
+    }
+
+    public ActionCenterMessages GetRebootMessage()
+    {
+        return new()
+        {
+            PrimaryMessage = _stringResource.GetLocalized(StringResourceKey.SetupTargetExtensionApplyConfigurationRebootRequired, ComputeSystemName),
+        };
+    }
+
+    /// <summary>
+    /// Creates the adaptive card that will appear in the action center of the loading page.
+    /// The theming for the adaptive card isn't dynamic but in the future we can make it so.
+    /// </summary>
+    /// <param name="session">Adaptive card session sent by the extension when it needs a user to perform an action</param>
+    public async Task CreateCorrectiveActionPanel(IExtensionAdaptiveCardSession2 session)
+    {
+        await _windowEx.DispatcherQueue.EnqueueAsync(async () =>
+        {
+            var renderer = await _adaptiveCardRenderingService.GetRendererAsync();
+
+            var extensionAdaptiveCardPanel = new ExtensionAdaptiveCardPanel();
+            extensionAdaptiveCardPanel.Bind(session, renderer);
+
+            if (ActionCenterMessages.ExtensionAdaptiveCardPanel != null)
+            {
+                ActionCenterMessages.ExtensionAdaptiveCardPanel = null;
+                UpdateActionCenterMessage(ActionCenterMessages, ActionMessageRequestKind.Remove);
+            }
+
+            ActionCenterMessages.ExtensionAdaptiveCardPanel = extensionAdaptiveCardPanel;
+            UpdateActionCenterMessage(ActionCenterMessages, ActionMessageRequestKind.Add);
+        });
+    }
+
+    private (string packageIdDescription, string packageNameDescription) BuildConfigurationUnitDescription(ConfigurationUnit unit)
+    {
+        var unitDescription = string.Empty;
+
+        if (unit.Settings?.TryGetValue("description", out var descriptionObj) == true)
+        {
+            unitDescription = descriptionObj?.ToString() ?? string.Empty;
+        }
+
+        if (string.IsNullOrEmpty(unit.Identifier) && string.IsNullOrEmpty(unitDescription))
+        {
+            return (_stringResource.GetLocalized(StringResourceKey.ConfigurationUnitSummaryMinimal, unit.Intent, unit.Type), string.Empty);
+        }
+
+        if (string.IsNullOrEmpty(unit.Identifier))
+        {
+            return (_stringResource.GetLocalized(StringResourceKey.ConfigurationUnitSummaryNoId, unit.Intent, unit.Type, unitDescription), string.Empty);
+        }
+
+        var descriptionParts = unit.Identifier.Split(ConfigurationFileBuilder.PackageNameSeparator);
+        var packageId = descriptionParts[0];
+        var packageName = string.Empty;
+        if (descriptionParts.Length > 1)
+        {
+            packageName = $"Install: {descriptionParts[1]}";
+        }
+
+        if (string.IsNullOrEmpty(unitDescription))
+        {
+            return (_stringResource.GetLocalized(StringResourceKey.ConfigurationUnitSummaryNoDescription, unit.Intent, unit.Type, packageId), packageName);
+        }
+
+        return (_stringResource.GetLocalized(StringResourceKey.ConfigurationUnitSummaryFull, unit.Intent, unit.Type, packageId, unitDescription), packageName);
+    }
+
+    private void LogCompletionTelemetry(TaskFinishedState taskFinishedState)
+    {
+        var status = taskFinishedState == TaskFinishedState.Success ? EnvironmentsTelemetryStatus.Succeeded : EnvironmentsTelemetryStatus.Failed;
+        var computeSystem = _computeSystemManager.ComputeSystemSetupItem.ComputeSystemToSetup;
+
+        TelemetryFactory.Get<ITelemetry>().Log(
+            "Environment_OperationInvoked_Event",
+            LogLevel.Measure,
+            new EnvironmentOperationUserEvent(status, ComputeSystemOperations.ApplyConfiguration, computeSystem.AssociatedProviderId, string.Empty, _setupFlowOrchestrator.ActivityId));
+    }
+}