﻿// Copyright (c) Microsoft Corporation and Contributors
// Licensed under the MIT license.

extern alias Projection;

using System;
using System.Diagnostics;
using System.IO;
using System.Linq;
using System.Threading.Tasks;
using DevHome.Common.Extensions;
using DevHome.Common.Models;
using DevHome.Common.ResultHelper;
using DevHome.Common.Services;
using DevHome.SetupFlow.Common.Contracts;
using DevHome.SetupFlow.Common.Helpers;
using DevHome.SetupFlow.Common.TelemetryEvents;
using DevHome.SetupFlow.Services;
using DevHome.Telemetry;
using Microsoft.Extensions.Hosting;
using Projection::DevHome.SetupFlow.ElevatedComponent;
using Windows.Foundation;

namespace DevHome.SetupFlow.Models;

internal class CreateDevDriveTask : ISetupTask
{
    private readonly TaskMessages _taskMessages;
    private readonly ActionCenterMessages _actionCenterMessages = new ();
    private readonly ISetupFlowStringResource _stringResource;
    private readonly IHost _host;

    public event ISetupTask.ChangeMessageHandler AddMessage;

    public bool RequiresAdmin => true;

    public bool RequiresReboot => false;

    public bool DependsOnDevDriveToBeInstalled => false;

    public IDevDrive DevDrive
    {
        get; set;
    }

    public CreateDevDriveTask(IDevDrive devDrive, IHost host, ISetupFlowStringResource stringResource)
    {
        DevDrive = devDrive;
        _stringResource = stringResource;
        _taskMessages = new TaskMessages
        {
            Executing = _stringResource.GetLocalized(StringResourceKey.DevDriveCreating),
            Finished = _stringResource.GetLocalized(StringResourceKey.DevDriveCreated),
            Error = _stringResource.GetLocalized(StringResourceKey.DevDriveUnableToCreateError),
            NeedsReboot = _stringResource.GetLocalized(StringResourceKey.DevDriveRestart),
        };
        _host = host;
    }

    public ActionCenterMessages GetErrorMessages() => _actionCenterMessages;

    public TaskMessages GetLoadingMessages() => _taskMessages;

    public ActionCenterMessages GetRebootMessage() => new ();

    /// <summary>
    /// Not used, as Dev Drive creation requires elevation
    /// </summary>
    IAsyncOperation<TaskFinishedState> ISetupTask.Execute()
    {
        return Task.Run(() =>
        {
            AddMessage(_stringResource.GetLocalized(StringResourceKey.DevDriveNotAdminError));
            return TaskFinishedState.Failure;
        }).AsAsyncOperation();
    }

    IAsyncOperation<TaskFinishedState> ISetupTask.ExecuteAsAdmin(IElevatedComponentFactory elevatedComponentFactory)
    {
        return Task.Run(() =>
        {
            Stopwatch timer = Stopwatch.StartNew();
            var result = 0;

            try
            {
                // Critical level approved by subhasan
                TelemetryFactory.Get<ITelemetry>().Log("CreateDevDrive_CreatingDevDrive_Event", LogLevel.Critical, new EmptyEvent());
                var manager = _host.GetService<IDevDriveManager>();
                var validation = manager.GetDevDriveValidationResults(DevDrive);
                manager.RemoveAllDevDrives();

                if (!validation.Contains(DevDriveValidationResult.Successful))
                {
                    var localizedMsg = _stringResource.GetLocalized("DevDrive" + validation.First().ToString());
                    _actionCenterMessages.PrimaryMessage = _stringResource.GetLocalized(StringResourceKey.DevDriveErrorWithReason, localizedMsg);
                    return TaskFinishedState.Failure;
                }

<<<<<<< HEAD
                Result.ThrowIfFailed(elevatedComponentFactory.CreateDevDrive());
=======
                var storageOperator = elevatedComponentFactory.CreateDevDriveStorageOperator();
                var virtDiskPath = Path.Combine(DevDrive.DriveLocation, DevDrive.DriveLabel + ".vhdx");
                Result.ThrowIfFailed(storageOperator.CreateDevDrive(virtDiskPath, DevDrive.DriveSizeInBytes, DevDrive.DriveLetter, DevDrive.DriveLabel));

>>>>>>> a9e48ffd
                return TaskFinishedState.Success;
            }
            catch (Exception ex)
            {
                result = ex.HResult;
                Log.Logger?.ReportError(Log.Component.DevDrive, $"Failed to create Dev Drive.", ex);
                _actionCenterMessages.PrimaryMessage = _stringResource.GetLocalized(StringResourceKey.DevDriveErrorWithReason, _stringResource.GetLocalizedErrorMsg(ex.HResult, Log.Component.DevDrive));
                TelemetryFactory.Get<ITelemetry>().LogException("CreatingDevDriveException", ex);
                return TaskFinishedState.Failure;
            }
            finally
            {
                timer.Stop();

                // Critical level approved by subhasan
                TelemetryFactory.Get<ITelemetry>().Log("CreateDevDriveTriggered", LogLevel.Critical, new DevDriveTriggeredEvent(DevDrive, timer.ElapsedTicks, result));
            }
        }).AsAsyncOperation();
    }

    public ITaskDefinition GetDefinition()
    {
        return new DevDriveTaskDefinition
        {
            VirtDiskPath = Path.Combine(DevDrive.DriveLocation, $"{DevDrive.DriveLabel}.vhdx"),
            SizeInBytes = DevDrive.DriveSizeInBytes,
            NewDriveLetter = DevDrive.DriveLetter,
            DriveLabel = DevDrive.DriveLabel,
        };
    }
}
<|MERGE_RESOLUTION|>--- conflicted
+++ resolved
@@ -1,138 +1,131 @@
-﻿// Copyright (c) Microsoft Corporation and Contributors
-// Licensed under the MIT license.
-
-extern alias Projection;
-
-using System;
-using System.Diagnostics;
-using System.IO;
-using System.Linq;
-using System.Threading.Tasks;
-using DevHome.Common.Extensions;
-using DevHome.Common.Models;
-using DevHome.Common.ResultHelper;
-using DevHome.Common.Services;
-using DevHome.SetupFlow.Common.Contracts;
-using DevHome.SetupFlow.Common.Helpers;
-using DevHome.SetupFlow.Common.TelemetryEvents;
-using DevHome.SetupFlow.Services;
-using DevHome.Telemetry;
-using Microsoft.Extensions.Hosting;
-using Projection::DevHome.SetupFlow.ElevatedComponent;
-using Windows.Foundation;
-
-namespace DevHome.SetupFlow.Models;
-
-internal class CreateDevDriveTask : ISetupTask
-{
-    private readonly TaskMessages _taskMessages;
-    private readonly ActionCenterMessages _actionCenterMessages = new ();
-    private readonly ISetupFlowStringResource _stringResource;
-    private readonly IHost _host;
-
-    public event ISetupTask.ChangeMessageHandler AddMessage;
-
-    public bool RequiresAdmin => true;
-
-    public bool RequiresReboot => false;
-
-    public bool DependsOnDevDriveToBeInstalled => false;
-
-    public IDevDrive DevDrive
-    {
-        get; set;
-    }
-
-    public CreateDevDriveTask(IDevDrive devDrive, IHost host, ISetupFlowStringResource stringResource)
-    {
-        DevDrive = devDrive;
-        _stringResource = stringResource;
-        _taskMessages = new TaskMessages
-        {
-            Executing = _stringResource.GetLocalized(StringResourceKey.DevDriveCreating),
-            Finished = _stringResource.GetLocalized(StringResourceKey.DevDriveCreated),
-            Error = _stringResource.GetLocalized(StringResourceKey.DevDriveUnableToCreateError),
-            NeedsReboot = _stringResource.GetLocalized(StringResourceKey.DevDriveRestart),
-        };
-        _host = host;
-    }
-
-    public ActionCenterMessages GetErrorMessages() => _actionCenterMessages;
-
-    public TaskMessages GetLoadingMessages() => _taskMessages;
-
-    public ActionCenterMessages GetRebootMessage() => new ();
-
-    /// <summary>
-    /// Not used, as Dev Drive creation requires elevation
-    /// </summary>
-    IAsyncOperation<TaskFinishedState> ISetupTask.Execute()
-    {
-        return Task.Run(() =>
-        {
-            AddMessage(_stringResource.GetLocalized(StringResourceKey.DevDriveNotAdminError));
-            return TaskFinishedState.Failure;
-        }).AsAsyncOperation();
-    }
-
-    IAsyncOperation<TaskFinishedState> ISetupTask.ExecuteAsAdmin(IElevatedComponentFactory elevatedComponentFactory)
-    {
-        return Task.Run(() =>
-        {
-            Stopwatch timer = Stopwatch.StartNew();
-            var result = 0;
-
-            try
-            {
-                // Critical level approved by subhasan
-                TelemetryFactory.Get<ITelemetry>().Log("CreateDevDrive_CreatingDevDrive_Event", LogLevel.Critical, new EmptyEvent());
-                var manager = _host.GetService<IDevDriveManager>();
-                var validation = manager.GetDevDriveValidationResults(DevDrive);
-                manager.RemoveAllDevDrives();
-
-                if (!validation.Contains(DevDriveValidationResult.Successful))
-                {
-                    var localizedMsg = _stringResource.GetLocalized("DevDrive" + validation.First().ToString());
-                    _actionCenterMessages.PrimaryMessage = _stringResource.GetLocalized(StringResourceKey.DevDriveErrorWithReason, localizedMsg);
-                    return TaskFinishedState.Failure;
-                }
-
-<<<<<<< HEAD
-                Result.ThrowIfFailed(elevatedComponentFactory.CreateDevDrive());
-=======
-                var storageOperator = elevatedComponentFactory.CreateDevDriveStorageOperator();
-                var virtDiskPath = Path.Combine(DevDrive.DriveLocation, DevDrive.DriveLabel + ".vhdx");
-                Result.ThrowIfFailed(storageOperator.CreateDevDrive(virtDiskPath, DevDrive.DriveSizeInBytes, DevDrive.DriveLetter, DevDrive.DriveLabel));
-
->>>>>>> a9e48ffd
-                return TaskFinishedState.Success;
-            }
-            catch (Exception ex)
-            {
-                result = ex.HResult;
-                Log.Logger?.ReportError(Log.Component.DevDrive, $"Failed to create Dev Drive.", ex);
-                _actionCenterMessages.PrimaryMessage = _stringResource.GetLocalized(StringResourceKey.DevDriveErrorWithReason, _stringResource.GetLocalizedErrorMsg(ex.HResult, Log.Component.DevDrive));
-                TelemetryFactory.Get<ITelemetry>().LogException("CreatingDevDriveException", ex);
-                return TaskFinishedState.Failure;
-            }
-            finally
-            {
-                timer.Stop();
-
-                // Critical level approved by subhasan
-                TelemetryFactory.Get<ITelemetry>().Log("CreateDevDriveTriggered", LogLevel.Critical, new DevDriveTriggeredEvent(DevDrive, timer.ElapsedTicks, result));
-            }
-        }).AsAsyncOperation();
-    }
-
-    public ITaskDefinition GetDefinition()
-    {
-        return new DevDriveTaskDefinition
-        {
-            VirtDiskPath = Path.Combine(DevDrive.DriveLocation, $"{DevDrive.DriveLabel}.vhdx"),
-            SizeInBytes = DevDrive.DriveSizeInBytes,
-            NewDriveLetter = DevDrive.DriveLetter,
-            DriveLabel = DevDrive.DriveLabel,
-        };
-    }
-}
+﻿// Copyright (c) Microsoft Corporation and Contributors
+// Licensed under the MIT license.
+
+extern alias Projection;
+
+using System;
+using System.Diagnostics;
+using System.IO;
+using System.Linq;
+using System.Threading.Tasks;
+using DevHome.Common.Extensions;
+using DevHome.Common.Models;
+using DevHome.Common.ResultHelper;
+using DevHome.Common.Services;
+using DevHome.SetupFlow.Common.Contracts;
+using DevHome.SetupFlow.Common.Helpers;
+using DevHome.SetupFlow.Common.TelemetryEvents;
+using DevHome.SetupFlow.Services;
+using DevHome.Telemetry;
+using Microsoft.Extensions.Hosting;
+using Projection::DevHome.SetupFlow.ElevatedComponent;
+using Windows.Foundation;
+
+namespace DevHome.SetupFlow.Models;
+
+internal class CreateDevDriveTask : ISetupTask
+{
+    private readonly TaskMessages _taskMessages;
+    private readonly ActionCenterMessages _actionCenterMessages = new ();
+    private readonly ISetupFlowStringResource _stringResource;
+    private readonly IHost _host;
+
+    public event ISetupTask.ChangeMessageHandler AddMessage;
+
+    public bool RequiresAdmin => true;
+
+    public bool RequiresReboot => false;
+
+    public bool DependsOnDevDriveToBeInstalled => false;
+
+    public IDevDrive DevDrive
+    {
+        get; set;
+    }
+
+    public CreateDevDriveTask(IDevDrive devDrive, IHost host, ISetupFlowStringResource stringResource)
+    {
+        DevDrive = devDrive;
+        _stringResource = stringResource;
+        _taskMessages = new TaskMessages
+        {
+            Executing = _stringResource.GetLocalized(StringResourceKey.DevDriveCreating),
+            Finished = _stringResource.GetLocalized(StringResourceKey.DevDriveCreated),
+            Error = _stringResource.GetLocalized(StringResourceKey.DevDriveUnableToCreateError),
+            NeedsReboot = _stringResource.GetLocalized(StringResourceKey.DevDriveRestart),
+        };
+        _host = host;
+    }
+
+    public ActionCenterMessages GetErrorMessages() => _actionCenterMessages;
+
+    public TaskMessages GetLoadingMessages() => _taskMessages;
+
+    public ActionCenterMessages GetRebootMessage() => new ();
+
+    /// <summary>
+    /// Not used, as Dev Drive creation requires elevation
+    /// </summary>
+    IAsyncOperation<TaskFinishedState> ISetupTask.Execute()
+    {
+        return Task.Run(() =>
+        {
+            AddMessage(_stringResource.GetLocalized(StringResourceKey.DevDriveNotAdminError));
+            return TaskFinishedState.Failure;
+        }).AsAsyncOperation();
+    }
+
+    IAsyncOperation<TaskFinishedState> ISetupTask.ExecuteAsAdmin(IElevatedComponentFactory elevatedComponentFactory)
+    {
+        return Task.Run(() =>
+        {
+            Stopwatch timer = Stopwatch.StartNew();
+            var result = 0;
+
+            try
+            {
+                // Critical level approved by subhasan
+                TelemetryFactory.Get<ITelemetry>().Log("CreateDevDrive_CreatingDevDrive_Event", LogLevel.Critical, new EmptyEvent());
+                var manager = _host.GetService<IDevDriveManager>();
+                var validation = manager.GetDevDriveValidationResults(DevDrive);
+                manager.RemoveAllDevDrives();
+
+                if (!validation.Contains(DevDriveValidationResult.Successful))
+                {
+                    var localizedMsg = _stringResource.GetLocalized("DevDrive" + validation.First().ToString());
+                    _actionCenterMessages.PrimaryMessage = _stringResource.GetLocalized(StringResourceKey.DevDriveErrorWithReason, localizedMsg);
+                    return TaskFinishedState.Failure;
+                }
+
+                Result.ThrowIfFailed(elevatedComponentFactory.CreateDevDrive());
+                return TaskFinishedState.Success;
+            }
+            catch (Exception ex)
+            {
+                result = ex.HResult;
+                Log.Logger?.ReportError(Log.Component.DevDrive, $"Failed to create Dev Drive.", ex);
+                _actionCenterMessages.PrimaryMessage = _stringResource.GetLocalized(StringResourceKey.DevDriveErrorWithReason, _stringResource.GetLocalizedErrorMsg(ex.HResult, Log.Component.DevDrive));
+                TelemetryFactory.Get<ITelemetry>().LogException("CreatingDevDriveException", ex);
+                return TaskFinishedState.Failure;
+            }
+            finally
+            {
+                timer.Stop();
+
+                // Critical level approved by subhasan
+                TelemetryFactory.Get<ITelemetry>().Log("CreateDevDriveTriggered", LogLevel.Critical, new DevDriveTriggeredEvent(DevDrive, timer.ElapsedTicks, result));
+            }
+        }).AsAsyncOperation();
+    }
+
+    public ITaskDefinition GetDefinition()
+    {
+        return new DevDriveTaskDefinition
+        {
+            VirtDiskPath = Path.Combine(DevDrive.DriveLocation, $"{DevDrive.DriveLabel}.vhdx"),
+            SizeInBytes = DevDrive.DriveSizeInBytes,
+            NewDriveLetter = DevDrive.DriveLetter,
+            DriveLabel = DevDrive.DriveLabel,
+        };
+    }
+}