--- conflicted
+++ resolved
@@ -1,174 +1,151 @@
-﻿// Copyright (c) Microsoft Corporation and Contributors
-// Licensed under the MIT license.
-
-using System;
-using System.Collections.Generic;
-using System.Linq;
-using DevHome.Common.Services;
-using DevHome.Common.Views;
-using DevHome.SetupFlow.Common.Helpers;
-using Microsoft.UI.Xaml;
-using Microsoft.UI.Xaml.Controls;
-using Microsoft.Windows.DevHome.SDK;
-
-namespace DevHome.SetupFlow.Models;
-
-/// <summary>
-/// A collection of all repository providers found by Dev Home.
-/// </summary>
-/// <remarks>
-/// This class only uses providers that implement IDeveloperIdProvider and IRepositoryProvider.
-/// </remarks>
-internal class RepositoryProviders
-{
-    /// <summary>
-    /// Hold all providers and organize by their names.
-    /// </summary>
-    private readonly Dictionary<string, RepositoryProvider> _providers = new ();
-
-    public string DisplayName(string providerName)
-    {
-        return _providers.GetValueOrDefault(providerName)?.DisplayName ?? string.Empty;
-    }
-
-    public RepositoryProviders(IEnumerable<IPluginWrapper> pluginWrappers)
-    {
-        _providers = pluginWrappers.ToDictionary(pluginWrapper => pluginWrapper.Name, pluginWrapper => new RepositoryProvider(pluginWrapper));
-    }
-
-    public void StartAllPlugins()
-    {
-        foreach (var pluginWrapper in _providers.Values)
-        {
-            pluginWrapper.StartIfNotRunning();
-        }
-    }
-
-    /// <summary>
-    /// Starts a provider if it isn't running.
-    /// </summary>
-    /// <param name="providerName">The provider to start.</param>
-    public void StartIfNotRunning(string providerName)
-    {
-        Log.Logger?.ReportInfo(Log.Component.RepoConfig, $"Starting RepositoryProvider {providerName}");
-        if (_providers.ContainsKey(providerName))
-        {
-            _providers[providerName].StartIfNotRunning();
-        }
-    }
-
-    /// <summary>
-    /// Goes through all providers to figure out if they can make a repo from a Uri.
-    /// </summary>
-    /// <param name="uri">The Uri to parse.</param>
-    /// <returns>If a provider was found that can parse the Uri then (providerName, repository) if not
-    /// (string.empty, null)</returns>
-    public (string, IRepository) GetRepositoryFromUri(Uri uri)
-    {
-        Log.Logger?.ReportInfo(Log.Component.RepoConfig, $"Parsing repository from URI {uri}");
-        foreach (var provider in _providers)
-        {
-            provider.Value.StartIfNotRunning();
-            Log.Logger?.ReportInfo(Log.Component.RepoConfig, $"Attempting to parse using provider {provider.Key}");
-            var repository = provider.Value.GetRepositoryFromUri(uri);
-            if (repository != null)
-            {
-                Log.Logger?.ReportInfo(Log.Component.RepoConfig, $"Repository parsed to {repository.DisplayName} owned by {repository.OwningAccountName}");
-                return (provider.Value.DisplayName, repository);
-            }
-        }
-
-        return (string.Empty, null);
-    }
-
-    /// <summary>
-    /// Queries each provider to figure out if it can support the URI and can clone from it.
-<<<<<<< HEAD
-    /// </summary>
-    /// <param name="uri">The uri that points to a remote repository</param>
-    /// <returns>THe provider that can clone the repo.  Otherwise null.</returns>
-    public (bool, IDeveloperId, IRepositoryProvider) CanAnyProviderSupportThisUri(Uri uri)
-    {
-        foreach (var provider in _providers)
-        {
-            provider.Value.StartIfNotRunning();
-            var isSupported = provider.Value.IsUriSupported(uri);
-            if (isSupported.Item1)
-            {
-                return isSupported;
-            }
-        }
-
-        return (false, null, null);
-    }
-
-    /// <summary>
-    /// Logs the user into a certain provider.
-=======
->>>>>>> f3b22699
-    /// </summary>
-    /// <param name="uri">The uri that points to a remote repository</param>
-    /// <returns>THe provider that can clone the repo.  Otherwise null.</returns>
-    public (bool, IDeveloperId, IRepositoryProvider) CanAnyProviderSupportThisUri(Uri uri)
-    {
-        foreach (var provider in _providers)
-        {
-            provider.Value.StartIfNotRunning();
-            var isSupported = provider.Value.IsUriSupported(uri);
-            if (isSupported.Item1)
-            {
-                return isSupported;
-            }
-        }
-
-        return (false, null, null);
-    }
-
-    public PluginAdaptiveCardPanel GetLoginUi(string providerName, ElementTheme elementTheme)
-    {
-        Log.Logger?.ReportInfo(Log.Component.RepoConfig, $"Getting login UI {providerName}");
-        return _providers.GetValueOrDefault(providerName)?.GetLoginUi(elementTheme);
-    }
-
-    /// <summary>
-    /// Gets the display names of all providers.
-    /// </summary>
-    /// <returns>A collection of display names.</returns>
-    public IEnumerable<string> GetAllProviderNames()
-    {
-        return _providers.Keys;
-    }
-
-    public IRepositoryProvider GetProvider(string providerName)
-    {
-        if (_providers.TryGetValue(providerName, out var repoProvider))
-        {
-            return repoProvider.GetProvider();
-        }
-
-        return null;
-    }
-
-    /// <summary>
-    /// Gets all logged in accounts for a specific provider.
-    /// </summary>
-    /// <param name="providerName">The provider to use.  Must match the display name of the provider</param>
-    /// <returns>A collection of developer Ids of all logged in users.  Can be empty.</returns>
-    public IEnumerable<IDeveloperId> GetAllLoggedInAccounts(string providerName)
-    {
-        Log.Logger?.ReportInfo(Log.Component.RepoConfig, $"Getting all logged in accounts for repository provider {providerName}");
-        return _providers.GetValueOrDefault(providerName)?.GetAllLoggedInAccounts() ?? new List<IDeveloperId>();
-    }
-
-    /// <summary>
-    /// Gets all the repositories for an account and provider.  The account will be logged in if they aren't already.
-    /// </summary>
-    /// <param name="providerName">The specific provider.  Must match the display name of a provider</param>
-    /// <param name="developerId">The account to look for.  May not be logged in.</param>
-    /// <returns>All the repositories for an account and provider.</returns>
-    public IEnumerable<IRepository> GetAllRepositories(string providerName, IDeveloperId developerId)
-    {
-        Log.Logger?.ReportInfo(Log.Component.RepoConfig, $"Getting all repositories for repository provider {providerName}");
-        return _providers.GetValueOrDefault(providerName)?.GetAllRepositories(developerId) ?? new List<IRepository>();
-    }
-}
+﻿// Copyright (c) Microsoft Corporation and Contributors
+// Licensed under the MIT license.
+
+using System;
+using System.Collections.Generic;
+using System.Linq;
+using DevHome.Common.Services;
+using DevHome.Common.Views;
+using DevHome.SetupFlow.Common.Helpers;
+using Microsoft.UI.Xaml;
+using Microsoft.UI.Xaml.Controls;
+using Microsoft.Windows.DevHome.SDK;
+
+namespace DevHome.SetupFlow.Models;
+
+/// <summary>
+/// A collection of all repository providers found by Dev Home.
+/// </summary>
+/// <remarks>
+/// This class only uses providers that implement IDeveloperIdProvider and IRepositoryProvider.
+/// </remarks>
+internal class RepositoryProviders
+{
+    /// <summary>
+    /// Hold all providers and organize by their names.
+    /// </summary>
+    private readonly Dictionary<string, RepositoryProvider> _providers = new ();
+
+    public string DisplayName(string providerName)
+    {
+        return _providers.GetValueOrDefault(providerName)?.DisplayName ?? string.Empty;
+    }
+
+    public RepositoryProviders(IEnumerable<IPluginWrapper> pluginWrappers)
+    {
+        _providers = pluginWrappers.ToDictionary(pluginWrapper => pluginWrapper.Name, pluginWrapper => new RepositoryProvider(pluginWrapper));
+    }
+
+    public void StartAllPlugins()
+    {
+        foreach (var pluginWrapper in _providers.Values)
+        {
+            pluginWrapper.StartIfNotRunning();
+        }
+    }
+
+    /// <summary>
+    /// Starts a provider if it isn't running.
+    /// </summary>
+    /// <param name="providerName">The provider to start.</param>
+    public void StartIfNotRunning(string providerName)
+    {
+        Log.Logger?.ReportInfo(Log.Component.RepoConfig, $"Starting RepositoryProvider {providerName}");
+        if (_providers.ContainsKey(providerName))
+        {
+            _providers[providerName].StartIfNotRunning();
+        }
+    }
+
+    /// <summary>
+    /// Goes through all providers to figure out if they can make a repo from a Uri.
+    /// </summary>
+    /// <param name="uri">The Uri to parse.</param>
+    /// <returns>If a provider was found that can parse the Uri then (providerName, repository) if not
+    /// (string.empty, null)</returns>
+    public (string, IRepository) GetRepositoryFromUri(Uri uri)
+    {
+        Log.Logger?.ReportInfo(Log.Component.RepoConfig, $"Parsing repository from URI {uri}");
+        foreach (var provider in _providers)
+        {
+            provider.Value.StartIfNotRunning();
+            Log.Logger?.ReportInfo(Log.Component.RepoConfig, $"Attempting to parse using provider {provider.Key}");
+            var repository = provider.Value.GetRepositoryFromUri(uri);
+            if (repository != null)
+            {
+                Log.Logger?.ReportInfo(Log.Component.RepoConfig, $"Repository parsed to {repository.DisplayName} owned by {repository.OwningAccountName}");
+                return (provider.Value.DisplayName, repository);
+            }
+        }
+
+        return (string.Empty, null);
+    }
+
+    /// <summary>
+    /// Queries each provider to figure out if it can support the URI and can clone from it.
+    /// </summary>
+    /// <param name="uri">The uri that points to a remote repository</param>
+    /// <returns>THe provider that can clone the repo.  Otherwise null.</returns>
+    public (bool, IDeveloperId, IRepositoryProvider) CanAnyProviderSupportThisUri(Uri uri)
+    {
+        foreach (var provider in _providers)
+        {
+            provider.Value.StartIfNotRunning();
+            var isSupported = provider.Value.IsUriSupported(uri);
+            if (isSupported.Item1)
+            {
+                return isSupported;
+            }
+        }
+
+        return (false, null, null);
+    }
+
+    public PluginAdaptiveCardPanel GetLoginUi(string providerName, ElementTheme elementTheme)
+    {
+        Log.Logger?.ReportInfo(Log.Component.RepoConfig, $"Getting login UI {providerName}");
+        return _providers.GetValueOrDefault(providerName)?.GetLoginUi(elementTheme);
+    }
+
+    /// <summary>
+    /// Gets the display names of all providers.
+    /// </summary>
+    /// <returns>A collection of display names.</returns>
+    public IEnumerable<string> GetAllProviderNames()
+    {
+        return _providers.Keys;
+    }
+
+    public IRepositoryProvider GetProvider(string providerName)
+    {
+        if (_providers.TryGetValue(providerName, out var repoProvider))
+        {
+            return repoProvider.GetProvider();
+        }
+
+        return null;
+    }
+
+    /// <summary>
+    /// Gets all logged in accounts for a specific provider.
+    /// </summary>
+    /// <param name="providerName">The provider to use.  Must match the display name of the provider</param>
+    /// <returns>A collection of developer Ids of all logged in users.  Can be empty.</returns>
+    public IEnumerable<IDeveloperId> GetAllLoggedInAccounts(string providerName)
+    {
+        Log.Logger?.ReportInfo(Log.Component.RepoConfig, $"Getting all logged in accounts for repository provider {providerName}");
+        return _providers.GetValueOrDefault(providerName)?.GetAllLoggedInAccounts() ?? new List<IDeveloperId>();
+    }
+
+    /// <summary>
+    /// Gets all the repositories for an account and provider.  The account will be logged in if they aren't already.
+    /// </summary>
+    /// <param name="providerName">The specific provider.  Must match the display name of a provider</param>
+    /// <param name="developerId">The account to look for.  May not be logged in.</param>
+    /// <returns>All the repositories for an account and provider.</returns>
+    public IEnumerable<IRepository> GetAllRepositories(string providerName, IDeveloperId developerId)
+    {
+        Log.Logger?.ReportInfo(Log.Component.RepoConfig, $"Getting all repositories for repository provider {providerName}");
+        return _providers.GetValueOrDefault(providerName)?.GetAllRepositories(developerId) ?? new List<IRepository>();
+    }
+}