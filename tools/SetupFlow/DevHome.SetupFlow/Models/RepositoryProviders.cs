﻿// Copyright (c) Microsoft Corporation.
// Licensed under the MIT License.

using System;
using System.Collections.Generic;
using System.Linq;
using System.Threading.Tasks;
using DevHome.Common.Services;
using DevHome.Common.TelemetryEvents.DeveloperId;
using DevHome.Common.Views;
using DevHome.Telemetry;
using Microsoft.Windows.DevHome.SDK;
using Serilog;

namespace DevHome.SetupFlow.Models;

/// <summary>
/// A collection of all repository providers found by Dev Home.
/// </summary>
/// <remarks>
/// This class only uses providers that implement IDeveloperIdProvider and IRepositoryProvider.
/// </remarks>
internal sealed class RepositoryProviders
{
    private readonly ILogger _log = Log.ForContext("SourceContext", nameof(InstallPackageTask));

    /// <summary>
    /// Hold all providers and organize by their names.
    /// </summary>
    private readonly Dictionary<string, RepositoryProvider> _providers = new();

    public string DisplayName(string providerName)
    {
        return _providers.GetValueOrDefault(providerName)?.DisplayName ?? string.Empty;
    }

    public RepositoryProviders(IEnumerable<IExtensionWrapper> extensionWrappers)
    {
        _providers = extensionWrappers.ToDictionary(extensionWrapper => extensionWrapper.ExtensionDisplayName, extensionWrapper => new RepositoryProvider(extensionWrapper));
    }

    public void StartAllExtensions()
    {
        foreach (var extensionWrapper in _providers.Values)
        {
            extensionWrapper.StartIfNotRunning();
        }
    }

    /// <summary>
    /// Starts a provider if it isn't running.
    /// </summary>
    /// <param name="providerName">The provider to start.</param>
    public void StartIfNotRunning(string providerName)
    {
        _log.Information($"Starting RepositoryProvider {providerName}");
        if (_providers.TryGetValue(providerName, out var value))
        {
            value.StartIfNotRunning();
        }
    }

    /// <summary>
    /// Asks the provider for search terms for querying repositories.
    /// </summary>
    /// <param name="providerName">The provider to ask</param>
    /// <returns>The names of the search fields.  An empty string is returned if the provider isn't found.</returns>
    public List<string> GetSearchTerms(string providerName)
    {
        if (_providers.TryGetValue(providerName, out var repoProvider))
        {
            return repoProvider.GetSearchTerms();
        }

        return new();
    }

    /// <summary>
    /// Asks the provider for a list of suggestions, given values of other search terms.
    /// </summary>
    /// <param name="providerName">The provider to ask</param>
    /// <param name="searchTerms">All information found in the search grid</param>
    /// <param name="fieldName">The field to request data for</param>
    /// <returns>A list of names that can be used for the field.  An empty list is returned if the provider isn't found</returns>
    public List<string> GetValuesFor(string providerName, IDeveloperId developerId, Dictionary<string, string> searchTerms, string fieldName)
    {
        if (_providers.TryGetValue(providerName, out var repoProvider))
        {
            return repoProvider.GetValuesFor(developerId, searchTerms, fieldName);
        }

        return new();
    }

    /// <summary>
    /// Goes through all providers to figure out if they can make a repo from a Uri.
    /// </summary>
    /// <param name="uri">The Uri to parse.</param>
    /// <returns>If a provider was found that can parse the Uri then (providerName, repository) if not
    /// (string.empty, null)</returns>
    public (string, IRepository) GetRepositoryFromUri(Uri uri)
    {
        _log.Information($"Parsing repository from URI {uri}");
        foreach (var provider in _providers)
        {
            provider.Value.StartIfNotRunning();
            _log.Information($"Attempting to parse using provider {provider.Key}");
            var repository = provider.Value.GetRepositoryFromUri(uri);
            if (repository != null)
            {
                _log.Information($"Repository parsed to {repository.DisplayName} owned by {repository.OwningAccountName}");
                return (provider.Value.DisplayName, repository);
            }
        }

        return (string.Empty, null);
    }

    /// <summary>
    /// Queries each provider to figure out if it can support the URI and can clone from it.
    /// </summary>
    /// <param name="uri">The uri that points to a remote repository</param>
    /// <returns>THe provider that can clone the repo.  Otherwise null.</returns>
    public RepositoryProvider CanAnyProviderSupportThisUri(Uri uri)
    {
        foreach (var provider in _providers)
        {
            provider.Value.StartIfNotRunning();
            var isUriSupported = provider.Value.IsUriSupported(uri);
            if (isUriSupported)
            {
                return provider.Value;
            }
        }

        return null;
    }

    /// <summary>
    /// Gets the login UI for the provider with the name providerName
    /// </summary>
    /// <param name="providerName">The provider to search for.</param>
    /// <returns>The UI to show. Can be null.</returns>
    public async Task<ExtensionAdaptiveCardPanel> GetLoginUiAsync(string providerName)
    {
        TelemetryFactory.Get<ITelemetry>().Log(
                                                "EntryPoint_DevId_Event",
                                                LogLevel.Critical,
                                                new EntryPointEvent(EntryPointEvent.EntryPoint.SetupFlow));
        _log.Information($"Getting login UI {providerName}");
        return await _providers.GetValueOrDefault(providerName)?.GetLoginUiAsync();
    }

    /// <summary>
    /// Gets the display names of all providers.
    /// </summary>
    /// <returns>A collection of display names.</returns>
    public IEnumerable<string> GetAllProviderNames()
    {
        return _providers.Keys;
    }

    public IRepositoryProvider GetSDKProvider(string providerName)
    {
        if (_providers.TryGetValue(providerName, out var repoProvider))
        {
            return repoProvider.GetProvider();
        }

        return null;
    }

    public RepositoryProvider GetProvider(string providerName)
    {
        if (_providers.TryGetValue(providerName, out var repoProvider))
        {
            return repoProvider;
        }

        return null;
    }

    /// <summary>
    /// Gets all logged in accounts for a specific provider.
    /// </summary>
    /// <param name="providerName">The provider to use.  Must match the display name of the provider</param>
    /// <returns>A collection of developer Ids of all logged in users.  Can be empty.</returns>
    public IEnumerable<IDeveloperId> GetAllLoggedInAccounts(string providerName)
    {
        _log.Information($"Getting all logged in accounts for repository provider {providerName}");
        return _providers.GetValueOrDefault(providerName)?.GetAllLoggedInAccounts() ?? new List<IDeveloperId>();
    }

    public AuthenticationExperienceKind GetAuthenticationExperienceKind(string providerName)
    {
        return _providers.GetValueOrDefault(providerName)?.GetAuthenticationExperienceKind() ?? AuthenticationExperienceKind.CardSession;
    }

    public RepositorySearchInformation SearchForRepos(string providerName, IDeveloperId developerId, Dictionary<string, string> searchInputs)
    {
<<<<<<< HEAD
        _log.Information($"Getting all repositories for repository provider {providerName}");
=======
        Log.Logger?.ReportInfo(Log.Component.RepoConfig, $"Getting all repositories for repository provider {providerName}");
>>>>>>> 3317194d
        return _providers.GetValueOrDefault(providerName)?.SearchForRepositories(developerId, searchInputs) ?? new RepositorySearchInformation();
    }

    /// <summary>
    /// Gets all the repositories for an account and provider.  The account will be logged in if they aren't already.
    /// </summary>
    /// <param name="providerName">The specific provider.  Must match the display name of a provider</param>
    /// <param name="developerId">The account to look for.  May not be logged in.</param>
    /// <returns>All the repositories for an account and provider.</returns>
    public RepositorySearchInformation GetAllRepositories(string providerName, IDeveloperId developerId)
<<<<<<< HEAD
    {
        _log.Information($"Getting all repositories for repository provider {providerName}");
        return _providers.GetValueOrDefault(providerName)?.GetAllRepositories(developerId) ?? new RepositorySearchInformation();
    }

    public bool IsSearchingEnabled(string providerName)
    {
        return _providers.GetValueOrDefault(providerName)?.IsSearchingEnabled() ?? false;
    }

    public string GetAskChangeSearchFieldsLabel(string providerName)
    {
=======
    {
        Log.Logger?.ReportInfo(Log.Component.RepoConfig, $"Getting all repositories for repository provider {providerName}");
        return _providers.GetValueOrDefault(providerName)?.GetAllRepositories(developerId) ?? new RepositorySearchInformation();
    }

    public bool IsSearchingEnabled(string providerName)
    {
        return _providers.GetValueOrDefault(providerName)?.IsSearchingEnabled() ?? false;
    }

    public string GetAskChangeSearchFieldsLabel(string providerName)
    {
>>>>>>> 3317194d
        return _providers.GetValueOrDefault(providerName)?.GetAskChangeSearchFieldsLabel() ?? string.Empty;
    }
}
<|MERGE_RESOLUTION|>--- conflicted
+++ resolved
@@ -1,245 +1,226 @@
-﻿// Copyright (c) Microsoft Corporation.
-// Licensed under the MIT License.
-
-using System;
-using System.Collections.Generic;
-using System.Linq;
-using System.Threading.Tasks;
-using DevHome.Common.Services;
-using DevHome.Common.TelemetryEvents.DeveloperId;
-using DevHome.Common.Views;
-using DevHome.Telemetry;
-using Microsoft.Windows.DevHome.SDK;
-using Serilog;
-
-namespace DevHome.SetupFlow.Models;
-
-/// <summary>
-/// A collection of all repository providers found by Dev Home.
-/// </summary>
-/// <remarks>
-/// This class only uses providers that implement IDeveloperIdProvider and IRepositoryProvider.
-/// </remarks>
-internal sealed class RepositoryProviders
-{
-    private readonly ILogger _log = Log.ForContext("SourceContext", nameof(InstallPackageTask));
-
-    /// <summary>
-    /// Hold all providers and organize by their names.
-    /// </summary>
-    private readonly Dictionary<string, RepositoryProvider> _providers = new();
-
-    public string DisplayName(string providerName)
-    {
-        return _providers.GetValueOrDefault(providerName)?.DisplayName ?? string.Empty;
-    }
-
-    public RepositoryProviders(IEnumerable<IExtensionWrapper> extensionWrappers)
-    {
-        _providers = extensionWrappers.ToDictionary(extensionWrapper => extensionWrapper.ExtensionDisplayName, extensionWrapper => new RepositoryProvider(extensionWrapper));
-    }
-
-    public void StartAllExtensions()
-    {
-        foreach (var extensionWrapper in _providers.Values)
-        {
-            extensionWrapper.StartIfNotRunning();
-        }
-    }
-
-    /// <summary>
-    /// Starts a provider if it isn't running.
-    /// </summary>
-    /// <param name="providerName">The provider to start.</param>
-    public void StartIfNotRunning(string providerName)
-    {
-        _log.Information($"Starting RepositoryProvider {providerName}");
-        if (_providers.TryGetValue(providerName, out var value))
-        {
-            value.StartIfNotRunning();
-        }
-    }
-
-    /// <summary>
-    /// Asks the provider for search terms for querying repositories.
-    /// </summary>
-    /// <param name="providerName">The provider to ask</param>
-    /// <returns>The names of the search fields.  An empty string is returned if the provider isn't found.</returns>
-    public List<string> GetSearchTerms(string providerName)
-    {
-        if (_providers.TryGetValue(providerName, out var repoProvider))
-        {
-            return repoProvider.GetSearchTerms();
-        }
-
-        return new();
-    }
-
-    /// <summary>
-    /// Asks the provider for a list of suggestions, given values of other search terms.
-    /// </summary>
-    /// <param name="providerName">The provider to ask</param>
-    /// <param name="searchTerms">All information found in the search grid</param>
-    /// <param name="fieldName">The field to request data for</param>
-    /// <returns>A list of names that can be used for the field.  An empty list is returned if the provider isn't found</returns>
-    public List<string> GetValuesFor(string providerName, IDeveloperId developerId, Dictionary<string, string> searchTerms, string fieldName)
-    {
-        if (_providers.TryGetValue(providerName, out var repoProvider))
-        {
-            return repoProvider.GetValuesFor(developerId, searchTerms, fieldName);
-        }
-
-        return new();
-    }
-
-    /// <summary>
-    /// Goes through all providers to figure out if they can make a repo from a Uri.
-    /// </summary>
-    /// <param name="uri">The Uri to parse.</param>
-    /// <returns>If a provider was found that can parse the Uri then (providerName, repository) if not
-    /// (string.empty, null)</returns>
-    public (string, IRepository) GetRepositoryFromUri(Uri uri)
-    {
-        _log.Information($"Parsing repository from URI {uri}");
-        foreach (var provider in _providers)
-        {
-            provider.Value.StartIfNotRunning();
-            _log.Information($"Attempting to parse using provider {provider.Key}");
-            var repository = provider.Value.GetRepositoryFromUri(uri);
-            if (repository != null)
-            {
-                _log.Information($"Repository parsed to {repository.DisplayName} owned by {repository.OwningAccountName}");
-                return (provider.Value.DisplayName, repository);
-            }
-        }
-
-        return (string.Empty, null);
-    }
-
-    /// <summary>
-    /// Queries each provider to figure out if it can support the URI and can clone from it.
-    /// </summary>
-    /// <param name="uri">The uri that points to a remote repository</param>
-    /// <returns>THe provider that can clone the repo.  Otherwise null.</returns>
-    public RepositoryProvider CanAnyProviderSupportThisUri(Uri uri)
-    {
-        foreach (var provider in _providers)
-        {
-            provider.Value.StartIfNotRunning();
-            var isUriSupported = provider.Value.IsUriSupported(uri);
-            if (isUriSupported)
-            {
-                return provider.Value;
-            }
-        }
-
-        return null;
-    }
-
-    /// <summary>
-    /// Gets the login UI for the provider with the name providerName
-    /// </summary>
-    /// <param name="providerName">The provider to search for.</param>
-    /// <returns>The UI to show. Can be null.</returns>
-    public async Task<ExtensionAdaptiveCardPanel> GetLoginUiAsync(string providerName)
-    {
-        TelemetryFactory.Get<ITelemetry>().Log(
-                                                "EntryPoint_DevId_Event",
-                                                LogLevel.Critical,
-                                                new EntryPointEvent(EntryPointEvent.EntryPoint.SetupFlow));
-        _log.Information($"Getting login UI {providerName}");
-        return await _providers.GetValueOrDefault(providerName)?.GetLoginUiAsync();
-    }
-
-    /// <summary>
-    /// Gets the display names of all providers.
-    /// </summary>
-    /// <returns>A collection of display names.</returns>
-    public IEnumerable<string> GetAllProviderNames()
-    {
-        return _providers.Keys;
-    }
-
-    public IRepositoryProvider GetSDKProvider(string providerName)
-    {
-        if (_providers.TryGetValue(providerName, out var repoProvider))
-        {
-            return repoProvider.GetProvider();
-        }
-
-        return null;
-    }
-
-    public RepositoryProvider GetProvider(string providerName)
-    {
-        if (_providers.TryGetValue(providerName, out var repoProvider))
-        {
-            return repoProvider;
-        }
-
-        return null;
-    }
-
-    /// <summary>
-    /// Gets all logged in accounts for a specific provider.
-    /// </summary>
-    /// <param name="providerName">The provider to use.  Must match the display name of the provider</param>
-    /// <returns>A collection of developer Ids of all logged in users.  Can be empty.</returns>
-    public IEnumerable<IDeveloperId> GetAllLoggedInAccounts(string providerName)
-    {
-        _log.Information($"Getting all logged in accounts for repository provider {providerName}");
-        return _providers.GetValueOrDefault(providerName)?.GetAllLoggedInAccounts() ?? new List<IDeveloperId>();
-    }
-
-    public AuthenticationExperienceKind GetAuthenticationExperienceKind(string providerName)
-    {
-        return _providers.GetValueOrDefault(providerName)?.GetAuthenticationExperienceKind() ?? AuthenticationExperienceKind.CardSession;
-    }
-
-    public RepositorySearchInformation SearchForRepos(string providerName, IDeveloperId developerId, Dictionary<string, string> searchInputs)
-    {
-<<<<<<< HEAD
-        _log.Information($"Getting all repositories for repository provider {providerName}");
-=======
-        Log.Logger?.ReportInfo(Log.Component.RepoConfig, $"Getting all repositories for repository provider {providerName}");
->>>>>>> 3317194d
-        return _providers.GetValueOrDefault(providerName)?.SearchForRepositories(developerId, searchInputs) ?? new RepositorySearchInformation();
-    }
-
-    /// <summary>
-    /// Gets all the repositories for an account and provider.  The account will be logged in if they aren't already.
-    /// </summary>
-    /// <param name="providerName">The specific provider.  Must match the display name of a provider</param>
-    /// <param name="developerId">The account to look for.  May not be logged in.</param>
-    /// <returns>All the repositories for an account and provider.</returns>
-    public RepositorySearchInformation GetAllRepositories(string providerName, IDeveloperId developerId)
-<<<<<<< HEAD
-    {
-        _log.Information($"Getting all repositories for repository provider {providerName}");
-        return _providers.GetValueOrDefault(providerName)?.GetAllRepositories(developerId) ?? new RepositorySearchInformation();
-    }
-
-    public bool IsSearchingEnabled(string providerName)
-    {
-        return _providers.GetValueOrDefault(providerName)?.IsSearchingEnabled() ?? false;
-    }
-
-    public string GetAskChangeSearchFieldsLabel(string providerName)
-    {
-=======
-    {
-        Log.Logger?.ReportInfo(Log.Component.RepoConfig, $"Getting all repositories for repository provider {providerName}");
-        return _providers.GetValueOrDefault(providerName)?.GetAllRepositories(developerId) ?? new RepositorySearchInformation();
-    }
-
-    public bool IsSearchingEnabled(string providerName)
-    {
-        return _providers.GetValueOrDefault(providerName)?.IsSearchingEnabled() ?? false;
-    }
-
-    public string GetAskChangeSearchFieldsLabel(string providerName)
-    {
->>>>>>> 3317194d
-        return _providers.GetValueOrDefault(providerName)?.GetAskChangeSearchFieldsLabel() ?? string.Empty;
-    }
-}
+﻿// Copyright (c) Microsoft Corporation.
+// Licensed under the MIT License.
+
+using System;
+using System.Collections.Generic;
+using System.Linq;
+using DevHome.Common.Services;
+using DevHome.Common.TelemetryEvents.DeveloperId;
+using DevHome.Common.Views;
+using DevHome.SetupFlow.Common.Helpers;
+using DevHome.Telemetry;
+using Microsoft.UI.Xaml;
+using Microsoft.Windows.DevHome.SDK;
+using Windows.Foundation;
+
+namespace DevHome.SetupFlow.Models;
+
+/// <summary>
+/// A collection of all repository providers found by Dev Home.
+/// </summary>
+/// <remarks>
+/// This class only uses providers that implement IDeveloperIdProvider and IRepositoryProvider.
+/// </remarks>
+internal sealed class RepositoryProviders
+{
+    /// <summary>
+    /// Hold all providers and organize by their names.
+    /// </summary>
+    private readonly Dictionary<string, RepositoryProvider> _providers = new();
+
+    public string DisplayName(string providerName)
+    {
+        return _providers.GetValueOrDefault(providerName)?.DisplayName ?? string.Empty;
+    }
+
+    public RepositoryProviders(IEnumerable<IExtensionWrapper> extensionWrappers)
+    {
+        _providers = extensionWrappers.ToDictionary(extensionWrapper => extensionWrapper.Name, extensionWrapper => new RepositoryProvider(extensionWrapper));
+    }
+
+    public void StartAllExtensions()
+    {
+        foreach (var extensionWrapper in _providers.Values)
+        {
+            extensionWrapper.StartIfNotRunning();
+        }
+    }
+
+    /// <summary>
+    /// Starts a provider if it isn't running.
+    /// </summary>
+    /// <param name="providerName">The provider to start.</param>
+    public void StartIfNotRunning(string providerName)
+    {
+        Log.Logger?.ReportInfo(Log.Component.RepoConfig, $"Starting RepositoryProvider {providerName}");
+        if (_providers.TryGetValue(providerName, out var value))
+        {
+            value.StartIfNotRunning();
+        }
+    }
+
+    /// <summary>
+    /// Asks the provider for search terms for querying repositories.
+    /// </summary>
+    /// <param name="providerName">The provider to ask</param>
+    /// <returns>The names of the search fields.  An empty string is returned if the provider isn't found.</returns>
+    public List<string> GetSearchTerms(string providerName)
+    {
+        if (_providers.TryGetValue(providerName, out var repoProvider))
+        {
+            return repoProvider.GetSearchTerms();
+        }
+
+        return new();
+    }
+
+    /// <summary>
+    /// Asks the provider for a list of suggestions, given values of other search terms.
+    /// </summary>
+    /// <param name="providerName">The provider to ask</param>
+    /// <param name="searchTerms">All information found in the search grid</param>
+    /// <param name="fieldName">The field to request data for</param>
+    /// <returns>A list of names that can be used for the field.  An empty list is returned if the provider isn't found</returns>
+    public List<string> GetValuesFor(string providerName, IDeveloperId developerId, Dictionary<string, string> searchTerms, string fieldName)
+    {
+        if (_providers.TryGetValue(providerName, out var repoProvider))
+        {
+            return repoProvider.GetValuesFor(developerId, searchTerms, fieldName);
+        }
+
+        return new();
+    }
+
+    /// <summary>
+    /// Goes through all providers to figure out if they can make a repo from a Uri.
+    /// </summary>
+    /// <param name="uri">The Uri to parse.</param>
+    /// <returns>If a provider was found that can parse the Uri then (providerName, repository) if not
+    /// (string.empty, null)</returns>
+    public (string, IRepository) GetRepositoryFromUri(Uri uri)
+    {
+        Log.Logger?.ReportInfo(Log.Component.RepoConfig, $"Parsing repository from URI {uri}");
+        foreach (var provider in _providers)
+        {
+            provider.Value.StartIfNotRunning();
+            Log.Logger?.ReportInfo(Log.Component.RepoConfig, $"Attempting to parse using provider {provider.Key}");
+            var repository = provider.Value.GetRepositoryFromUri(uri);
+            if (repository != null)
+            {
+                Log.Logger?.ReportInfo(Log.Component.RepoConfig, $"Repository parsed to {repository.DisplayName} owned by {repository.OwningAccountName}");
+                return (provider.Value.DisplayName, repository);
+            }
+        }
+
+        return (string.Empty, null);
+    }
+
+    /// <summary>
+    /// Queries each provider to figure out if it can support the URI and can clone from it.
+    /// </summary>
+    /// <param name="uri">The uri that points to a remote repository</param>
+    /// <returns>THe provider that can clone the repo.  Otherwise null.</returns>
+    public RepositoryProvider CanAnyProviderSupportThisUri(Uri uri)
+    {
+        foreach (var provider in _providers)
+        {
+            provider.Value.StartIfNotRunning();
+            var isUriSupported = provider.Value.IsUriSupported(uri);
+            if (isUriSupported)
+            {
+                return provider.Value;
+            }
+        }
+
+        return null;
+    }
+
+    /// <summary>
+    /// Gets the login UI for the provider with the name providerName
+    /// </summary>
+    /// <param name="providerName">The provider to search for.</param>
+    /// <param name="elementTheme">The theme to use for the ui.</param>
+    /// <returns>The ui to show.  Can be null.</returns>
+    public ExtensionAdaptiveCardPanel GetLoginUi(string providerName, ElementTheme elementTheme)
+    {
+        TelemetryFactory.Get<ITelemetry>().Log(
+                                                "EntryPoint_DevId_Event",
+                                                LogLevel.Critical,
+                                                new EntryPointEvent(EntryPointEvent.EntryPoint.SetupFlow));
+        Log.Logger?.ReportInfo(Log.Component.RepoConfig, $"Getting login UI {providerName}");
+        return _providers.GetValueOrDefault(providerName)?.GetLoginUi(elementTheme);
+    }
+
+    /// <summary>
+    /// Gets the display names of all providers.
+    /// </summary>
+    /// <returns>A collection of display names.</returns>
+    public IEnumerable<string> GetAllProviderNames()
+    {
+        return _providers.Keys;
+    }
+
+    public IRepositoryProvider GetSDKProvider(string providerName)
+    {
+        if (_providers.TryGetValue(providerName, out var repoProvider))
+        {
+            return repoProvider.GetProvider();
+        }
+
+        return null;
+    }
+
+    public RepositoryProvider GetProvider(string providerName)
+    {
+        if (_providers.TryGetValue(providerName, out var repoProvider))
+        {
+            return repoProvider;
+        }
+
+        return null;
+    }
+
+    /// <summary>
+    /// Gets all logged in accounts for a specific provider.
+    /// </summary>
+    /// <param name="providerName">The provider to use.  Must match the display name of the provider</param>
+    /// <returns>A collection of developer Ids of all logged in users.  Can be empty.</returns>
+    public IEnumerable<IDeveloperId> GetAllLoggedInAccounts(string providerName)
+    {
+        Log.Logger?.ReportInfo(Log.Component.RepoConfig, $"Getting all logged in accounts for repository provider {providerName}");
+        return _providers.GetValueOrDefault(providerName)?.GetAllLoggedInAccounts() ?? new List<IDeveloperId>();
+    }
+
+    public AuthenticationExperienceKind GetAuthenticationExperienceKind(string providerName)
+    {
+        return _providers.GetValueOrDefault(providerName)?.GetAuthenticationExperienceKind() ?? AuthenticationExperienceKind.CardSession;
+    }
+
+    public RepositorySearchInformation SearchForRepos(string providerName, IDeveloperId developerId, Dictionary<string, string> searchInputs)
+    {
+        Log.Logger?.ReportInfo(Log.Component.RepoConfig, $"Getting all repositories for repository provider {providerName}");
+        return _providers.GetValueOrDefault(providerName)?.SearchForRepositories(developerId, searchInputs) ?? new RepositorySearchInformation();
+    }
+
+    /// <summary>
+    /// Gets all the repositories for an account and provider.  The account will be logged in if they aren't already.
+    /// </summary>
+    /// <param name="providerName">The specific provider.  Must match the display name of a provider</param>
+    /// <param name="developerId">The account to look for.  May not be logged in.</param>
+    /// <returns>All the repositories for an account and provider.</returns>
+    public RepositorySearchInformation GetAllRepositories(string providerName, IDeveloperId developerId)
+    {
+        Log.Logger?.ReportInfo(Log.Component.RepoConfig, $"Getting all repositories for repository provider {providerName}");
+        return _providers.GetValueOrDefault(providerName)?.GetAllRepositories(developerId) ?? new RepositorySearchInformation();
+    }
+
+    public bool IsSearchingEnabled(string providerName)
+    {
+        return _providers.GetValueOrDefault(providerName)?.IsSearchingEnabled() ?? false;
+    }
+
+    public string GetAskChangeSearchFieldsLabel(string providerName)
+    {
+        return _providers.GetValueOrDefault(providerName)?.GetAskChangeSearchFieldsLabel() ?? string.Empty;
+    }
+}