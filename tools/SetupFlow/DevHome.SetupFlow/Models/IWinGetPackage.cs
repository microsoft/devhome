<<<<<<< HEAD
﻿// Copyright (c) Microsoft Corporation and Contributors
// Licensed under the MIT license.

using System;
using DevHome.SetupFlow.Common.WindowsPackageManager;
using DevHome.SetupFlow.Services;
using Windows.Storage.Streams;

namespace DevHome.SetupFlow.Models;

/// <summary>
/// Interface for a winget package.
/// </summary>
public interface IWinGetPackage
{
    /// <summary>
    /// Gets the package Id
    /// </summary>
    public string Id
    {
        get;
    }

    /// <summary>
    /// Gets the package catalog Id
    /// </summary>
    public string CatalogId
    {
        get;
    }

    /// <summary>
    /// Gets the package catalog name
    /// </summary>
    public string CatalogName
    {
        get;
    }

    /// <summary>
    /// Gets a globally unique key for the package.
    /// </summary>
    /// <remarks>
    /// This property can be used as a key in a dictionary, hashset, etc ...
    /// </remarks>
    public PackageUniqueKey UniqueKey
    {
        get;
    }

    /// <summary>
    /// Gets the package display name
    /// </summary>
    public string Name
    {
        get;
    }

    /// <summary>
    /// Gets the version of the package which could be of any format supported
    /// by WinGet package manager (e.g. alpha-numeric, 'Unknown', '1-preview, etc...).
    /// <seealso cref="https://github.com/microsoft/winget-cli/blob/master/src/Microsoft.Management.Deployment/PackageManager.idl"/>
    /// </summary>
    public string Version
    {
        get;
    }

    /// <summary>
    /// Gets a value indicating whether the package is installed
    /// </summary>
    public bool IsInstalled
    {
        get;
    }

    /// <summary>
    /// Gets or sets the package's light theme icon
    /// </summary>
    public IRandomAccessStream LightThemeIcon
    {
        get; set;
    }

    /// <summary>
    /// Gets or sets the package's dark theme icon
    /// </summary>
    public IRandomAccessStream DarkThemeIcon
    {
        get; set;
    }

    /// <summary>
    /// Gets the package url
    /// </summary>
    public Uri PackageUrl
    {
        get;
    }

    /// <summary>
    /// Gets the publisher url
    /// </summary>
    public Uri PublisherUrl
    {
        get;
    }

    /// <summary>
    /// Gets the package publisher name
    /// </summary>
    public string PublisherName
    {
        get;
    }
=======
﻿// Copyright (c) Microsoft Corporation.
// Licensed under the MIT License.

using System;
using DevHome.SetupFlow.Common.WindowsPackageManager;
using DevHome.SetupFlow.Services;
using Windows.Storage.Streams;

namespace DevHome.SetupFlow.Models;

/// <summary>
/// Record for a package unique key following a value-based equality semantics
/// </summary>
/// <remarks>
/// A package id is unique in a catalog, but not across catalogs. To globally
/// identify a package, use a composite key of package id and catalog id.
/// </remarks>
/// <param name="packageId">Package id</param>
/// <param name="catalogId">Catalog id</param>
public record class PackageUniqueKey(string packageId, string catalogId);

/// <summary>
/// Interface for a winget package.
/// </summary>
public interface IWinGetPackage
{
    /// <summary>
    /// Gets the package Id
    /// </summary>
    public string Id
    {
        get;
    }

    /// <summary>
    /// Gets the package catalog Id
    /// </summary>
    public string CatalogId
    {
        get;
    }

    /// <summary>
    /// Gets the package catalog name
    /// </summary>
    public string CatalogName
    {
        get;
    }

    /// <summary>
    /// Gets a globally unique key for the package.
    /// </summary>
    /// <remarks>
    /// This property can be used as a key in a dictionary, hashset, etc ...
    /// </remarks>
    public PackageUniqueKey UniqueKey
    {
        get;
    }

    /// <summary>
    /// Gets the package display name
    /// </summary>
    public string Name
    {
        get;
    }

    /// <summary>
    /// Gets the version of the package which could be of any format supported
    /// by WinGet package manager (e.g. alpha-numeric, 'Unknown', '1-preview, etc...).
    /// <seealso cref="https://github.com/microsoft/winget-cli/blob/master/src/Microsoft.Management.Deployment/PackageManager.idl"/>
    /// </summary>
    public string Version
    {
        get;
    }

    /// <summary>
    /// Gets a value indicating whether the package is installed
    /// </summary>
    public bool IsInstalled
    {
        get;
    }

    /// <summary>
    /// Gets or sets the package's light theme icon
    /// </summary>
    public IRandomAccessStream LightThemeIcon
    {
        get; set;
    }

    /// <summary>
    /// Gets or sets the package's dark theme icon
    /// </summary>
    public IRandomAccessStream DarkThemeIcon
    {
        get; set;
    }

    /// <summary>
    /// Gets the package url
    /// </summary>
    public Uri PackageUrl
    {
        get;
    }

    /// <summary>
    /// Gets the publisher url
    /// </summary>
    public Uri PublisherUrl
    {
        get;
    }

    /// <summary>
    /// Gets the package publisher name
    /// </summary>
    public string PublisherName
    {
        get;
    }
>>>>>>> 213913e8

    /// <summary>
    /// Gets the package installation notes
    /// </summary>
    public string InstallationNotes
    {
        get;
    }

    /// <summary>
    /// Create an install task for this package
    /// </summary>
    /// <param name="wpm">Windows package manager service</param>
    /// <param name="stringResource">String resource service</param>
    /// <param name="wingetFactory">WinGet factory</param>
    /// <returns>Task object for installing this package</returns>
    InstallPackageTask CreateInstallTask(
        IWindowsPackageManager wpm,
        ISetupFlowStringResource stringResource,
        WindowsPackageManagerFactory wingetFactory,
        Guid activityId);
}

/// <summary>
/// Record for a package unique key following a value-based equality semantics
/// </summary>
/// <remarks>
/// A package id is unique in a catalog, but not across catalogs. To globally
/// identify a package, use a composite key of package id and catalog id.
/// </remarks>
/// <param name="packageId">Package id</param>
/// <param name="catalogId">Catalog id</param>
public record class PackageUniqueKey(string PackageId, string CatalogId);
<|MERGE_RESOLUTION|>--- conflicted
+++ resolved
@@ -1,277 +1,148 @@
-<<<<<<< HEAD
-﻿// Copyright (c) Microsoft Corporation and Contributors
-// Licensed under the MIT license.
-
-using System;
-using DevHome.SetupFlow.Common.WindowsPackageManager;
-using DevHome.SetupFlow.Services;
-using Windows.Storage.Streams;
-
-namespace DevHome.SetupFlow.Models;
-
-/// <summary>
-/// Interface for a winget package.
-/// </summary>
-public interface IWinGetPackage
-{
-    /// <summary>
-    /// Gets the package Id
-    /// </summary>
-    public string Id
-    {
-        get;
-    }
-
-    /// <summary>
-    /// Gets the package catalog Id
-    /// </summary>
-    public string CatalogId
-    {
-        get;
-    }
-
-    /// <summary>
-    /// Gets the package catalog name
-    /// </summary>
-    public string CatalogName
-    {
-        get;
-    }
-
-    /// <summary>
-    /// Gets a globally unique key for the package.
-    /// </summary>
-    /// <remarks>
-    /// This property can be used as a key in a dictionary, hashset, etc ...
-    /// </remarks>
-    public PackageUniqueKey UniqueKey
-    {
-        get;
-    }
-
-    /// <summary>
-    /// Gets the package display name
-    /// </summary>
-    public string Name
-    {
-        get;
-    }
-
-    /// <summary>
-    /// Gets the version of the package which could be of any format supported
-    /// by WinGet package manager (e.g. alpha-numeric, 'Unknown', '1-preview, etc...).
-    /// <seealso cref="https://github.com/microsoft/winget-cli/blob/master/src/Microsoft.Management.Deployment/PackageManager.idl"/>
-    /// </summary>
-    public string Version
-    {
-        get;
-    }
-
-    /// <summary>
-    /// Gets a value indicating whether the package is installed
-    /// </summary>
-    public bool IsInstalled
-    {
-        get;
-    }
-
-    /// <summary>
-    /// Gets or sets the package's light theme icon
-    /// </summary>
-    public IRandomAccessStream LightThemeIcon
-    {
-        get; set;
-    }
-
-    /// <summary>
-    /// Gets or sets the package's dark theme icon
-    /// </summary>
-    public IRandomAccessStream DarkThemeIcon
-    {
-        get; set;
-    }
-
-    /// <summary>
-    /// Gets the package url
-    /// </summary>
-    public Uri PackageUrl
-    {
-        get;
-    }
-
-    /// <summary>
-    /// Gets the publisher url
-    /// </summary>
-    public Uri PublisherUrl
-    {
-        get;
-    }
-
-    /// <summary>
-    /// Gets the package publisher name
-    /// </summary>
-    public string PublisherName
-    {
-        get;
-    }
-=======
-﻿// Copyright (c) Microsoft Corporation.
-// Licensed under the MIT License.
-
-using System;
-using DevHome.SetupFlow.Common.WindowsPackageManager;
-using DevHome.SetupFlow.Services;
-using Windows.Storage.Streams;
-
-namespace DevHome.SetupFlow.Models;
-
-/// <summary>
-/// Record for a package unique key following a value-based equality semantics
-/// </summary>
-/// <remarks>
-/// A package id is unique in a catalog, but not across catalogs. To globally
-/// identify a package, use a composite key of package id and catalog id.
-/// </remarks>
-/// <param name="packageId">Package id</param>
-/// <param name="catalogId">Catalog id</param>
-public record class PackageUniqueKey(string packageId, string catalogId);
-
-/// <summary>
-/// Interface for a winget package.
-/// </summary>
-public interface IWinGetPackage
-{
-    /// <summary>
-    /// Gets the package Id
-    /// </summary>
-    public string Id
-    {
-        get;
-    }
-
-    /// <summary>
-    /// Gets the package catalog Id
-    /// </summary>
-    public string CatalogId
-    {
-        get;
-    }
-
-    /// <summary>
-    /// Gets the package catalog name
-    /// </summary>
-    public string CatalogName
-    {
-        get;
-    }
-
-    /// <summary>
-    /// Gets a globally unique key for the package.
-    /// </summary>
-    /// <remarks>
-    /// This property can be used as a key in a dictionary, hashset, etc ...
-    /// </remarks>
-    public PackageUniqueKey UniqueKey
-    {
-        get;
-    }
-
-    /// <summary>
-    /// Gets the package display name
-    /// </summary>
-    public string Name
-    {
-        get;
-    }
-
-    /// <summary>
-    /// Gets the version of the package which could be of any format supported
-    /// by WinGet package manager (e.g. alpha-numeric, 'Unknown', '1-preview, etc...).
-    /// <seealso cref="https://github.com/microsoft/winget-cli/blob/master/src/Microsoft.Management.Deployment/PackageManager.idl"/>
-    /// </summary>
-    public string Version
-    {
-        get;
-    }
-
-    /// <summary>
-    /// Gets a value indicating whether the package is installed
-    /// </summary>
-    public bool IsInstalled
-    {
-        get;
-    }
-
-    /// <summary>
-    /// Gets or sets the package's light theme icon
-    /// </summary>
-    public IRandomAccessStream LightThemeIcon
-    {
-        get; set;
-    }
-
-    /// <summary>
-    /// Gets or sets the package's dark theme icon
-    /// </summary>
-    public IRandomAccessStream DarkThemeIcon
-    {
-        get; set;
-    }
-
-    /// <summary>
-    /// Gets the package url
-    /// </summary>
-    public Uri PackageUrl
-    {
-        get;
-    }
-
-    /// <summary>
-    /// Gets the publisher url
-    /// </summary>
-    public Uri PublisherUrl
-    {
-        get;
-    }
-
-    /// <summary>
-    /// Gets the package publisher name
-    /// </summary>
-    public string PublisherName
-    {
-        get;
-    }
->>>>>>> 213913e8
-
-    /// <summary>
-    /// Gets the package installation notes
-    /// </summary>
-    public string InstallationNotes
-    {
-        get;
-    }
-
-    /// <summary>
-    /// Create an install task for this package
-    /// </summary>
-    /// <param name="wpm">Windows package manager service</param>
-    /// <param name="stringResource">String resource service</param>
-    /// <param name="wingetFactory">WinGet factory</param>
-    /// <returns>Task object for installing this package</returns>
-    InstallPackageTask CreateInstallTask(
-        IWindowsPackageManager wpm,
-        ISetupFlowStringResource stringResource,
-        WindowsPackageManagerFactory wingetFactory,
-        Guid activityId);
-}
-
-/// <summary>
-/// Record for a package unique key following a value-based equality semantics
-/// </summary>
-/// <remarks>
-/// A package id is unique in a catalog, but not across catalogs. To globally
-/// identify a package, use a composite key of package id and catalog id.
-/// </remarks>
-/// <param name="packageId">Package id</param>
-/// <param name="catalogId">Catalog id</param>
-public record class PackageUniqueKey(string PackageId, string CatalogId);
+// Copyright (c) Microsoft Corporation.
+// Licensed under the MIT License.
+
+using System;
+using DevHome.SetupFlow.Common.WindowsPackageManager;
+using DevHome.SetupFlow.Services;
+using Windows.Storage.Streams;
+
+namespace DevHome.SetupFlow.Models;
+
+/// <summary>
+/// Interface for a winget package.
+/// </summary>
+public interface IWinGetPackage
+{
+    /// <summary>
+    /// Gets the package Id
+    /// </summary>
+    public string Id
+    {
+        get;
+    }
+
+    /// <summary>
+    /// Gets the package catalog Id
+    /// </summary>
+    public string CatalogId
+    {
+        get;
+    }
+
+    /// <summary>
+    /// Gets the package catalog name
+    /// </summary>
+    public string CatalogName
+    {
+        get;
+    }
+
+    /// <summary>
+    /// Gets a globally unique key for the package.
+    /// </summary>
+    /// <remarks>
+    /// This property can be used as a key in a dictionary, hashset, etc ...
+    /// </remarks>
+    public PackageUniqueKey UniqueKey
+    {
+        get;
+    }
+
+    /// <summary>
+    /// Gets the package display name
+    /// </summary>
+    public string Name
+    {
+        get;
+    }
+
+    /// <summary>
+    /// Gets the version of the package which could be of any format supported
+    /// by WinGet package manager (e.g. alpha-numeric, 'Unknown', '1-preview, etc...).
+    /// <seealso cref="https://github.com/microsoft/winget-cli/blob/master/src/Microsoft.Management.Deployment/PackageManager.idl"/>
+    /// </summary>
+    public string Version
+    {
+        get;
+    }
+
+    /// <summary>
+    /// Gets a value indicating whether the package is installed
+    /// </summary>
+    public bool IsInstalled
+    {
+        get;
+    }
+
+    /// <summary>
+    /// Gets or sets the package's light theme icon
+    /// </summary>
+    public IRandomAccessStream LightThemeIcon
+    {
+        get; set;
+    }
+
+    /// <summary>
+    /// Gets or sets the package's dark theme icon
+    /// </summary>
+    public IRandomAccessStream DarkThemeIcon
+    {
+        get; set;
+    }
+
+    /// <summary>
+    /// Gets the package url
+    /// </summary>
+    public Uri PackageUrl
+    {
+        get;
+    }
+
+    /// <summary>
+    /// Gets the publisher url
+    /// </summary>
+    public Uri PublisherUrl
+    {
+        get;
+    }
+
+    /// <summary>
+    /// Gets the package publisher name
+    /// </summary>
+    public string PublisherName
+    {
+        get;
+    }
+
+    /// <summary>
+    /// Gets the package installation notes
+    /// </summary>
+    public string InstallationNotes
+    {
+        get;
+    }
+
+    /// <summary>
+    /// Create an install task for this package
+    /// </summary>
+    /// <param name="wpm">Windows package manager service</param>
+    /// <param name="stringResource">String resource service</param>
+    /// <param name="wingetFactory">WinGet factory</param>
+    /// <returns>Task object for installing this package</returns>
+    InstallPackageTask CreateInstallTask(
+        IWindowsPackageManager wpm,
+        ISetupFlowStringResource stringResource,
+        WindowsPackageManagerFactory wingetFactory,
+        Guid activityId);
+}
+
+/// <summary>
+/// Record for a package unique key following a value-based equality semantics
+/// </summary>
+/// <remarks>
+/// A package id is unique in a catalog, but not across catalogs. To globally
+/// identify a package, use a composite key of package id and catalog id.
+/// </remarks>
+/// <param name="packageId">Package id</param>
+/// <param name="catalogId">Catalog id</param>
+public record class PackageUniqueKey(string PackageId, string CatalogId);