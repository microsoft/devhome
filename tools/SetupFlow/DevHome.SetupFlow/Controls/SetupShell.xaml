--- conflicted
+++ resolved
@@ -1,130 +1,100 @@
-<UserControl
-    x:Class="DevHome.SetupFlow.Controls.SetupShell"
-    xmlns="http://schemas.microsoft.com/winfx/2006/xaml/presentation"
-    xmlns:d="http://schemas.microsoft.com/expression/blend/2008"
-    xmlns:x="http://schemas.microsoft.com/winfx/2006/xaml"
-    xmlns:mc="http://schemas.openxmlformats.org/markup-compatibility/2006"
-    xmlns:converters="using:CommunityToolkit.WinUI.Converters"
-    xmlns:viewModels="using:DevHome.SetupFlow.ViewModels"
-    xmlns:behaviors="using:DevHome.Common.Behaviors"
-    xmlns:i="using:Microsoft.Xaml.Interactivity"
-    mc:Ignorable="d">
-    <UserControl.Resources>
-        <converters:StringVisibilityConverter x:Key="StringVisibilityConverter" />
-        <converters:BoolToObjectConverter x:Key="StepperBoolToGlyphBrushConverter" TrueValue="{ThemeResource AccentFillColorDisabledBrush}" FalseValue="{ThemeResource AccentFillColorDefaultBrush}" />
-        <converters:BoolToVisibilityConverter x:Key="NegatedBoolToVisibilityConverter" TrueValue="Collapsed" FalseValue="Visible" />
-    </UserControl.Resources>
-    <Grid x:Name="ShellContent">
-        <Grid.RowDefinitions>
-            <RowDefinition Height="auto"/>
-            <RowDefinition Height="*"/>
-        </Grid.RowDefinitions>
-
-<<<<<<< HEAD
-        <StackPanel Spacing="6" Visibility="{x:Bind HeaderVisibility, Mode=OneWay}"
-                    MaxWidth="{ThemeResource MaxPageContentWidth}" Margin="{ThemeResource ContentPageMargin}">
-=======
-    <StackPanel Spacing="6" Visibility="{x:Bind HeaderVisibility, Mode=OneWay}">
->>>>>>> 5e8aa525
-            <!-- Title -->
-            <TextBlock
-                Style="{ThemeResource SubtitleTextBlockStyle}"
-                TextWrapping="WrapWholeWords"
-                Text="{x:Bind Title, Mode=OneWay}">
-                <i:Interaction.Behaviors>
-                    <behaviors:TextBlockAutomationBehavior RaiseLiveRegionChangedEvent="True" LiveSetting="Assertive" />
-                </i:Interaction.Behaviors>
-            </TextBlock>
-            <Grid>
-                <Grid.ColumnDefinitions>
-                    <ColumnDefinition Width="auto"/>
-                    <ColumnDefinition Width="*"/>
-                </Grid.ColumnDefinitions>
-                <!--
-                    TODO: https://github.com/microsoft/devhome/issues/1621
-                    Promote stepper to a separate control
-                -->
-                <!-- Stepper showing the progress within the flow -->
-                <StackPanel Margin="0, 20, 0, 0" Visibility="{x:Bind Orchestrator.CurrentPageViewModel.IsStepPage, Mode=OneWay}">
-                    <ItemsRepeater ItemsSource="{x:Bind Orchestrator.SetupStepPages, Mode=OneWay}">
-                        <ItemsRepeater.Layout>
-                            <StackLayout Orientation="Horizontal" Spacing="5"/>
-                        </ItemsRepeater.Layout>
-                        <ItemsRepeater.ItemTemplate>
-                            <DataTemplate x:DataType="viewModels:SetupPageViewModelBase">
-                                <StackPanel Spacing="8" Orientation="Horizontal"
-                                    Visibility="{x:Bind IsStepPage}">
-                                    <FontIcon FontFamily="{StaticResource SymbolThemeFontFamily}"
-                                              FontSize="16"
-                                              Glyph="&#xEA3B;"
-                                              Foreground="{x:Bind IsUpcomingPage, Converter={StaticResource StepperBoolToGlyphBrushConverter}}" 
-                                              Margin="0, 4, 0, 0"/>
-                                    <TextBlock VerticalAlignment="Center" Text="{x:Bind PageTitle}" Margin="0, 3, 0, 0"/>
-                                    <StackPanel VerticalAlignment="Center" Visibility="{x:Bind IsLastStepPage, Converter={StaticResource NegatedBoolToVisibilityConverter}}" Margin="0, 5, 0, 0">
-                                        <ProgressBar Width="20" Value="100"
-                                                     AutomationProperties.Name="{x:Bind PageTitle}"
-                                                     Visibility="{x:Bind IsPastPage}"
-                                                     Background="{ThemeResource AccentFillColorDisabledBrush}" />
-                                        <ProgressBar Width="20" Value="50"
-                                                     AutomationProperties.Name="{x:Bind PageTitle}"
-                                                     Visibility="{x:Bind IsCurrentPage}"
-                                                     Background="{ThemeResource AccentFillColorDisabledBrush}" />
-                                        <ProgressBar Width="20" Value="0"
-                                                     AutomationProperties.Name="{x:Bind PageTitle}"
-                                                     Visibility="{x:Bind IsUpcomingPage}"
-                                                     Background="{ThemeResource AccentFillColorDisabledBrush}" />
-                                    </StackPanel>
-                                </StackPanel>
-                            </DataTemplate>
-                        </ItemsRepeater.ItemTemplate>
-                    </ItemsRepeater>
-                </StackPanel>
-
-                <!-- Allow customizing the header (e.g. add buttons, etc... ) -->
-                <ContentControl
-                    Grid.Column="1"
-                    IsTabStop="False"
-                    HorizontalAlignment="Right"
-                    Content="{x:Bind Header, Mode=OneWay}" />
-            </Grid>
-            <!-- Description -->
-            <TextBlock
-                Margin="0,0,0,25"
-                TextWrapping="WrapWholeWords"
-                Visibility="{x:Bind Description, Mode=OneWay, Converter={StaticResource StringVisibilityConverter}}"
-                Text="{x:Bind Description, Mode=OneWay}" />
-        </StackPanel>
-
-        <!-- Content -->
-        <ScrollViewer Grid.Row="1" Grid.ColumnSpan="2" Visibility="{x:Bind ContentVisibility}">
-            <ContentControl IsTabStop="False"
-                            HorizontalContentAlignment="Stretch"
-                            VerticalContentAlignment="Stretch"
-                            Content="{x:Bind SetupShellContent, Mode=OneWay}" >
-                <ContentControl.Template>
-                    <ControlTemplate TargetType="ContentControl">
-                        <ContentPresenter Content="{TemplateBinding Content}"
-                                          MaxWidth="{ThemeResource MaxPageContentWidth}" Margin="{ThemeResource ContentPageMargin}"/>
-                    </ControlTemplate>
-                </ContentControl.Template>
-            </ContentControl>
-        </ScrollViewer>
-
-        <!-- Notification -->
-        <Grid Grid.Row="1" Grid.ColumnSpan="2" Visibility="{x:Bind SetupShellNotificationVisibility}">
-            <ContentControl 
-                IsTabStop="False"
-                HorizontalContentAlignment="Stretch"
-                VerticalContentAlignment="Stretch"
-                Content="{x:Bind SetupShellNotification, Mode=OneWay}">
-                <ContentControl.Template>
-                    <ControlTemplate TargetType="ContentControl">
-                        <ContentPresenter 
-                            Content="{TemplateBinding Content}"
-                            MaxWidth="{ThemeResource MaxPageContentWidth}" Margin="{ThemeResource ContentPageMargin}"/>
-                    </ControlTemplate>
-                </ContentControl.Template>
-            </ContentControl>
-        </Grid>
-    </Grid>
-</UserControl>
+<UserControl
+    x:Class="DevHome.SetupFlow.Controls.SetupShell"
+    xmlns="http://schemas.microsoft.com/winfx/2006/xaml/presentation"
+    xmlns:d="http://schemas.microsoft.com/expression/blend/2008"
+    xmlns:x="http://schemas.microsoft.com/winfx/2006/xaml"
+    xmlns:mc="http://schemas.openxmlformats.org/markup-compatibility/2006"
+    xmlns:converters="using:CommunityToolkit.WinUI.Converters"
+    xmlns:viewModels="using:DevHome.SetupFlow.ViewModels"
+    xmlns:behaviors="using:DevHome.Common.Behaviors"
+    xmlns:i="using:Microsoft.Xaml.Interactivity"
+    mc:Ignorable="d">
+    <UserControl.Resources>
+        <converters:StringVisibilityConverter x:Key="StringVisibilityConverter" />
+        <converters:BoolToObjectConverter x:Key="StepperBoolToGlyphBrushConverter" TrueValue="{ThemeResource AccentFillColorDisabledBrush}" FalseValue="{ThemeResource AccentFillColorDefaultBrush}" />
+        <converters:BoolToVisibilityConverter x:Key="NegatedBoolToVisibilityConverter" TrueValue="Collapsed" FalseValue="Visible" />
+    </UserControl.Resources>
+    <Grid x:Name="ShellContent">
+        <Grid.RowDefinitions>
+            <RowDefinition Height="auto"/>
+            <RowDefinition Height="*"/>
+        </Grid.RowDefinitions>
+
+    <StackPanel Spacing="6" Visibility="{x:Bind HeaderVisibility, Mode=OneWay}">
+            <!-- Title -->
+            <TextBlock
+                Style="{ThemeResource SubtitleTextBlockStyle}"
+                TextWrapping="WrapWholeWords"
+                Text="{x:Bind Title, Mode=OneWay}">
+                <i:Interaction.Behaviors>
+                    <behaviors:TextBlockAutomationBehavior RaiseLiveRegionChangedEvent="True" LiveSetting="Assertive" />
+                </i:Interaction.Behaviors>
+            </TextBlock>
+            <Grid>
+                <Grid.ColumnDefinitions>
+                    <ColumnDefinition Width="auto"/>
+                    <ColumnDefinition Width="*"/>
+                </Grid.ColumnDefinitions>
+                <!--
+                    TODO: https://github.com/microsoft/devhome/issues/1621
+                    Promote stepper to a separate control
+                -->
+                <!-- Stepper showing the progress within the flow -->
+                <StackPanel Margin="0, 20, 0, 0" Visibility="{x:Bind Orchestrator.CurrentPageViewModel.IsStepPage, Mode=OneWay}">
+                    <ItemsRepeater ItemsSource="{x:Bind Orchestrator.SetupStepPages, Mode=OneWay}">
+                        <ItemsRepeater.Layout>
+                            <StackLayout Orientation="Horizontal" Spacing="5"/>
+                        </ItemsRepeater.Layout>
+                        <ItemsRepeater.ItemTemplate>
+                            <DataTemplate x:DataType="viewModels:SetupPageViewModelBase">
+                                <StackPanel Spacing="8" Orientation="Horizontal"
+                                    Visibility="{x:Bind IsStepPage}">
+                                    <FontIcon FontFamily="{StaticResource SymbolThemeFontFamily}"
+                                              FontSize="16"
+                                              Glyph="&#xEA3B;"
+                                              Foreground="{x:Bind IsUpcomingPage, Converter={StaticResource StepperBoolToGlyphBrushConverter}}" 
+                                              Margin="0, 4, 0, 0"/>
+                                    <TextBlock VerticalAlignment="Center" Text="{x:Bind PageTitle}" Margin="0, 3, 0, 0"/>
+                                    <StackPanel VerticalAlignment="Center" Visibility="{x:Bind IsLastStepPage, Converter={StaticResource NegatedBoolToVisibilityConverter}}" Margin="0, 5, 0, 0">
+                                        <ProgressBar Width="20" Value="100"
+                                                     AutomationProperties.Name="{x:Bind PageTitle}"
+                                                     Visibility="{x:Bind IsPastPage}"
+                                                     Background="{ThemeResource AccentFillColorDisabledBrush}" />
+                                        <ProgressBar Width="20" Value="50"
+                                                     AutomationProperties.Name="{x:Bind PageTitle}"
+                                                     Visibility="{x:Bind IsCurrentPage}"
+                                                     Background="{ThemeResource AccentFillColorDisabledBrush}" />
+                                        <ProgressBar Width="20" Value="0"
+                                                     AutomationProperties.Name="{x:Bind PageTitle}"
+                                                     Visibility="{x:Bind IsUpcomingPage}"
+                                                     Background="{ThemeResource AccentFillColorDisabledBrush}" />
+                                    </StackPanel>
+                                </StackPanel>
+                            </DataTemplate>
+                        </ItemsRepeater.ItemTemplate>
+                    </ItemsRepeater>
+                </StackPanel>
+
+                <!-- Allow customizing the header (e.g. add buttons, etc... ) -->
+                <ContentControl
+                    Grid.Column="1"
+                    IsTabStop="False"
+                    HorizontalAlignment="Right"
+                    Content="{x:Bind Header, Mode=OneWay}" />
+            </Grid>
+            <!-- Description -->
+            <TextBlock
+                Margin="0,0,0,25"
+                TextWrapping="WrapWholeWords"
+                Visibility="{x:Bind Description, Mode=OneWay, Converter={StaticResource StringVisibilityConverter}}"
+                Text="{x:Bind Description, Mode=OneWay}" />
+        </StackPanel>
+
+        <!-- Content -->
+        <ContentControl Grid.Row="3" Grid.ColumnSpan="2"
+                        IsTabStop="False"
+                        HorizontalContentAlignment="Stretch"
+                        VerticalContentAlignment="Stretch"
+                        Content="{x:Bind SetupShellContent, Mode=OneWay}" />
+    </Grid>
+</UserControl>