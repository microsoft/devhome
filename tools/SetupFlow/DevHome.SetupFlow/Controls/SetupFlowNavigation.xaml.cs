--- conflicted
+++ resolved
@@ -1,116 +1,65 @@
-<<<<<<< HEAD
-// Copyright (c) Microsoft Corporation and Contributors
-// Licensed under the MIT license.
-
-using Microsoft.UI.Xaml;
-using Microsoft.UI.Xaml.Controls;
-
-namespace DevHome.SetupFlow.Controls;
-
-public sealed partial class SetupFlowNavigation : UserControl
-{
-    public SetupFlowNavigation()
-    {
-        this.InitializeComponent();
-    }
-
-    public object ContentTemplate
-    {
-        get => GetValue(ContentTemplateProperty);
-        set => SetValue(ContentTemplateProperty, value);
-    }
-
-    public object CancelTemplate
-    {
-        get => GetValue(CancelTemplateProperty);
-        set => SetValue(CancelTemplateProperty, value);
-    }
-
-    public Visibility CancelVisibility
-    {
-        get => (Visibility)GetValue(CancelVisibilityProperty);
-        set => SetValue(CancelVisibilityProperty, value);
-    }
-
-    public object PreviousTemplate
-    {
-        get => GetValue(PreviousTemplateProperty);
-        set => SetValue(PreviousTemplateProperty, value);
-    }
-
-    public Visibility PreviousVisibility
-    {
-        get => (Visibility)GetValue(PreviousVisibilityProperty);
-        set => SetValue(PreviousVisibilityProperty, value);
-    }
-
-    public object NextTemplate
-    {
-        get => GetValue(NextTemplateProperty);
-        set => SetValue(NextTemplateProperty, value);
-    }
-
-    public Visibility NextVisibility
-    {
-        get => (Visibility)GetValue(NextVisibilityProperty);
-        set => SetValue(NextVisibilityProperty, value);
-=======
-// Copyright (c) Microsoft Corporation..
-// Licensed under the MIT License.
-
-using Microsoft.UI.Xaml;
-using Microsoft.UI.Xaml.Controls;
-
-namespace DevHome.SetupFlow.Controls;
-public sealed partial class SetupFlowNavigation : UserControl
-{
-    public SetupFlowNavigation()
-    {
-        this.InitializeComponent();
-    }
-
-    public object ContentTemplate
-    {
-        get => GetValue(ContentTemplateProperty);
-        set => SetValue(ContentTemplateProperty, value);
-    }
-
-    public object CancelTemplate
-    {
-        get => GetValue(CancelTemplateProperty);
-        set => SetValue(CancelTemplateProperty, value);
-    }
-
-    public Visibility CancelVisibility
-    {
-        get => (Visibility)GetValue(CancelVisibilityProperty);
-        set => SetValue(CancelVisibilityProperty, value);
-    }
-
-    public object PreviousTemplate
-    {
-        get => GetValue(PreviousTemplateProperty);
-        set => SetValue(PreviousTemplateProperty, value);
-    }
-
-    public Visibility PreviousVisibility
-    {
-        get => (Visibility)GetValue(PreviousVisibilityProperty);
-        set => SetValue(PreviousVisibilityProperty, value);
-    }
-
-    public object NextTemplate
-    {
-        get => GetValue(NextTemplateProperty);
-        set => SetValue(NextTemplateProperty, value);
->>>>>>> 213913e8
-    }
-
-    public static readonly DependencyProperty ContentTemplateProperty = DependencyProperty.Register(nameof(ContentTemplate), typeof(object), typeof(SetupFlowNavigation), new PropertyMetadata(null));
-    public static readonly DependencyProperty CancelTemplateProperty = DependencyProperty.Register(nameof(CancelTemplate), typeof(object), typeof(SetupFlowNavigation), new PropertyMetadata(null));
-    public static readonly DependencyProperty CancelVisibilityProperty = DependencyProperty.Register(nameof(CancelVisibility), typeof(Visibility), typeof(SetupFlowNavigation), new PropertyMetadata(Visibility.Visible));
-    public static readonly DependencyProperty PreviousTemplateProperty = DependencyProperty.Register(nameof(PreviousTemplate), typeof(object), typeof(SetupFlowNavigation), new PropertyMetadata(null));
-    public static readonly DependencyProperty PreviousVisibilityProperty = DependencyProperty.Register(nameof(PreviousVisibility), typeof(Visibility), typeof(SetupFlowNavigation), new PropertyMetadata(Visibility.Visible));
-    public static readonly DependencyProperty NextTemplateProperty = DependencyProperty.Register(nameof(NextTemplate), typeof(object), typeof(SetupFlowNavigation), new PropertyMetadata(null));
-    public static readonly DependencyProperty NextVisibilityProperty = DependencyProperty.Register(nameof(NextVisibility), typeof(Visibility), typeof(SetupFlowNavigation), new PropertyMetadata(Visibility.Visible));
-}
+// Copyright (c) Microsoft Corporation..
+// Licensed under the MIT License.
+
+using Microsoft.UI.Xaml;
+using Microsoft.UI.Xaml.Controls;
+
+namespace DevHome.SetupFlow.Controls;
+
+public sealed partial class SetupFlowNavigation : UserControl
+{
+    public SetupFlowNavigation()
+    {
+        this.InitializeComponent();
+    }
+
+    public object ContentTemplate
+    {
+        get => GetValue(ContentTemplateProperty);
+        set => SetValue(ContentTemplateProperty, value);
+    }
+
+    public object CancelTemplate
+    {
+        get => GetValue(CancelTemplateProperty);
+        set => SetValue(CancelTemplateProperty, value);
+    }
+
+    public Visibility CancelVisibility
+    {
+        get => (Visibility)GetValue(CancelVisibilityProperty);
+        set => SetValue(CancelVisibilityProperty, value);
+    }
+
+    public object PreviousTemplate
+    {
+        get => GetValue(PreviousTemplateProperty);
+        set => SetValue(PreviousTemplateProperty, value);
+    }
+
+    public Visibility PreviousVisibility
+    {
+        get => (Visibility)GetValue(PreviousVisibilityProperty);
+        set => SetValue(PreviousVisibilityProperty, value);
+    }
+
+    public object NextTemplate
+    {
+        get => GetValue(NextTemplateProperty);
+        set => SetValue(NextTemplateProperty, value);
+    }
+
+    public Visibility NextVisibility
+    {
+        get => (Visibility)GetValue(NextVisibilityProperty);
+        set => SetValue(NextVisibilityProperty, value);
+    }
+
+    public static readonly DependencyProperty ContentTemplateProperty = DependencyProperty.Register(nameof(ContentTemplate), typeof(object), typeof(SetupFlowNavigation), new PropertyMetadata(null));
+    public static readonly DependencyProperty CancelTemplateProperty = DependencyProperty.Register(nameof(CancelTemplate), typeof(object), typeof(SetupFlowNavigation), new PropertyMetadata(null));
+    public static readonly DependencyProperty CancelVisibilityProperty = DependencyProperty.Register(nameof(CancelVisibility), typeof(Visibility), typeof(SetupFlowNavigation), new PropertyMetadata(Visibility.Visible));
+    public static readonly DependencyProperty PreviousTemplateProperty = DependencyProperty.Register(nameof(PreviousTemplate), typeof(object), typeof(SetupFlowNavigation), new PropertyMetadata(null));
+    public static readonly DependencyProperty PreviousVisibilityProperty = DependencyProperty.Register(nameof(PreviousVisibility), typeof(Visibility), typeof(SetupFlowNavigation), new PropertyMetadata(Visibility.Visible));
+    public static readonly DependencyProperty NextTemplateProperty = DependencyProperty.Register(nameof(NextTemplate), typeof(object), typeof(SetupFlowNavigation), new PropertyMetadata(null));
+    public static readonly DependencyProperty NextVisibilityProperty = DependencyProperty.Register(nameof(NextVisibility), typeof(Visibility), typeof(SetupFlowNavigation), new PropertyMetadata(Visibility.Visible));
+}