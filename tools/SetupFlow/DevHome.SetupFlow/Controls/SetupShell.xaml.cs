--- conflicted
+++ resolved
@@ -1,76 +1,71 @@
-<<<<<<< HEAD
-// Copyright (c) Microsoft Corporation and Contributors
-// Licensed under the MIT license.
-=======
-// Copyright (c) Microsoft Corporation..
-// Licensed under the MIT License.
->>>>>>> 213913e8
-
-using System;
-using DevHome.SetupFlow.Services;
-using Microsoft.UI.Xaml;
-using Microsoft.UI.Xaml.Controls;
-using Microsoft.UI.Xaml.Input;
-using Microsoft.UI.Xaml.Markup;
-
-namespace DevHome.SetupFlow.Controls;
-
-/// <summary>
-/// Setup shell class used by the setup flow pages to ensure a consistent
-/// end-to-end page layout.
-/// </summary>
-[ContentProperty(Name = nameof(SetupShellContent))]
-public sealed partial class SetupShell : UserControl
-{
+// Copyright (c) Microsoft Corporation..
+// Licensed under the MIT License.
+
+using System;
+using DevHome.SetupFlow.Services;
+using Microsoft.UI.Xaml;
+using Microsoft.UI.Xaml.Controls;
+using Microsoft.UI.Xaml.Input;
+using Microsoft.UI.Xaml.Markup;
+
+namespace DevHome.SetupFlow.Controls;
+
+/// <summary>
+/// Setup shell class used by the setup flow pages to ensure a consistent
+/// end-to-end page layout.
+/// </summary>
+[ContentProperty(Name = nameof(SetupShellContent))]
+public sealed partial class SetupShell : UserControl
+{
     public string Title
     {
-        get
-        {
-            var title = (string)GetValue(TitleProperty);
-            return string.IsNullOrEmpty(title) ? Orchestrator.FlowTitle : title;
+        get
+        {
+            var title = (string)GetValue(TitleProperty);
+            return string.IsNullOrEmpty(title) ? Orchestrator.FlowTitle : title;
         }
         set => SetValue(TitleProperty, value);
     }
 
-    public string Description
-    {
-        get => (string)GetValue(DescriptionProperty);
-        set => SetValue(DescriptionProperty, value);
-    }
+    public string Description
+    {
+        get => (string)GetValue(DescriptionProperty);
+        set => SetValue(DescriptionProperty, value);
+    }
+
+    public object Header
+    {
+        get => GetValue(HeaderProperty);
+        set => SetValue(HeaderProperty, value);
+    }
+
+    public object SetupShellContent
+    {
+        get => (object)GetValue(SetupShellContentProperty);
+        set => SetValue(SetupShellContentProperty, value);
+    }
+
+    public SetupFlowOrchestrator Orchestrator
+    {
+        get => (SetupFlowOrchestrator)GetValue(OrchestratorProperty);
+        set => SetValue(OrchestratorProperty, value);
+    }
+
+    public Visibility HeaderVisibility
+    {
+        get => (Visibility)GetValue(HeaderVisibilityProperty);
+        set => SetValue(HeaderVisibilityProperty, value);
+    }
 
-    public object Header
-    {
-        get => GetValue(HeaderProperty);
-        set => SetValue(HeaderProperty, value);
-    }
-
-    public object SetupShellContent
-    {
-        get => (object)GetValue(SetupShellContentProperty);
-        set => SetValue(SetupShellContentProperty, value);
-    }
-
-    public SetupFlowOrchestrator Orchestrator
-    {
-        get => (SetupFlowOrchestrator)GetValue(OrchestratorProperty);
-        set => SetValue(OrchestratorProperty, value);
-    }
-
-    public Visibility HeaderVisibility
-    {
-        get => (Visibility)GetValue(HeaderVisibilityProperty);
-        set => SetValue(HeaderVisibilityProperty, value);
-    }
-
-    public SetupShell()
-    {
-        this.InitializeComponent();
-    }
-
+    public SetupShell()
+    {
+        this.InitializeComponent();
+    }
+
     public static readonly DependencyProperty TitleProperty = DependencyProperty.RegisterAttached(nameof(Title), typeof(string), typeof(SetupShell), new PropertyMetadata(string.Empty));
-    public static readonly DependencyProperty DescriptionProperty = DependencyProperty.RegisterAttached(nameof(Description), typeof(string), typeof(SetupShell), new PropertyMetadata(string.Empty));
-    public static readonly DependencyProperty SetupShellContentProperty = DependencyProperty.RegisterAttached(nameof(SetupShellContent), typeof(object), typeof(SetupShell), new PropertyMetadata(null));
-    public static readonly DependencyProperty HeaderProperty = DependencyProperty.RegisterAttached(nameof(Header), typeof(object), typeof(SetupShell), new PropertyMetadata(null));
-    public static readonly DependencyProperty OrchestratorProperty = DependencyProperty.RegisterAttached(nameof(Orchestrator), typeof(SetupFlowOrchestrator), typeof(SetupShell), new PropertyMetadata(null));
-    public static readonly DependencyProperty HeaderVisibilityProperty = DependencyProperty.RegisterAttached(nameof(HeaderVisibility), typeof(Visibility), typeof(SetupShell), new PropertyMetadata(Visibility.Visible));
-}
+    public static readonly DependencyProperty DescriptionProperty = DependencyProperty.RegisterAttached(nameof(Description), typeof(string), typeof(SetupShell), new PropertyMetadata(string.Empty));
+    public static readonly DependencyProperty SetupShellContentProperty = DependencyProperty.RegisterAttached(nameof(SetupShellContent), typeof(object), typeof(SetupShell), new PropertyMetadata(null));
+    public static readonly DependencyProperty HeaderProperty = DependencyProperty.RegisterAttached(nameof(Header), typeof(object), typeof(SetupShell), new PropertyMetadata(null));
+    public static readonly DependencyProperty OrchestratorProperty = DependencyProperty.RegisterAttached(nameof(Orchestrator), typeof(SetupFlowOrchestrator), typeof(SetupShell), new PropertyMetadata(null));
+    public static readonly DependencyProperty HeaderVisibilityProperty = DependencyProperty.RegisterAttached(nameof(HeaderVisibility), typeof(Visibility), typeof(SetupShell), new PropertyMetadata(Visibility.Visible));
+}