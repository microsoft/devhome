﻿// Copyright (c) Microsoft Corporation and Contributors
// Licensed under the MIT license.

using System;
using System.Collections.Generic;
using System.IO;
using System.Linq;
using System.Management;
using System.Threading.Tasks;
using DevHome.Common.Extensions;
using DevHome.Common.Models;
using DevHome.Common.Services;
using DevHome.SetupFlow.Helpers;
using DevHome.SetupFlow.TaskGroups;
using DevHome.SetupFlow.Utilities;
using DevHome.SetupFlow.ViewModels;
using DevHome.SetupFlow.Windows;
using Microsoft.Extensions.Hosting;
using Microsoft.Win32.SafeHandles;
using Windows.Win32;
using Windows.Win32.Foundation;
using Windows.Win32.Storage.FileSystem;
using Windows.Win32.System.Ioctl;

namespace DevHome.SetupFlow.Services;

/// <summary>
/// Class for Dev Drive manager. The Dev Drive manager is the mediator between the Dev Drive view Model for
/// the Dev Drive window and the objects that requested the window to be launched. Message passing between the two so they do not
/// need to know of eachothers existence. The Dev Drive manager uses a set to keep track of the Dev Drives created by the user.
/// </summary>
public class DevDriveManager : IDevDriveManager
{
    private readonly IHost _host;
    private readonly string _defaultVhdxLocation;
    private readonly string _defaultVhdxName;
    private readonly ISetupFlowStringResource _stringResource;

    // Query flag for persistent state info of the volume, the presense of this flag will let us know
    // its a Dev drive. TODO: Update this once in Windows SDK
    private readonly uint _devDriveVolumeStateFlag = 0x00002000;

    /// <summary>
    /// Set that holds Dev Drives that have been created through the Dev Drive manager.
    /// </summary>
    private readonly HashSet<IDevDrive> _devDrives = new ();

    private DevDriveViewModel _devDriveViewModel;

    /// <summary>
    /// Gets or sets the previous Dev Drive object that the user saved.
    /// </summary>
    /// <remarks>
    /// Used only when the Repo tool cancels their dialog even after selecting save from the Dev Drive Window.
    /// </remarks>
    public IDevDrive PreviousDevDrive
    {
        get; set;
    }

    /// <inheritdoc/>
    public int RepositoriesUsingDevDrive
    {
        get; private set;
    }

    /// <inheritdoc/>
    public IList<IDevDrive> DevDrivesMarkedForCreation => _devDrives.ToList();

    /// <summary>
    /// Gets a view model that will show information related to a Dev Drive we create
    /// </summary>
    public DevDriveViewModel ViewModel
    {
        get
        {
            _devDriveViewModel ??= _host.GetService<DevDriveViewModel>();
            return _devDriveViewModel;
        }
    }

    /// <summary>
    /// Event that requesters can subscribe to, to know when a <see cref="DevDriveWindow"/> has closed.
    /// </summary>
    public event EventHandler<IDevDrive> ViewModelWindowClosed = (sender, e) => { };

    /// <summary>
    /// Event that view model can subscribe to, to know if a requester wants them to close their <see cref="DevDriveWindow"/>.
    /// </summary>
    public event EventHandler<IDevDrive> RequestToCloseViewModelWindow = (sender, e) => { };

    public DevDriveManager(IHost host, ISetupFlowStringResource stringResource)
    {
        _host = host;
        _stringResource = stringResource;
        _defaultVhdxLocation = stringResource.GetLocalized(StringResourceKey.DevDriveDefaultFolderName);
        _defaultVhdxName = stringResource.GetLocalized(StringResourceKey.DevDriveDefaultFileName);
    }

    /// <inheritdoc/>
    public Task<bool> LaunchDevDriveWindow(IDevDrive devDrive)
    {
        // Only allow one Dev Drive window to be opened at a time.
        if (ViewModel.IsDevDriveWindowOpen)
        {
            return Task.FromResult(false);
        }

        ViewModel.UpdateDevDriveInfo(devDrive);
        return ViewModel.LaunchDevDriveWindow();
    }

    /// <inheritdoc/>
    public void NotifyDevDriveWindowClosed(IDevDrive newDevDrive)
    {
        _devDrives.Clear();
        _devDrives.Add(newDevDrive);
        ViewModelWindowClosed(null, newDevDrive);
    }

    /// <inheritdoc/>
    public void RequestToCloseDevDriveWindow(IDevDrive devDrive)
    {
        RequestToCloseViewModelWindow(null, devDrive);
    }

    /// <summary>
    /// Creates a new dev drive object. This creates a  <see cref="IDevDrive"/> object with pre-populated data. The size,
    /// name, folder location for vhdx file and drive letter will be prepopulated.
    /// </summary>
    /// <returns>
    /// An Dev Drive thats associated with a viewmodel and a result that indicates whether the operation
    /// was successful.
    /// </returns>
    public (DevDriveValidationResult, IDevDrive) GetNewDevDrive()
    {
        // Currently we only support creating one Dev Drive at a time. If one was
        // produced before reuse it.
        if (_devDrives.Any())
        {
            Log.Logger?.ReportInfo(Log.Component.DevDrive, "Reusing existing Dev Drive");
            return (DevDriveValidationResult.Successful, _devDrives.First());
        }

        var devDrive = new Models.DevDrive();
        var result = UpdateDevDriveWithDefaultInfo(ref devDrive);
        if (result == DevDriveValidationResult.Successful)
        {
            var taskGroups = _host.GetService<SetupFlowOrchestrator>().TaskGroups;
            var group = taskGroups.SingleOrDefault(x => x.GetType() == typeof(DevDriveTaskGroup));
            if (group is DevDriveTaskGroup driveTaskGroup)
            {
                ViewModel.TaskGroup = driveTaskGroup;
            }

            ViewModel.UpdateDevDriveInfo(devDrive);
            _devDrives.Add(devDrive);
            PreviousDevDrive = devDrive;
        }

        return (result, devDrive);
    }

    /// <inheritdoc/>
    public IEnumerable<IDevDrive> GetAllDevDrivesThatExistOnSystem()
    {
        try
        {
            var devDrives = new List<IDevDrive>();
            ManagementObjectSearcher searcher =
                    new ManagementObjectSearcher("root\\Microsoft\\Windows\\Storage", "SELECT * FROM MSFT_Volume");

            foreach (ManagementObject queryObj in searcher.Get())
            {
                var volumePath = queryObj["Path"] as string;
                var volumeLabel = queryObj["FileSystemLabel"] as string;
                var volumeSize = queryObj["Size"];
                var volumeLetter = queryObj["DriveLetter"];
                uint outputSize;
                var volumeInfo = new FILE_FS_PERSISTENT_VOLUME_INFORMATION { };
                var inputVolumeInfo = new FILE_FS_PERSISTENT_VOLUME_INFORMATION { };
                inputVolumeInfo.FlagMask = _devDriveVolumeStateFlag;
                inputVolumeInfo.Version = 1;

                SafeFileHandle volumeFileHandle = PInvoke.CreateFile(
                    volumePath,
                    FILE_ACCESS_FLAGS.FILE_READ_ATTRIBUTES | FILE_ACCESS_FLAGS.FILE_WRITE_ATTRIBUTES,
                    FILE_SHARE_MODE.FILE_SHARE_READ | FILE_SHARE_MODE.FILE_SHARE_WRITE,
                    null,
                    FILE_CREATION_DISPOSITION.OPEN_EXISTING,
                    FILE_FLAGS_AND_ATTRIBUTES.FILE_FLAG_BACKUP_SEMANTICS,
                    null);

                if (volumeFileHandle.IsInvalid)
                {
                    continue;
                }

                unsafe
                {
                    var result = PInvoke.DeviceIoControl(
                        volumeFileHandle,
                        PInvoke.FSCTL_QUERY_PERSISTENT_VOLUME_STATE,
                        &inputVolumeInfo,
                        (uint)sizeof(FILE_FS_PERSISTENT_VOLUME_INFORMATION),
                        &volumeInfo,
                        (uint)sizeof(FILE_FS_PERSISTENT_VOLUME_INFORMATION),
                        &outputSize,
                        null);

                    if (!result)
                    {
                        continue;
                    }

                    if ((volumeInfo.VolumeFlags & _devDriveVolumeStateFlag) > 0 &&
                        volumeLetter is char newLetter && volumeSize is ulong newSize)
                    {
                        var isInTerabytes = newSize >= DevDriveUtil.OneTbInBytes;
                        var newDevDrive = new Models.DevDrive
                        {
                            DriveLetter = newLetter,
                            DriveSizeInBytes = newSize,
                            DriveUnitOfMeasure = isInTerabytes ? ByteUnit.TB : ByteUnit.GB,
                            DriveLocation = string.Empty,
                            DriveLabel = volumeLabel,
                            State = DevDriveState.ExistsOnSystem,
                        };

                        devDrives.Add(newDevDrive);
                    }
                }
            }

            return devDrives;
        }
        catch (Exception ex)
        {
            // Log then return empty list, as this only means we don't show the user their existing dev drive. Not catastrophic failure.
            Log.Logger?.ReportError(nameof(DevDriveManager), $"Failed Get existing Dev Drives. ErrorCode: {ex.HResult}, Msg: {ex.Message}");
            return new List<IDevDrive>();
        }
    }

    /// <summary>
    /// Gets prepoppulated data and updates the passed in dev drive object with it.
    /// </summary>
    /// <returns>
    /// A result that indicates whether the operation was successful.
    /// </returns>
    private DevDriveValidationResult UpdateDevDriveWithDefaultInfo(ref Models.DevDrive devDrive)
    {
        try
        {
<<<<<<< HEAD
            Log.Logger?.ReportInfo(Log.Component.DevDrive, "Setting default Dev Drive info");
            var location = Environment.GetFolderPath(Environment.SpecialFolder.ApplicationData);
=======
            var location = Environment.GetFolderPath(Environment.SpecialFolder.MyDocuments);
>>>>>>> 9de25207
            var root = Path.GetPathRoot(Environment.SystemDirectory);
            if (string.IsNullOrEmpty(location) || string.IsNullOrEmpty(root))
            {
                Log.Logger?.ReportError(Log.Component.DevDrive, "Default Dev Drive location is not available");
                return DevDriveValidationResult.DefaultFolderNotAvailable;
            }

            var drive = new DriveInfo(root);
            if (DevDriveUtil.MinDevDriveSizeInBytes > (ulong)drive.AvailableFreeSpace)
            {
                Log.Logger?.ReportError(Log.Component.DevDrive, "Not enough space available to create a Dev Drive");
                return DevDriveValidationResult.NotEnoughFreeSpace;
            }

            var availableLetters = GetAvailableDriveLetters();
            if (!availableLetters.Any())
            {
                Log.Logger?.ReportError(Log.Component.DevDrive, "No drive letters available to assign to Dev Drive");
                return DevDriveValidationResult.NoDriveLettersAvailable;
            }

            devDrive.DriveLetter = availableLetters[0];
            devDrive.DriveSizeInBytes = DevDriveUtil.MinDevDriveSizeInBytes;
            devDrive.DriveUnitOfMeasure = ByteUnit.GB;
            devDrive.DriveLocation = location;
            uint count = 1;
            var fullPath = Path.Combine(location, $"{_defaultVhdxName}.vhdx");
            var fileName = _defaultVhdxName;

            // If original default file name exists we'll increase the number next to the filename
            while (File.Exists(fullPath) && count <= 1000)
            {
                fileName = $"{_defaultVhdxName} {count}";
                fullPath = Path.Combine(location, $"{fileName}.vhdx");
                count++;
            }

            devDrive.DriveLabel = fileName;
            devDrive.State = DevDriveState.New;

            Log.Logger?.ReportInfo(Log.Component.DevDrive, $"Default Dev Drive info: DriveLetter={devDrive.DriveLetter}, DriveSize={devDrive.DriveSizeInBytes}, Location={devDrive.DriveLocation}, Label={devDrive.DriveLabel}");
            return DevDriveValidationResult.Successful;
        }
        catch (Exception ex)
        {
            // we don't need to rethrow the exception/crash, we need to tell the user we couldn't find the default folder.
            Log.Logger?.ReportError(Log.Component.DevDrive, $"Failed Get default folder for Dev Drive. {ex.Message}");
            return DevDriveValidationResult.DefaultFolderNotAvailable;
        }
    }

    /// <inheritdoc/>
    public ISet<DevDriveValidationResult> GetDevDriveValidationResults(IDevDrive devDrive)
    {
        var returnSet = new HashSet<DevDriveValidationResult>();
        var minValue = DevDriveUtil.ConvertToBytes(DevDriveUtil.MinSizeForGbComboBox, ByteUnit.GB);
        var maxValue = DevDriveUtil.ConvertToBytes(DevDriveUtil.MaxSizeForTbComboBox, ByteUnit.TB);

        if (devDrive == null)
        {
            returnSet.Add(DevDriveValidationResult.ObjectWasNull);
            return returnSet;
        }

        if (minValue > devDrive.DriveSizeInBytes || devDrive.DriveSizeInBytes > maxValue)
        {
            returnSet.Add(DevDriveValidationResult.InvalidDriveSize);
        }

        if (string.IsNullOrEmpty(devDrive.DriveLabel) ||
            devDrive.DriveLabel.Length > DevDriveUtil.MaxDriveLabelSize ||
            DevDriveUtil.IsInvalidFileNameOrPath(InvalidCharactersKind.FileName, devDrive.DriveLabel))
        {
            returnSet.Add(DevDriveValidationResult.InvalidDriveLabel);
        }

        // Only check if the drive letter isn't already being used by another Dev Drive object in memory
        // if we're not in the process of creating it on the System.
        if (_devDrives.FirstOrDefault(drive => drive.DriveLetter == devDrive.DriveLetter && drive.ID != devDrive.ID) != null)
        {
            returnSet.Add(DevDriveValidationResult.DriveLetterNotAvailable);
        }

        var result = IsPathValid(devDrive);
        if (result != DevDriveValidationResult.Successful)
        {
            returnSet.Add(result);
        }

        var driveLetterSet = new HashSet<char>();
        foreach (var curDriveOnSystem in DriveInfo.GetDrives())
        {
            driveLetterSet.Add(curDriveOnSystem.Name[0]);
            if (driveLetterSet.Contains(devDrive.DriveLetter))
            {
                returnSet.Add(DevDriveValidationResult.DriveLetterNotAvailable);
            }

            // If drive location is invalid, we would have already captured this in the IsPathValid call above.
            var potentialRoot = string.IsNullOrEmpty(devDrive.DriveLocation) ? '\0' : devDrive.DriveLocation[0];
            if (potentialRoot == curDriveOnSystem.Name[0] &&
                (devDrive.DriveSizeInBytes > (ulong)curDriveOnSystem.TotalFreeSpace))
            {
                returnSet.Add(DevDriveValidationResult.NotEnoughFreeSpace);
            }
        }

        if (returnSet.Count == 0)
        {
            returnSet.Add(DevDriveValidationResult.Successful);
        }

        return returnSet;
    }

    /// <inheritdoc/>
    public IList<char> GetAvailableDriveLetters(char? usedLetterToKeepInList = null)
    {
        var driveLetterSet = new SortedSet<char>(DevDriveUtil.DriveLetterCharArray);
        foreach (var drive in DriveInfo.GetDrives())
        {
            driveLetterSet.Remove(drive.Name[0]);
        }

        foreach (var devDrive in _devDrives)
        {
            if (usedLetterToKeepInList == null || usedLetterToKeepInList != devDrive.DriveLetter)
            {
                driveLetterSet.Remove(devDrive.DriveLetter);
            }
        }

        return driveLetterSet.ToList();
    }

    /// <summary>
    /// Consolidated logic that checks if a Dev Drive location and combined path with Dev Drive label is valid.
    /// The location has to exist on the system if it is not a network path.
    /// </summary>
    /// <param name="devDrive"> The IDevDrive object to be validated</param>
    /// <returns>Bool where true means the location is valid and false if invalid</returns>
    private DevDriveValidationResult IsPathValid(IDevDrive devDrive)
    {
        if (string.IsNullOrEmpty(devDrive.DriveLocation) ||
            devDrive.DriveLocation.Length > DevDriveUtil.MaxDrivePathLength ||
            DevDriveUtil.IsInvalidFileNameOrPath(InvalidCharactersKind.Path, devDrive.DriveLocation))
        {
            return DevDriveValidationResult.InvalidFolderLocation;
        }

        string locationRoot;
        try
        {
            var fileInfo = new FileInfo(devDrive.DriveLocation);
            locationRoot = Path.GetPathRoot(fileInfo.FullName);
            if (!string.IsNullOrEmpty(locationRoot))
            {
                var path = fileInfo.FullName.ToString();
                var isNetworkPath = false;
                unsafe
                {
                    fixed (char* tempPath = path)
                    {
                        isNetworkPath = PInvoke.PathIsNetworkPath(tempPath).Equals(new BOOL(true));
                    }
                }

                if (!isNetworkPath)
                {
                    if (!Directory.Exists(fileInfo.FullName))
                    {
                        return DevDriveValidationResult.InvalidFolderLocation;
                    }

                    if (File.Exists(Path.Combine(fileInfo.FullName, devDrive.DriveLabel + ".vhdx")))
                    {
                        return DevDriveValidationResult.FileNameAlreadyExists;
                    }
                }
            }
            else
            {
                return DevDriveValidationResult.InvalidFolderLocation;
            }
        }
        catch (Exception)
        {
            return DevDriveValidationResult.InvalidFolderLocation;
        }

        return DevDriveValidationResult.Successful;
    }

    /// <inheritdoc/>
    public void RemoveAllDevDrives()
    {
        _devDrives.Clear();
        ViewModel.RemoveTasks();
        RepositoriesUsingDevDrive = 0;
    }

    /// <inheritdoc/>
    public void CancelChangesToDevDrive()
    {
        if (PreviousDevDrive != null)
        {
            _devDrives.Clear();
            _devDrives.Add(PreviousDevDrive);
        }
    }

    /// <inheritdoc/>
    public void ConfirmChangesToDevDrive()
    {
        if (_devDrives.Any())
        {
            PreviousDevDrive = _devDrives.First();
        }
    }

    /// <inheritdoc/>
    public void IncreaseRepositoriesCount(int count)
    {
        RepositoriesUsingDevDrive += count;
    }

    /// <inheritdoc/>
    public void DecreaseRepositoriesCount()
    {
        if (RepositoriesUsingDevDrive > 0)
        {
            RepositoriesUsingDevDrive--;
            if (RepositoriesUsingDevDrive == 0)
            {
                _devDrives.Clear();
                PreviousDevDrive = null;
                ViewModel.RemoveTasks();
            }
        }
    }
}
<|MERGE_RESOLUTION|>--- conflicted
+++ resolved
@@ -1,501 +1,497 @@
-﻿// Copyright (c) Microsoft Corporation and Contributors
-// Licensed under the MIT license.
-
-using System;
-using System.Collections.Generic;
-using System.IO;
-using System.Linq;
-using System.Management;
-using System.Threading.Tasks;
-using DevHome.Common.Extensions;
-using DevHome.Common.Models;
-using DevHome.Common.Services;
-using DevHome.SetupFlow.Helpers;
-using DevHome.SetupFlow.TaskGroups;
-using DevHome.SetupFlow.Utilities;
-using DevHome.SetupFlow.ViewModels;
-using DevHome.SetupFlow.Windows;
-using Microsoft.Extensions.Hosting;
-using Microsoft.Win32.SafeHandles;
-using Windows.Win32;
-using Windows.Win32.Foundation;
-using Windows.Win32.Storage.FileSystem;
-using Windows.Win32.System.Ioctl;
-
-namespace DevHome.SetupFlow.Services;
-
-/// <summary>
-/// Class for Dev Drive manager. The Dev Drive manager is the mediator between the Dev Drive view Model for
-/// the Dev Drive window and the objects that requested the window to be launched. Message passing between the two so they do not
-/// need to know of eachothers existence. The Dev Drive manager uses a set to keep track of the Dev Drives created by the user.
-/// </summary>
-public class DevDriveManager : IDevDriveManager
-{
-    private readonly IHost _host;
-    private readonly string _defaultVhdxLocation;
-    private readonly string _defaultVhdxName;
-    private readonly ISetupFlowStringResource _stringResource;
-
-    // Query flag for persistent state info of the volume, the presense of this flag will let us know
-    // its a Dev drive. TODO: Update this once in Windows SDK
-    private readonly uint _devDriveVolumeStateFlag = 0x00002000;
-
-    /// <summary>
-    /// Set that holds Dev Drives that have been created through the Dev Drive manager.
-    /// </summary>
-    private readonly HashSet<IDevDrive> _devDrives = new ();
-
-    private DevDriveViewModel _devDriveViewModel;
-
-    /// <summary>
-    /// Gets or sets the previous Dev Drive object that the user saved.
-    /// </summary>
-    /// <remarks>
-    /// Used only when the Repo tool cancels their dialog even after selecting save from the Dev Drive Window.
-    /// </remarks>
-    public IDevDrive PreviousDevDrive
-    {
-        get; set;
-    }
-
-    /// <inheritdoc/>
-    public int RepositoriesUsingDevDrive
-    {
-        get; private set;
-    }
-
-    /// <inheritdoc/>
-    public IList<IDevDrive> DevDrivesMarkedForCreation => _devDrives.ToList();
-
-    /// <summary>
-    /// Gets a view model that will show information related to a Dev Drive we create
-    /// </summary>
-    public DevDriveViewModel ViewModel
-    {
-        get
-        {
-            _devDriveViewModel ??= _host.GetService<DevDriveViewModel>();
-            return _devDriveViewModel;
-        }
-    }
-
-    /// <summary>
-    /// Event that requesters can subscribe to, to know when a <see cref="DevDriveWindow"/> has closed.
-    /// </summary>
-    public event EventHandler<IDevDrive> ViewModelWindowClosed = (sender, e) => { };
-
-    /// <summary>
-    /// Event that view model can subscribe to, to know if a requester wants them to close their <see cref="DevDriveWindow"/>.
-    /// </summary>
-    public event EventHandler<IDevDrive> RequestToCloseViewModelWindow = (sender, e) => { };
-
-    public DevDriveManager(IHost host, ISetupFlowStringResource stringResource)
-    {
-        _host = host;
-        _stringResource = stringResource;
-        _defaultVhdxLocation = stringResource.GetLocalized(StringResourceKey.DevDriveDefaultFolderName);
-        _defaultVhdxName = stringResource.GetLocalized(StringResourceKey.DevDriveDefaultFileName);
-    }
-
-    /// <inheritdoc/>
-    public Task<bool> LaunchDevDriveWindow(IDevDrive devDrive)
-    {
-        // Only allow one Dev Drive window to be opened at a time.
-        if (ViewModel.IsDevDriveWindowOpen)
-        {
-            return Task.FromResult(false);
-        }
-
-        ViewModel.UpdateDevDriveInfo(devDrive);
-        return ViewModel.LaunchDevDriveWindow();
-    }
-
-    /// <inheritdoc/>
-    public void NotifyDevDriveWindowClosed(IDevDrive newDevDrive)
-    {
-        _devDrives.Clear();
-        _devDrives.Add(newDevDrive);
-        ViewModelWindowClosed(null, newDevDrive);
-    }
-
-    /// <inheritdoc/>
-    public void RequestToCloseDevDriveWindow(IDevDrive devDrive)
-    {
-        RequestToCloseViewModelWindow(null, devDrive);
-    }
-
-    /// <summary>
-    /// Creates a new dev drive object. This creates a  <see cref="IDevDrive"/> object with pre-populated data. The size,
-    /// name, folder location for vhdx file and drive letter will be prepopulated.
-    /// </summary>
-    /// <returns>
-    /// An Dev Drive thats associated with a viewmodel and a result that indicates whether the operation
-    /// was successful.
-    /// </returns>
-    public (DevDriveValidationResult, IDevDrive) GetNewDevDrive()
-    {
-        // Currently we only support creating one Dev Drive at a time. If one was
-        // produced before reuse it.
-        if (_devDrives.Any())
-        {
-            Log.Logger?.ReportInfo(Log.Component.DevDrive, "Reusing existing Dev Drive");
-            return (DevDriveValidationResult.Successful, _devDrives.First());
-        }
-
-        var devDrive = new Models.DevDrive();
-        var result = UpdateDevDriveWithDefaultInfo(ref devDrive);
-        if (result == DevDriveValidationResult.Successful)
-        {
-            var taskGroups = _host.GetService<SetupFlowOrchestrator>().TaskGroups;
-            var group = taskGroups.SingleOrDefault(x => x.GetType() == typeof(DevDriveTaskGroup));
-            if (group is DevDriveTaskGroup driveTaskGroup)
-            {
-                ViewModel.TaskGroup = driveTaskGroup;
-            }
-
-            ViewModel.UpdateDevDriveInfo(devDrive);
-            _devDrives.Add(devDrive);
-            PreviousDevDrive = devDrive;
-        }
-
-        return (result, devDrive);
-    }
-
-    /// <inheritdoc/>
-    public IEnumerable<IDevDrive> GetAllDevDrivesThatExistOnSystem()
-    {
-        try
-        {
-            var devDrives = new List<IDevDrive>();
-            ManagementObjectSearcher searcher =
-                    new ManagementObjectSearcher("root\\Microsoft\\Windows\\Storage", "SELECT * FROM MSFT_Volume");
-
-            foreach (ManagementObject queryObj in searcher.Get())
-            {
-                var volumePath = queryObj["Path"] as string;
-                var volumeLabel = queryObj["FileSystemLabel"] as string;
-                var volumeSize = queryObj["Size"];
-                var volumeLetter = queryObj["DriveLetter"];
-                uint outputSize;
-                var volumeInfo = new FILE_FS_PERSISTENT_VOLUME_INFORMATION { };
-                var inputVolumeInfo = new FILE_FS_PERSISTENT_VOLUME_INFORMATION { };
-                inputVolumeInfo.FlagMask = _devDriveVolumeStateFlag;
-                inputVolumeInfo.Version = 1;
-
-                SafeFileHandle volumeFileHandle = PInvoke.CreateFile(
-                    volumePath,
-                    FILE_ACCESS_FLAGS.FILE_READ_ATTRIBUTES | FILE_ACCESS_FLAGS.FILE_WRITE_ATTRIBUTES,
-                    FILE_SHARE_MODE.FILE_SHARE_READ | FILE_SHARE_MODE.FILE_SHARE_WRITE,
-                    null,
-                    FILE_CREATION_DISPOSITION.OPEN_EXISTING,
-                    FILE_FLAGS_AND_ATTRIBUTES.FILE_FLAG_BACKUP_SEMANTICS,
-                    null);
-
-                if (volumeFileHandle.IsInvalid)
-                {
-                    continue;
-                }
-
-                unsafe
-                {
-                    var result = PInvoke.DeviceIoControl(
-                        volumeFileHandle,
-                        PInvoke.FSCTL_QUERY_PERSISTENT_VOLUME_STATE,
-                        &inputVolumeInfo,
-                        (uint)sizeof(FILE_FS_PERSISTENT_VOLUME_INFORMATION),
-                        &volumeInfo,
-                        (uint)sizeof(FILE_FS_PERSISTENT_VOLUME_INFORMATION),
-                        &outputSize,
-                        null);
-
-                    if (!result)
-                    {
-                        continue;
-                    }
-
-                    if ((volumeInfo.VolumeFlags & _devDriveVolumeStateFlag) > 0 &&
-                        volumeLetter is char newLetter && volumeSize is ulong newSize)
-                    {
-                        var isInTerabytes = newSize >= DevDriveUtil.OneTbInBytes;
-                        var newDevDrive = new Models.DevDrive
-                        {
-                            DriveLetter = newLetter,
-                            DriveSizeInBytes = newSize,
-                            DriveUnitOfMeasure = isInTerabytes ? ByteUnit.TB : ByteUnit.GB,
-                            DriveLocation = string.Empty,
-                            DriveLabel = volumeLabel,
-                            State = DevDriveState.ExistsOnSystem,
-                        };
-
-                        devDrives.Add(newDevDrive);
-                    }
-                }
-            }
-
-            return devDrives;
-        }
-        catch (Exception ex)
-        {
-            // Log then return empty list, as this only means we don't show the user their existing dev drive. Not catastrophic failure.
-            Log.Logger?.ReportError(nameof(DevDriveManager), $"Failed Get existing Dev Drives. ErrorCode: {ex.HResult}, Msg: {ex.Message}");
-            return new List<IDevDrive>();
-        }
-    }
-
-    /// <summary>
-    /// Gets prepoppulated data and updates the passed in dev drive object with it.
-    /// </summary>
-    /// <returns>
-    /// A result that indicates whether the operation was successful.
-    /// </returns>
-    private DevDriveValidationResult UpdateDevDriveWithDefaultInfo(ref Models.DevDrive devDrive)
-    {
-        try
-        {
-<<<<<<< HEAD
-            Log.Logger?.ReportInfo(Log.Component.DevDrive, "Setting default Dev Drive info");
-            var location = Environment.GetFolderPath(Environment.SpecialFolder.ApplicationData);
-=======
-            var location = Environment.GetFolderPath(Environment.SpecialFolder.MyDocuments);
->>>>>>> 9de25207
-            var root = Path.GetPathRoot(Environment.SystemDirectory);
-            if (string.IsNullOrEmpty(location) || string.IsNullOrEmpty(root))
-            {
-                Log.Logger?.ReportError(Log.Component.DevDrive, "Default Dev Drive location is not available");
-                return DevDriveValidationResult.DefaultFolderNotAvailable;
-            }
-
-            var drive = new DriveInfo(root);
-            if (DevDriveUtil.MinDevDriveSizeInBytes > (ulong)drive.AvailableFreeSpace)
-            {
-                Log.Logger?.ReportError(Log.Component.DevDrive, "Not enough space available to create a Dev Drive");
-                return DevDriveValidationResult.NotEnoughFreeSpace;
-            }
-
-            var availableLetters = GetAvailableDriveLetters();
-            if (!availableLetters.Any())
-            {
-                Log.Logger?.ReportError(Log.Component.DevDrive, "No drive letters available to assign to Dev Drive");
-                return DevDriveValidationResult.NoDriveLettersAvailable;
-            }
-
-            devDrive.DriveLetter = availableLetters[0];
-            devDrive.DriveSizeInBytes = DevDriveUtil.MinDevDriveSizeInBytes;
-            devDrive.DriveUnitOfMeasure = ByteUnit.GB;
-            devDrive.DriveLocation = location;
-            uint count = 1;
-            var fullPath = Path.Combine(location, $"{_defaultVhdxName}.vhdx");
-            var fileName = _defaultVhdxName;
-
-            // If original default file name exists we'll increase the number next to the filename
-            while (File.Exists(fullPath) && count <= 1000)
-            {
-                fileName = $"{_defaultVhdxName} {count}";
-                fullPath = Path.Combine(location, $"{fileName}.vhdx");
-                count++;
-            }
-
-            devDrive.DriveLabel = fileName;
-            devDrive.State = DevDriveState.New;
-
-            Log.Logger?.ReportInfo(Log.Component.DevDrive, $"Default Dev Drive info: DriveLetter={devDrive.DriveLetter}, DriveSize={devDrive.DriveSizeInBytes}, Location={devDrive.DriveLocation}, Label={devDrive.DriveLabel}");
-            return DevDriveValidationResult.Successful;
-        }
-        catch (Exception ex)
-        {
-            // we don't need to rethrow the exception/crash, we need to tell the user we couldn't find the default folder.
-            Log.Logger?.ReportError(Log.Component.DevDrive, $"Failed Get default folder for Dev Drive. {ex.Message}");
-            return DevDriveValidationResult.DefaultFolderNotAvailable;
-        }
-    }
-
-    /// <inheritdoc/>
-    public ISet<DevDriveValidationResult> GetDevDriveValidationResults(IDevDrive devDrive)
-    {
-        var returnSet = new HashSet<DevDriveValidationResult>();
-        var minValue = DevDriveUtil.ConvertToBytes(DevDriveUtil.MinSizeForGbComboBox, ByteUnit.GB);
-        var maxValue = DevDriveUtil.ConvertToBytes(DevDriveUtil.MaxSizeForTbComboBox, ByteUnit.TB);
-
-        if (devDrive == null)
-        {
-            returnSet.Add(DevDriveValidationResult.ObjectWasNull);
-            return returnSet;
-        }
-
-        if (minValue > devDrive.DriveSizeInBytes || devDrive.DriveSizeInBytes > maxValue)
-        {
-            returnSet.Add(DevDriveValidationResult.InvalidDriveSize);
-        }
-
-        if (string.IsNullOrEmpty(devDrive.DriveLabel) ||
-            devDrive.DriveLabel.Length > DevDriveUtil.MaxDriveLabelSize ||
-            DevDriveUtil.IsInvalidFileNameOrPath(InvalidCharactersKind.FileName, devDrive.DriveLabel))
-        {
-            returnSet.Add(DevDriveValidationResult.InvalidDriveLabel);
-        }
-
-        // Only check if the drive letter isn't already being used by another Dev Drive object in memory
-        // if we're not in the process of creating it on the System.
-        if (_devDrives.FirstOrDefault(drive => drive.DriveLetter == devDrive.DriveLetter && drive.ID != devDrive.ID) != null)
-        {
-            returnSet.Add(DevDriveValidationResult.DriveLetterNotAvailable);
-        }
-
-        var result = IsPathValid(devDrive);
-        if (result != DevDriveValidationResult.Successful)
-        {
-            returnSet.Add(result);
-        }
-
-        var driveLetterSet = new HashSet<char>();
-        foreach (var curDriveOnSystem in DriveInfo.GetDrives())
-        {
-            driveLetterSet.Add(curDriveOnSystem.Name[0]);
-            if (driveLetterSet.Contains(devDrive.DriveLetter))
-            {
-                returnSet.Add(DevDriveValidationResult.DriveLetterNotAvailable);
-            }
-
-            // If drive location is invalid, we would have already captured this in the IsPathValid call above.
-            var potentialRoot = string.IsNullOrEmpty(devDrive.DriveLocation) ? '\0' : devDrive.DriveLocation[0];
-            if (potentialRoot == curDriveOnSystem.Name[0] &&
-                (devDrive.DriveSizeInBytes > (ulong)curDriveOnSystem.TotalFreeSpace))
-            {
-                returnSet.Add(DevDriveValidationResult.NotEnoughFreeSpace);
-            }
-        }
-
-        if (returnSet.Count == 0)
-        {
-            returnSet.Add(DevDriveValidationResult.Successful);
-        }
-
-        return returnSet;
-    }
-
-    /// <inheritdoc/>
-    public IList<char> GetAvailableDriveLetters(char? usedLetterToKeepInList = null)
-    {
-        var driveLetterSet = new SortedSet<char>(DevDriveUtil.DriveLetterCharArray);
-        foreach (var drive in DriveInfo.GetDrives())
-        {
-            driveLetterSet.Remove(drive.Name[0]);
-        }
-
-        foreach (var devDrive in _devDrives)
-        {
-            if (usedLetterToKeepInList == null || usedLetterToKeepInList != devDrive.DriveLetter)
-            {
-                driveLetterSet.Remove(devDrive.DriveLetter);
-            }
-        }
-
-        return driveLetterSet.ToList();
-    }
-
-    /// <summary>
-    /// Consolidated logic that checks if a Dev Drive location and combined path with Dev Drive label is valid.
-    /// The location has to exist on the system if it is not a network path.
-    /// </summary>
-    /// <param name="devDrive"> The IDevDrive object to be validated</param>
-    /// <returns>Bool where true means the location is valid and false if invalid</returns>
-    private DevDriveValidationResult IsPathValid(IDevDrive devDrive)
-    {
-        if (string.IsNullOrEmpty(devDrive.DriveLocation) ||
-            devDrive.DriveLocation.Length > DevDriveUtil.MaxDrivePathLength ||
-            DevDriveUtil.IsInvalidFileNameOrPath(InvalidCharactersKind.Path, devDrive.DriveLocation))
-        {
-            return DevDriveValidationResult.InvalidFolderLocation;
-        }
-
-        string locationRoot;
-        try
-        {
-            var fileInfo = new FileInfo(devDrive.DriveLocation);
-            locationRoot = Path.GetPathRoot(fileInfo.FullName);
-            if (!string.IsNullOrEmpty(locationRoot))
-            {
-                var path = fileInfo.FullName.ToString();
-                var isNetworkPath = false;
-                unsafe
-                {
-                    fixed (char* tempPath = path)
-                    {
-                        isNetworkPath = PInvoke.PathIsNetworkPath(tempPath).Equals(new BOOL(true));
-                    }
-                }
-
-                if (!isNetworkPath)
-                {
-                    if (!Directory.Exists(fileInfo.FullName))
-                    {
-                        return DevDriveValidationResult.InvalidFolderLocation;
-                    }
-
-                    if (File.Exists(Path.Combine(fileInfo.FullName, devDrive.DriveLabel + ".vhdx")))
-                    {
-                        return DevDriveValidationResult.FileNameAlreadyExists;
-                    }
-                }
-            }
-            else
-            {
-                return DevDriveValidationResult.InvalidFolderLocation;
-            }
-        }
-        catch (Exception)
-        {
-            return DevDriveValidationResult.InvalidFolderLocation;
-        }
-
-        return DevDriveValidationResult.Successful;
-    }
-
-    /// <inheritdoc/>
-    public void RemoveAllDevDrives()
-    {
-        _devDrives.Clear();
-        ViewModel.RemoveTasks();
-        RepositoriesUsingDevDrive = 0;
-    }
-
-    /// <inheritdoc/>
-    public void CancelChangesToDevDrive()
-    {
-        if (PreviousDevDrive != null)
-        {
-            _devDrives.Clear();
-            _devDrives.Add(PreviousDevDrive);
-        }
-    }
-
-    /// <inheritdoc/>
-    public void ConfirmChangesToDevDrive()
-    {
-        if (_devDrives.Any())
-        {
-            PreviousDevDrive = _devDrives.First();
-        }
-    }
-
-    /// <inheritdoc/>
-    public void IncreaseRepositoriesCount(int count)
-    {
-        RepositoriesUsingDevDrive += count;
-    }
-
-    /// <inheritdoc/>
-    public void DecreaseRepositoriesCount()
-    {
-        if (RepositoriesUsingDevDrive > 0)
-        {
-            RepositoriesUsingDevDrive--;
-            if (RepositoriesUsingDevDrive == 0)
-            {
-                _devDrives.Clear();
-                PreviousDevDrive = null;
-                ViewModel.RemoveTasks();
-            }
-        }
-    }
-}
+﻿// Copyright (c) Microsoft Corporation and Contributors
+// Licensed under the MIT license.
+
+using System;
+using System.Collections.Generic;
+using System.IO;
+using System.Linq;
+using System.Management;
+using System.Threading.Tasks;
+using DevHome.Common.Extensions;
+using DevHome.Common.Models;
+using DevHome.Common.Services;
+using DevHome.SetupFlow.Helpers;
+using DevHome.SetupFlow.TaskGroups;
+using DevHome.SetupFlow.Utilities;
+using DevHome.SetupFlow.ViewModels;
+using DevHome.SetupFlow.Windows;
+using Microsoft.Extensions.Hosting;
+using Microsoft.Win32.SafeHandles;
+using Windows.Win32;
+using Windows.Win32.Foundation;
+using Windows.Win32.Storage.FileSystem;
+using Windows.Win32.System.Ioctl;
+
+namespace DevHome.SetupFlow.Services;
+
+/// <summary>
+/// Class for Dev Drive manager. The Dev Drive manager is the mediator between the Dev Drive view Model for
+/// the Dev Drive window and the objects that requested the window to be launched. Message passing between the two so they do not
+/// need to know of eachothers existence. The Dev Drive manager uses a set to keep track of the Dev Drives created by the user.
+/// </summary>
+public class DevDriveManager : IDevDriveManager
+{
+    private readonly IHost _host;
+    private readonly string _defaultVhdxLocation;
+    private readonly string _defaultVhdxName;
+    private readonly ISetupFlowStringResource _stringResource;
+
+    // Query flag for persistent state info of the volume, the presense of this flag will let us know
+    // its a Dev drive. TODO: Update this once in Windows SDK
+    private readonly uint _devDriveVolumeStateFlag = 0x00002000;
+
+    /// <summary>
+    /// Set that holds Dev Drives that have been created through the Dev Drive manager.
+    /// </summary>
+    private readonly HashSet<IDevDrive> _devDrives = new ();
+
+    private DevDriveViewModel _devDriveViewModel;
+
+    /// <summary>
+    /// Gets or sets the previous Dev Drive object that the user saved.
+    /// </summary>
+    /// <remarks>
+    /// Used only when the Repo tool cancels their dialog even after selecting save from the Dev Drive Window.
+    /// </remarks>
+    public IDevDrive PreviousDevDrive
+    {
+        get; set;
+    }
+
+    /// <inheritdoc/>
+    public int RepositoriesUsingDevDrive
+    {
+        get; private set;
+    }
+
+    /// <inheritdoc/>
+    public IList<IDevDrive> DevDrivesMarkedForCreation => _devDrives.ToList();
+
+    /// <summary>
+    /// Gets a view model that will show information related to a Dev Drive we create
+    /// </summary>
+    public DevDriveViewModel ViewModel
+    {
+        get
+        {
+            _devDriveViewModel ??= _host.GetService<DevDriveViewModel>();
+            return _devDriveViewModel;
+        }
+    }
+
+    /// <summary>
+    /// Event that requesters can subscribe to, to know when a <see cref="DevDriveWindow"/> has closed.
+    /// </summary>
+    public event EventHandler<IDevDrive> ViewModelWindowClosed = (sender, e) => { };
+
+    /// <summary>
+    /// Event that view model can subscribe to, to know if a requester wants them to close their <see cref="DevDriveWindow"/>.
+    /// </summary>
+    public event EventHandler<IDevDrive> RequestToCloseViewModelWindow = (sender, e) => { };
+
+    public DevDriveManager(IHost host, ISetupFlowStringResource stringResource)
+    {
+        _host = host;
+        _stringResource = stringResource;
+        _defaultVhdxLocation = stringResource.GetLocalized(StringResourceKey.DevDriveDefaultFolderName);
+        _defaultVhdxName = stringResource.GetLocalized(StringResourceKey.DevDriveDefaultFileName);
+    }
+
+    /// <inheritdoc/>
+    public Task<bool> LaunchDevDriveWindow(IDevDrive devDrive)
+    {
+        // Only allow one Dev Drive window to be opened at a time.
+        if (ViewModel.IsDevDriveWindowOpen)
+        {
+            return Task.FromResult(false);
+        }
+
+        ViewModel.UpdateDevDriveInfo(devDrive);
+        return ViewModel.LaunchDevDriveWindow();
+    }
+
+    /// <inheritdoc/>
+    public void NotifyDevDriveWindowClosed(IDevDrive newDevDrive)
+    {
+        _devDrives.Clear();
+        _devDrives.Add(newDevDrive);
+        ViewModelWindowClosed(null, newDevDrive);
+    }
+
+    /// <inheritdoc/>
+    public void RequestToCloseDevDriveWindow(IDevDrive devDrive)
+    {
+        RequestToCloseViewModelWindow(null, devDrive);
+    }
+
+    /// <summary>
+    /// Creates a new dev drive object. This creates a  <see cref="IDevDrive"/> object with pre-populated data. The size,
+    /// name, folder location for vhdx file and drive letter will be prepopulated.
+    /// </summary>
+    /// <returns>
+    /// An Dev Drive thats associated with a viewmodel and a result that indicates whether the operation
+    /// was successful.
+    /// </returns>
+    public (DevDriveValidationResult, IDevDrive) GetNewDevDrive()
+    {
+        // Currently we only support creating one Dev Drive at a time. If one was
+        // produced before reuse it.
+        if (_devDrives.Any())
+        {
+            Log.Logger?.ReportInfo(Log.Component.DevDrive, "Reusing existing Dev Drive");
+            return (DevDriveValidationResult.Successful, _devDrives.First());
+        }
+
+        var devDrive = new Models.DevDrive();
+        var result = UpdateDevDriveWithDefaultInfo(ref devDrive);
+        if (result == DevDriveValidationResult.Successful)
+        {
+            var taskGroups = _host.GetService<SetupFlowOrchestrator>().TaskGroups;
+            var group = taskGroups.SingleOrDefault(x => x.GetType() == typeof(DevDriveTaskGroup));
+            if (group is DevDriveTaskGroup driveTaskGroup)
+            {
+                ViewModel.TaskGroup = driveTaskGroup;
+            }
+
+            ViewModel.UpdateDevDriveInfo(devDrive);
+            _devDrives.Add(devDrive);
+            PreviousDevDrive = devDrive;
+        }
+
+        return (result, devDrive);
+    }
+
+    /// <inheritdoc/>
+    public IEnumerable<IDevDrive> GetAllDevDrivesThatExistOnSystem()
+    {
+        try
+        {
+            var devDrives = new List<IDevDrive>();
+            ManagementObjectSearcher searcher =
+                    new ManagementObjectSearcher("root\\Microsoft\\Windows\\Storage", "SELECT * FROM MSFT_Volume");
+
+            foreach (ManagementObject queryObj in searcher.Get())
+            {
+                var volumePath = queryObj["Path"] as string;
+                var volumeLabel = queryObj["FileSystemLabel"] as string;
+                var volumeSize = queryObj["Size"];
+                var volumeLetter = queryObj["DriveLetter"];
+                uint outputSize;
+                var volumeInfo = new FILE_FS_PERSISTENT_VOLUME_INFORMATION { };
+                var inputVolumeInfo = new FILE_FS_PERSISTENT_VOLUME_INFORMATION { };
+                inputVolumeInfo.FlagMask = _devDriveVolumeStateFlag;
+                inputVolumeInfo.Version = 1;
+
+                SafeFileHandle volumeFileHandle = PInvoke.CreateFile(
+                    volumePath,
+                    FILE_ACCESS_FLAGS.FILE_READ_ATTRIBUTES | FILE_ACCESS_FLAGS.FILE_WRITE_ATTRIBUTES,
+                    FILE_SHARE_MODE.FILE_SHARE_READ | FILE_SHARE_MODE.FILE_SHARE_WRITE,
+                    null,
+                    FILE_CREATION_DISPOSITION.OPEN_EXISTING,
+                    FILE_FLAGS_AND_ATTRIBUTES.FILE_FLAG_BACKUP_SEMANTICS,
+                    null);
+
+                if (volumeFileHandle.IsInvalid)
+                {
+                    continue;
+                }
+
+                unsafe
+                {
+                    var result = PInvoke.DeviceIoControl(
+                        volumeFileHandle,
+                        PInvoke.FSCTL_QUERY_PERSISTENT_VOLUME_STATE,
+                        &inputVolumeInfo,
+                        (uint)sizeof(FILE_FS_PERSISTENT_VOLUME_INFORMATION),
+                        &volumeInfo,
+                        (uint)sizeof(FILE_FS_PERSISTENT_VOLUME_INFORMATION),
+                        &outputSize,
+                        null);
+
+                    if (!result)
+                    {
+                        continue;
+                    }
+
+                    if ((volumeInfo.VolumeFlags & _devDriveVolumeStateFlag) > 0 &&
+                        volumeLetter is char newLetter && volumeSize is ulong newSize)
+                    {
+                        var isInTerabytes = newSize >= DevDriveUtil.OneTbInBytes;
+                        var newDevDrive = new Models.DevDrive
+                        {
+                            DriveLetter = newLetter,
+                            DriveSizeInBytes = newSize,
+                            DriveUnitOfMeasure = isInTerabytes ? ByteUnit.TB : ByteUnit.GB,
+                            DriveLocation = string.Empty,
+                            DriveLabel = volumeLabel,
+                            State = DevDriveState.ExistsOnSystem,
+                        };
+
+                        devDrives.Add(newDevDrive);
+                    }
+                }
+            }
+
+            return devDrives;
+        }
+        catch (Exception ex)
+        {
+            // Log then return empty list, as this only means we don't show the user their existing dev drive. Not catastrophic failure.
+            Log.Logger?.ReportError(Log.Component.DevDrive, $"Failed Get existing Dev Drives. ErrorCode: {ex.HResult}, Msg: {ex.Message}");
+            return new List<IDevDrive>();
+        }
+    }
+
+    /// <summary>
+    /// Gets prepoppulated data and updates the passed in dev drive object with it.
+    /// </summary>
+    /// <returns>
+    /// A result that indicates whether the operation was successful.
+    /// </returns>
+    private DevDriveValidationResult UpdateDevDriveWithDefaultInfo(ref Models.DevDrive devDrive)
+    {
+        try
+        {
+            Log.Logger?.ReportInfo(Log.Component.DevDrive, "Setting default Dev Drive info");
+            var location = Environment.GetFolderPath(Environment.SpecialFolder.MyDocuments);
+            var root = Path.GetPathRoot(Environment.SystemDirectory);
+            if (string.IsNullOrEmpty(location) || string.IsNullOrEmpty(root))
+            {
+                Log.Logger?.ReportError(Log.Component.DevDrive, "Default Dev Drive location is not available");
+                return DevDriveValidationResult.DefaultFolderNotAvailable;
+            }
+
+            var drive = new DriveInfo(root);
+            if (DevDriveUtil.MinDevDriveSizeInBytes > (ulong)drive.AvailableFreeSpace)
+            {
+                Log.Logger?.ReportError(Log.Component.DevDrive, "Not enough space available to create a Dev Drive");
+                return DevDriveValidationResult.NotEnoughFreeSpace;
+            }
+
+            var availableLetters = GetAvailableDriveLetters();
+            if (!availableLetters.Any())
+            {
+                Log.Logger?.ReportError(Log.Component.DevDrive, "No drive letters available to assign to Dev Drive");
+                return DevDriveValidationResult.NoDriveLettersAvailable;
+            }
+
+            devDrive.DriveLetter = availableLetters[0];
+            devDrive.DriveSizeInBytes = DevDriveUtil.MinDevDriveSizeInBytes;
+            devDrive.DriveUnitOfMeasure = ByteUnit.GB;
+            devDrive.DriveLocation = location;
+            uint count = 1;
+            var fullPath = Path.Combine(location, $"{_defaultVhdxName}.vhdx");
+            var fileName = _defaultVhdxName;
+
+            // If original default file name exists we'll increase the number next to the filename
+            while (File.Exists(fullPath) && count <= 1000)
+            {
+                fileName = $"{_defaultVhdxName} {count}";
+                fullPath = Path.Combine(location, $"{fileName}.vhdx");
+                count++;
+            }
+
+            devDrive.DriveLabel = fileName;
+            devDrive.State = DevDriveState.New;
+
+            Log.Logger?.ReportInfo(Log.Component.DevDrive, $"Default Dev Drive info: DriveLetter={devDrive.DriveLetter}, DriveSize={devDrive.DriveSizeInBytes}, Location={devDrive.DriveLocation}, Label={devDrive.DriveLabel}");
+            return DevDriveValidationResult.Successful;
+        }
+        catch (Exception ex)
+        {
+            // we don't need to rethrow the exception/crash, we need to tell the user we couldn't find the default folder.
+            Log.Logger?.ReportError(Log.Component.DevDrive, $"Failed Get default folder for Dev Drive. {ex.Message}");
+            return DevDriveValidationResult.DefaultFolderNotAvailable;
+        }
+    }
+
+    /// <inheritdoc/>
+    public ISet<DevDriveValidationResult> GetDevDriveValidationResults(IDevDrive devDrive)
+    {
+        var returnSet = new HashSet<DevDriveValidationResult>();
+        var minValue = DevDriveUtil.ConvertToBytes(DevDriveUtil.MinSizeForGbComboBox, ByteUnit.GB);
+        var maxValue = DevDriveUtil.ConvertToBytes(DevDriveUtil.MaxSizeForTbComboBox, ByteUnit.TB);
+
+        if (devDrive == null)
+        {
+            returnSet.Add(DevDriveValidationResult.ObjectWasNull);
+            return returnSet;
+        }
+
+        if (minValue > devDrive.DriveSizeInBytes || devDrive.DriveSizeInBytes > maxValue)
+        {
+            returnSet.Add(DevDriveValidationResult.InvalidDriveSize);
+        }
+
+        if (string.IsNullOrEmpty(devDrive.DriveLabel) ||
+            devDrive.DriveLabel.Length > DevDriveUtil.MaxDriveLabelSize ||
+            DevDriveUtil.IsInvalidFileNameOrPath(InvalidCharactersKind.FileName, devDrive.DriveLabel))
+        {
+            returnSet.Add(DevDriveValidationResult.InvalidDriveLabel);
+        }
+
+        // Only check if the drive letter isn't already being used by another Dev Drive object in memory
+        // if we're not in the process of creating it on the System.
+        if (_devDrives.FirstOrDefault(drive => drive.DriveLetter == devDrive.DriveLetter && drive.ID != devDrive.ID) != null)
+        {
+            returnSet.Add(DevDriveValidationResult.DriveLetterNotAvailable);
+        }
+
+        var result = IsPathValid(devDrive);
+        if (result != DevDriveValidationResult.Successful)
+        {
+            returnSet.Add(result);
+        }
+
+        var driveLetterSet = new HashSet<char>();
+        foreach (var curDriveOnSystem in DriveInfo.GetDrives())
+        {
+            driveLetterSet.Add(curDriveOnSystem.Name[0]);
+            if (driveLetterSet.Contains(devDrive.DriveLetter))
+            {
+                returnSet.Add(DevDriveValidationResult.DriveLetterNotAvailable);
+            }
+
+            // If drive location is invalid, we would have already captured this in the IsPathValid call above.
+            var potentialRoot = string.IsNullOrEmpty(devDrive.DriveLocation) ? '\0' : devDrive.DriveLocation[0];
+            if (potentialRoot == curDriveOnSystem.Name[0] &&
+                (devDrive.DriveSizeInBytes > (ulong)curDriveOnSystem.TotalFreeSpace))
+            {
+                returnSet.Add(DevDriveValidationResult.NotEnoughFreeSpace);
+            }
+        }
+
+        if (returnSet.Count == 0)
+        {
+            returnSet.Add(DevDriveValidationResult.Successful);
+        }
+
+        return returnSet;
+    }
+
+    /// <inheritdoc/>
+    public IList<char> GetAvailableDriveLetters(char? usedLetterToKeepInList = null)
+    {
+        var driveLetterSet = new SortedSet<char>(DevDriveUtil.DriveLetterCharArray);
+        foreach (var drive in DriveInfo.GetDrives())
+        {
+            driveLetterSet.Remove(drive.Name[0]);
+        }
+
+        foreach (var devDrive in _devDrives)
+        {
+            if (usedLetterToKeepInList == null || usedLetterToKeepInList != devDrive.DriveLetter)
+            {
+                driveLetterSet.Remove(devDrive.DriveLetter);
+            }
+        }
+
+        return driveLetterSet.ToList();
+    }
+
+    /// <summary>
+    /// Consolidated logic that checks if a Dev Drive location and combined path with Dev Drive label is valid.
+    /// The location has to exist on the system if it is not a network path.
+    /// </summary>
+    /// <param name="devDrive"> The IDevDrive object to be validated</param>
+    /// <returns>Bool where true means the location is valid and false if invalid</returns>
+    private DevDriveValidationResult IsPathValid(IDevDrive devDrive)
+    {
+        if (string.IsNullOrEmpty(devDrive.DriveLocation) ||
+            devDrive.DriveLocation.Length > DevDriveUtil.MaxDrivePathLength ||
+            DevDriveUtil.IsInvalidFileNameOrPath(InvalidCharactersKind.Path, devDrive.DriveLocation))
+        {
+            return DevDriveValidationResult.InvalidFolderLocation;
+        }
+
+        string locationRoot;
+        try
+        {
+            var fileInfo = new FileInfo(devDrive.DriveLocation);
+            locationRoot = Path.GetPathRoot(fileInfo.FullName);
+            if (!string.IsNullOrEmpty(locationRoot))
+            {
+                var path = fileInfo.FullName.ToString();
+                var isNetworkPath = false;
+                unsafe
+                {
+                    fixed (char* tempPath = path)
+                    {
+                        isNetworkPath = PInvoke.PathIsNetworkPath(tempPath).Equals(new BOOL(true));
+                    }
+                }
+
+                if (!isNetworkPath)
+                {
+                    if (!Directory.Exists(fileInfo.FullName))
+                    {
+                        return DevDriveValidationResult.InvalidFolderLocation;
+                    }
+
+                    if (File.Exists(Path.Combine(fileInfo.FullName, devDrive.DriveLabel + ".vhdx")))
+                    {
+                        return DevDriveValidationResult.FileNameAlreadyExists;
+                    }
+                }
+            }
+            else
+            {
+                return DevDriveValidationResult.InvalidFolderLocation;
+            }
+        }
+        catch (Exception)
+        {
+            return DevDriveValidationResult.InvalidFolderLocation;
+        }
+
+        return DevDriveValidationResult.Successful;
+    }
+
+    /// <inheritdoc/>
+    public void RemoveAllDevDrives()
+    {
+        _devDrives.Clear();
+        ViewModel.RemoveTasks();
+        RepositoriesUsingDevDrive = 0;
+    }
+
+    /// <inheritdoc/>
+    public void CancelChangesToDevDrive()
+    {
+        if (PreviousDevDrive != null)
+        {
+            _devDrives.Clear();
+            _devDrives.Add(PreviousDevDrive);
+        }
+    }
+
+    /// <inheritdoc/>
+    public void ConfirmChangesToDevDrive()
+    {
+        if (_devDrives.Any())
+        {
+            PreviousDevDrive = _devDrives.First();
+        }
+    }
+
+    /// <inheritdoc/>
+    public void IncreaseRepositoriesCount(int count)
+    {
+        RepositoriesUsingDevDrive += count;
+    }
+
+    /// <inheritdoc/>
+    public void DecreaseRepositoriesCount()
+    {
+        if (RepositoriesUsingDevDrive > 0)
+        {
+            RepositoriesUsingDevDrive--;
+            if (RepositoriesUsingDevDrive == 0)
+            {
+                _devDrives.Clear();
+                PreviousDevDrive = null;
+                ViewModel.RemoveTasks();
+            }
+        }
+    }
+}