﻿// Copyright (c) Microsoft Corporation and Contributors
// Licensed under the MIT license.

<<<<<<< HEAD
using System;
using System.Collections.Generic;
=======
using System;
>>>>>>> f3b22699
using System.Threading.Tasks;
using DevHome.SetupFlow.Models;

namespace DevHome.SetupFlow.Services;

/// <summary>
/// Interface for interacting with the WinGet package manager.
/// More details: https://github.com/microsoft/winget-cli/blob/master/src/Microsoft.Management.Deployment/PackageManager.idl
/// </summary>
public interface IWindowsPackageManager
{
    /// <summary>
    /// Gets the predefined WinGet catalog id
    /// </summary>
    public string WinGetCatalogId
    {
        get;
    }

    /// <summary>
    /// Gets the predefined MsStore catalog id
    /// </summary>
    public string MsStoreId
    {
        get;
    }

    /// <summary>
    /// Gets a composite catalog for all remote and local catalogs.
    /// </summary>
    public IWinGetCatalog AllCatalogs
    {
        get;
    }

    /// <summary>
    /// Gets a composite catalog for the predefined <c>winget</c> and local catalogs.
    /// </summary>
    public IWinGetCatalog WinGetCatalog
    {
        get;
    }

    /// <summary>
    /// Opens all custom composite catalogs.
    /// </summary>
    /// <param name="force">Force connect</param>
    /// <exception cref="CatalogConnectionException">Exception thrown if a catalog connection failed</exception>
    public Task ConnectToAllCatalogsAsync(bool force = false);

    /// <summary>
    /// Install a winget package
    /// </summary>
    /// <param name="package">Package to install</param>
    /// <param name="activityId">Guid to correlate this task to the setupflow activity.</param>
    /// <returns>Install package result</returns>
    public Task<InstallPackageResult> InstallPackageAsync(WinGetPackage package, Guid activityId);

    /// <summary>
    /// Checks if AppInstaller has an available update
    /// </summary>
    /// <returns>True if an AppInstaller update is available, false otherwise</returns>
    public Task<bool> IsAppInstallerUpdateAvailableAsync();

    /// <summary>
    /// Start AppInstaller update
    /// </summary>
    /// <returns>True if the update started, false otherwise.</returns>
    public Task<bool> StartAppInstallerUpdateAsync();

    /// <summary>
    /// Check whether the WindowsPackageManagerServer is available to create
    /// out-of-proc COM objects
    /// </summary>
    /// <returns>True if COM Server is available, false otherwise</returns>
    public Task<bool> IsCOMServerAvailableAsync();

    /// <summary>
    /// Register AppInstaller
    /// </summary>
    /// <returns>True if AppInstaller was registered, false otherwise.</returns>
    public Task<bool> RegisterAppInstallerAsync();

    /// <summary>
    /// Get packages from a set of package uri.
    /// </summary>
    /// <param name="packageUriSet">Set of package uri</param>
    /// <returns>List of winget package matches</returns>
    /// <exception cref="FindPackagesException">Exception thrown if the get packages operation failed</exception>
    public Task<IList<IWinGetPackage>> GetPackagesAsync(ISet<Uri> packageUriSet);
}<|MERGE_RESOLUTION|>--- conflicted
+++ resolved
@@ -1,12 +1,8 @@
 ﻿// Copyright (c) Microsoft Corporation and Contributors
 // Licensed under the MIT license.
 
-<<<<<<< HEAD
 using System;
 using System.Collections.Generic;
-=======
-using System;
->>>>>>> f3b22699
 using System.Threading.Tasks;
 using DevHome.SetupFlow.Models;
 
