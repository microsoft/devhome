<<<<<<< HEAD
﻿// Copyright (c) Microsoft Corporation and Contributors
// Licensed under the MIT license.
=======
﻿// Copyright (c) Microsoft Corporation.
// Licensed under the MIT License.
>>>>>>> c08f7ed2

using System;
using System.Collections.Generic;
using System.Threading.Tasks;
using DevHome.SetupFlow.Models;
using DevHome.SetupFlow.Services.WinGet;
using DevHome.SetupFlow.Services.WinGet.Operations;

namespace DevHome.SetupFlow.Services;

/// <summary>
/// Interface for interacting with the WinGet package manager.
/// More details: https://github.com/microsoft/winget-cli/blob/master/src/Microsoft.Management.Deployment/PackageManager.idl
/// </summary>
public interface IWindowsPackageManager
{
    /// <summary>
    /// Initialize the winget package manager.
    /// </summary>
    public Task InitializeAsync();

    /// <inheritdoc cref="IWinGetOperations.InstallPackageAsync"/>
    public Task<InstallPackageResult> InstallPackageAsync(IWinGetPackage package);

    /// <inheritdoc cref="IWinGetOperations.GetPackagesAsync"/>
    public Task<IList<IWinGetPackage>> GetPackagesAsync(IList<Uri> packageUris);

    /// <inheritdoc cref="IWinGetOperations.SearchAsync"/>
    public Task<IList<IWinGetPackage>> SearchAsync(string query, uint limit);

    /// <inheritdoc cref="IWinGetDeployment.IsUpdateAvailableAsync"/>
    public Task<bool> IsUpdateAvailableAsync();

    /// <inheritdoc cref="IWinGetDeployment.IsAvailableAsync"/>
    public Task<bool> IsAvailableAsync();

    /// <inheritdoc cref="IWinGetDeployment.RegisterAppInstallerAsync"/>
    public Task<bool> RegisterAppInstallerAsync();

    /// <inheritdoc cref="IWinGetCatalogConnector.IsMsStorePackage"/>
    public bool IsMsStorePackage(IWinGetPackage package);

    /// <inheritdoc cref="IWinGetCatalogConnector.IsWinGetPackage"/>
    public bool IsWinGetPackage(IWinGetPackage package);

    /// <inheritdoc cref="IWinGetProtocolParser.CreatePackageUri"/>
    public Uri CreatePackageUri(IWinGetPackage package);

    /// <inheritdoc cref="IWinGetProtocolParser.CreateWinGetCatalogPackageUri"/>
    public Uri CreateWinGetCatalogPackageUri(string packageId);

    /// <inheritdoc cref="IWinGetProtocolParser.CreateMsStoreCatalogPackageUri"/>
    public Uri CreateMsStoreCatalogPackageUri(string packageId);

    /// <inheritdoc cref="IWinGetProtocolParser.CreateCustomCatalogPackageUri"/>
    public Uri CreateCustomCatalogPackageUri(string packageId, string catalogName);
}
<|MERGE_RESOLUTION|>--- conflicted
+++ resolved
@@ -1,17 +1,12 @@
-<<<<<<< HEAD
-﻿// Copyright (c) Microsoft Corporation and Contributors
-// Licensed under the MIT license.
-=======
-﻿// Copyright (c) Microsoft Corporation.
-// Licensed under the MIT License.
->>>>>>> c08f7ed2
+﻿// Copyright (c) Microsoft Corporation.
+// Licensed under the MIT License.
 
 using System;
 using System.Collections.Generic;
 using System.Threading.Tasks;
 using DevHome.SetupFlow.Models;
-using DevHome.SetupFlow.Services.WinGet;
-using DevHome.SetupFlow.Services.WinGet.Operations;
+using DevHome.SetupFlow.Services.WinGet;
+using DevHome.SetupFlow.Services.WinGet.Operations;
 
 namespace DevHome.SetupFlow.Services;
 
@@ -22,43 +17,43 @@
 public interface IWindowsPackageManager
 {
     /// <summary>
-    /// Initialize the winget package manager.
+    /// Initialize the winget package manager.
     /// </summary>
-    public Task InitializeAsync();
+    public Task InitializeAsync();
 
-    /// <inheritdoc cref="IWinGetOperations.InstallPackageAsync"/>
-    public Task<InstallPackageResult> InstallPackageAsync(IWinGetPackage package);
+    /// <inheritdoc cref="IWinGetOperations.InstallPackageAsync"/>
+    public Task<InstallPackageResult> InstallPackageAsync(IWinGetPackage package);
 
-    /// <inheritdoc cref="IWinGetOperations.GetPackagesAsync"/>
-    public Task<IList<IWinGetPackage>> GetPackagesAsync(IList<Uri> packageUris);
+    /// <inheritdoc cref="IWinGetOperations.GetPackagesAsync"/>
+    public Task<IList<IWinGetPackage>> GetPackagesAsync(IList<Uri> packageUris);
 
-    /// <inheritdoc cref="IWinGetOperations.SearchAsync"/>
-    public Task<IList<IWinGetPackage>> SearchAsync(string query, uint limit);
+    /// <inheritdoc cref="IWinGetOperations.SearchAsync"/>
+    public Task<IList<IWinGetPackage>> SearchAsync(string query, uint limit);
 
-    /// <inheritdoc cref="IWinGetDeployment.IsUpdateAvailableAsync"/>
-    public Task<bool> IsUpdateAvailableAsync();
+    /// <inheritdoc cref="IWinGetDeployment.IsUpdateAvailableAsync"/>
+    public Task<bool> IsUpdateAvailableAsync();
+
+    /// <inheritdoc cref="IWinGetDeployment.IsAvailableAsync"/>
+    public Task<bool> IsAvailableAsync();
+
+    /// <inheritdoc cref="IWinGetDeployment.RegisterAppInstallerAsync"/>
+    public Task<bool> RegisterAppInstallerAsync();
 
-    /// <inheritdoc cref="IWinGetDeployment.IsAvailableAsync"/>
-    public Task<bool> IsAvailableAsync();
+    /// <inheritdoc cref="IWinGetCatalogConnector.IsMsStorePackage"/>
+    public bool IsMsStorePackage(IWinGetPackage package);
 
-    /// <inheritdoc cref="IWinGetDeployment.RegisterAppInstallerAsync"/>
-    public Task<bool> RegisterAppInstallerAsync();
+    /// <inheritdoc cref="IWinGetCatalogConnector.IsWinGetPackage"/>
+    public bool IsWinGetPackage(IWinGetPackage package);
 
-    /// <inheritdoc cref="IWinGetCatalogConnector.IsMsStorePackage"/>
-    public bool IsMsStorePackage(IWinGetPackage package);
+    /// <inheritdoc cref="IWinGetProtocolParser.CreatePackageUri"/>
+    public Uri CreatePackageUri(IWinGetPackage package);
 
-    /// <inheritdoc cref="IWinGetCatalogConnector.IsWinGetPackage"/>
-    public bool IsWinGetPackage(IWinGetPackage package);
+    /// <inheritdoc cref="IWinGetProtocolParser.CreateWinGetCatalogPackageUri"/>
+    public Uri CreateWinGetCatalogPackageUri(string packageId);
 
-    /// <inheritdoc cref="IWinGetProtocolParser.CreatePackageUri"/>
-    public Uri CreatePackageUri(IWinGetPackage package);
+    /// <inheritdoc cref="IWinGetProtocolParser.CreateMsStoreCatalogPackageUri"/>
+    public Uri CreateMsStoreCatalogPackageUri(string packageId);
 
-    /// <inheritdoc cref="IWinGetProtocolParser.CreateWinGetCatalogPackageUri"/>
-    public Uri CreateWinGetCatalogPackageUri(string packageId);
-
-    /// <inheritdoc cref="IWinGetProtocolParser.CreateMsStoreCatalogPackageUri"/>
-    public Uri CreateMsStoreCatalogPackageUri(string packageId);
-
-    /// <inheritdoc cref="IWinGetProtocolParser.CreateCustomCatalogPackageUri"/>
-    public Uri CreateCustomCatalogPackageUri(string packageId, string catalogName);
-}
+    /// <inheritdoc cref="IWinGetProtocolParser.CreateCustomCatalogPackageUri"/>
+    public Uri CreateCustomCatalogPackageUri(string packageId, string catalogName);
+}