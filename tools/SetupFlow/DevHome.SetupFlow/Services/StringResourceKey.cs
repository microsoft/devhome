--- conflicted
+++ resolved
@@ -1,116 +1,113 @@
-﻿// Copyright (c) Microsoft Corporation and Contributors
-// Licensed under the MIT license.
-
-namespace DevHome.SetupFlow.Services;
-
-/// <summary>
-/// Static class for storing the keys of the string resources that are accessed
-/// from C# such as string resources that have placeholders or data that is
-/// defined in the code and will surface on the UI.
-/// </summary>
-public static class StringResourceKey
-{
-    // Keys in this file should be a subset of the ones found in the .resw file.
-    public static readonly string ApplicationsSelectedCount = nameof(ApplicationsSelectedCount);
-    public static readonly string Applications = nameof(Applications);
-    public static readonly string Basics = nameof(Basics);
-    public static readonly string BrowseTextBlock = nameof(BrowseTextBlock);
-    public static readonly string Close = nameof(Close);
-    public static readonly string ConfigurationFileApplyError = nameof(ConfigurationFileApplyError);
-    public static readonly string ConfigurationFileApplySuccess = nameof(ConfigurationFileApplySuccess);
-    public static readonly string ConfigurationFileApplySuccessReboot = nameof(ConfigurationFileApplySuccessReboot);
-    public static readonly string ConfigurationFileApplying = nameof(ConfigurationFileApplying);
-    public static readonly string ConfigurationFieldInvalid = nameof(ConfigurationFieldInvalid);
-    public static readonly string ConfigurationFileInvalid = nameof(ConfigurationFileInvalid);
-    public static readonly string ConfigurationFileOpenUnknownError = nameof(ConfigurationFileOpenUnknownError);
-    public static readonly string ConfigurationFileVersionUnknown = nameof(ConfigurationFileVersionUnknown);
-    public static readonly string ConfigurationFileTypeNotSupported = nameof(ConfigurationFileTypeNotSupported);
-    public static readonly string ConfigurationViewTitle = nameof(ConfigurationViewTitle);
-    public static readonly string DevDriveReviewTitle = nameof(DevDriveReviewTitle);
-    public static readonly string DevDriveDefaultFileName = nameof(DevDriveDefaultFileName);
-    public static readonly string DevDriveDefaultFolderName = nameof(DevDriveDefaultFolderName);
-    public static readonly string DevDriveFilenameAlreadyExists = nameof(DevDriveFilenameAlreadyExists);
-    public static readonly string DevDriveInvalidDriveLabel = nameof(DevDriveInvalidDriveLabel);
-    public static readonly string DevDriveInvalidDriveSize = nameof(DevDriveInvalidDriveSize);
-    public static readonly string DevDriveInvalidFolderLocation = nameof(DevDriveInvalidFolderLocation);
-    public static readonly string DevDriveNoDriveLettersAvailable = nameof(DevDriveNoDriveLettersAvailable);
-    public static readonly string DevDriveNotEnoughFreeSpace = nameof(DevDriveNotEnoughFreeSpace);
-    public static readonly string DevDriveReviewPageNumberOfDevDrives = nameof(DevDriveReviewPageNumberOfDevDrives);
-    public static readonly string DevDriveReviewPageNumberOfDevDrivesTitle = nameof(DevDriveReviewPageNumberOfDevDrivesTitle);
-    public static readonly string DevDriveUnableToCreateError = nameof(DevDriveUnableToCreateError);
-    public static readonly string DevDriveWindowByteUnitComboBoxGB = nameof(DevDriveWindowByteUnitComboBoxGB);
-    public static readonly string DevDriveWindowByteUnitComboBoxTB = nameof(DevDriveWindowByteUnitComboBoxTB);
-    public static readonly string EditClonePathDialog = nameof(EditClonePathDialog);
-    public static readonly string EditClonePathDialogUncheckCheckMark = nameof(EditClonePathDialogUncheckCheckMark);
-    public static readonly string FileTypeNotSupported = nameof(FileTypeNotSupported);
-    public static readonly string InstalledPackage = nameof(InstalledPackage);
-    public static readonly string InstalledPackageReboot = nameof(InstalledPackageReboot);
-    public static readonly string InstallingPackage = nameof(InstallingPackage);
-    public static readonly string InstallPackageErrorBlockedByPolicy = nameof(InstallPackageErrorBlockedByPolicy);
-    public static readonly string InstallPackageErrorDownloadError = nameof(InstallPackageErrorDownloadError);
-    public static readonly string InstallPackageErrorInternalError = nameof(InstallPackageErrorInternalError);
-    public static readonly string InstallPackageErrorInstallError = nameof(InstallPackageErrorInstallError);
-    public static readonly string InstallPackageErrorNoApplicableInstallers = nameof(InstallPackageErrorNoApplicableInstallers);
-    public static readonly string InstallPackageError = nameof(InstallPackageError);
-    public static readonly string InstallPackageErrorUnknownError = nameof(InstallPackageErrorUnknownError);
-    public static readonly string Next = nameof(Next);
-    public static readonly string NoSearchResultsFoundTitle = nameof(NoSearchResultsFoundTitle);
-    public static readonly string PackagesCount = nameof(PackagesCount);
-    public static readonly string PackageDescription = nameof(PackageDescription);
-    public static readonly string PackageInstalledTooltip = nameof(PackageInstalledTooltip);
-    public static readonly string PackageNameTooltip = nameof(PackageNameTooltip);
-    public static readonly string PackagePublisherNameTooltip = nameof(PackagePublisherNameTooltip);
-    public static readonly string PackageSourceTooltip = nameof(PackageSourceTooltip);
-    public static readonly string PackageVersionTooltip = nameof(PackageVersionTooltip);
-    public static readonly string PathWithColon = nameof(PathWithColon);
-    public static readonly string ResultCount = nameof(ResultCount);
-    public static readonly string RestorePackagesTitle = nameof(RestorePackagesTitle);
-    public static readonly string RestorePackagesDescription = nameof(RestorePackagesDescription);
-    public static readonly string Repository = nameof(Repository);
-    public static readonly string ReviewNothingToSetUpToolTip = nameof(ReviewNothingToSetUpToolTip);
-    public static readonly string SelectedPackagesCount = nameof(SelectedPackagesCount);
-    public static readonly string SetUpButton = nameof(SetUpButton);
-    public static readonly string SizeWithColon = nameof(SizeWithColon);
-    public static readonly string LoadingExecutingProgress = nameof(LoadingExecutingProgress);
-    public static readonly string ActionCenterDisplay = nameof(ActionCenterDisplay);
-    public static readonly string NeedsRebootMessage = nameof(NeedsRebootMessage);
-    public static readonly string ApplicationsPageTitle = nameof(ApplicationsPageTitle);
-    public static readonly string ReposConfigPageTitle = nameof(ReposConfigPageTitle);
-    public static readonly string ReviewPageTitle = nameof(ReviewPageTitle);
-
-    // Repository loading screen messages
-    public static readonly string CloneRepoCreating = nameof(CloneRepoCreating);
-    public static readonly string CloneRepoCreated = nameof(CloneRepoCreated);
-    public static readonly string CloneRepoError = nameof(CloneRepoError);
-    public static readonly string CloneRepoRestart = nameof(CloneRepoRestart);
-
-    // Configure task loading screen messages
-    public static readonly string ConfigureTaskCreating = nameof(ConfigureTaskCreating);
-    public static readonly string ConfigureTaskCreated = nameof(ConfigureTaskCreated);
-    public static readonly string ConfigureTaskError = nameof(ConfigureTaskError);
-    public static readonly string ConfigureTaskRestart = nameof(ConfigureTaskRestart);
-
-    // App download loading screen messages
-    public static readonly string DownloadAppCreating = nameof(DownloadAppCreating);
-    public static readonly string DownloadAppCreated = nameof(DownloadAppCreated);
-    public static readonly string DownloadAppError = nameof(DownloadAppError);
-    public static readonly string DownloadAppRestart = nameof(DownloadAppRestart);
-
-    // Dev drive loading screen messages
-    public static readonly string DevDriveCreating = nameof(DevDriveCreating);
-    public static readonly string DevDriveCreated = nameof(DevDriveCreated);
-    public static readonly string DevDriveErrorWithReason = nameof(DevDriveErrorWithReason);
-    public static readonly string DevDriveRestart = nameof(DevDriveRestart);
-
-    // Loading screen
-    public static readonly string LoadingScreenActionCenterErrors = nameof(LoadingScreenActionCenterErrors);
-    public static readonly string LoadingPageSteps = nameof(LoadingPageSteps);
-<<<<<<< HEAD
-    public static readonly string LoadingScreenGoToSummaryButtonContent = nameof(LoadingScreenGoToSummaryButtonContent);
-=======
-
-    // Repo tool
-    public static readonly string RepoAccountPagePrimaryButtonText = nameof(RepoAccountPagePrimaryButtonText);
-    public static readonly string RepoEverythingElsePrimaryButtonText = nameof(RepoEverythingElsePrimaryButtonText);
->>>>>>> 8e6a3d2b
-}
+﻿// Copyright (c) Microsoft Corporation and Contributors
+// Licensed under the MIT license.
+
+namespace DevHome.SetupFlow.Services;
+
+/// <summary>
+/// Static class for storing the keys of the string resources that are accessed
+/// from C# such as string resources that have placeholders or data that is
+/// defined in the code and will surface on the UI.
+/// </summary>
+public static class StringResourceKey
+{
+    // Keys in this file should be a subset of the ones found in the .resw file.
+    public static readonly string ApplicationsSelectedCount = nameof(ApplicationsSelectedCount);
+    public static readonly string Applications = nameof(Applications);
+    public static readonly string Basics = nameof(Basics);
+    public static readonly string BrowseTextBlock = nameof(BrowseTextBlock);
+    public static readonly string Close = nameof(Close);
+    public static readonly string ConfigurationFileApplyError = nameof(ConfigurationFileApplyError);
+    public static readonly string ConfigurationFileApplySuccess = nameof(ConfigurationFileApplySuccess);
+    public static readonly string ConfigurationFileApplySuccessReboot = nameof(ConfigurationFileApplySuccessReboot);
+    public static readonly string ConfigurationFileApplying = nameof(ConfigurationFileApplying);
+    public static readonly string ConfigurationFieldInvalid = nameof(ConfigurationFieldInvalid);
+    public static readonly string ConfigurationFileInvalid = nameof(ConfigurationFileInvalid);
+    public static readonly string ConfigurationFileOpenUnknownError = nameof(ConfigurationFileOpenUnknownError);
+    public static readonly string ConfigurationFileVersionUnknown = nameof(ConfigurationFileVersionUnknown);
+    public static readonly string ConfigurationFileTypeNotSupported = nameof(ConfigurationFileTypeNotSupported);
+    public static readonly string ConfigurationViewTitle = nameof(ConfigurationViewTitle);
+    public static readonly string DevDriveReviewTitle = nameof(DevDriveReviewTitle);
+    public static readonly string DevDriveDefaultFileName = nameof(DevDriveDefaultFileName);
+    public static readonly string DevDriveDefaultFolderName = nameof(DevDriveDefaultFolderName);
+    public static readonly string DevDriveFilenameAlreadyExists = nameof(DevDriveFilenameAlreadyExists);
+    public static readonly string DevDriveInvalidDriveLabel = nameof(DevDriveInvalidDriveLabel);
+    public static readonly string DevDriveInvalidDriveSize = nameof(DevDriveInvalidDriveSize);
+    public static readonly string DevDriveInvalidFolderLocation = nameof(DevDriveInvalidFolderLocation);
+    public static readonly string DevDriveNoDriveLettersAvailable = nameof(DevDriveNoDriveLettersAvailable);
+    public static readonly string DevDriveNotEnoughFreeSpace = nameof(DevDriveNotEnoughFreeSpace);
+    public static readonly string DevDriveReviewPageNumberOfDevDrives = nameof(DevDriveReviewPageNumberOfDevDrives);
+    public static readonly string DevDriveReviewPageNumberOfDevDrivesTitle = nameof(DevDriveReviewPageNumberOfDevDrivesTitle);
+    public static readonly string DevDriveUnableToCreateError = nameof(DevDriveUnableToCreateError);
+    public static readonly string DevDriveWindowByteUnitComboBoxGB = nameof(DevDriveWindowByteUnitComboBoxGB);
+    public static readonly string DevDriveWindowByteUnitComboBoxTB = nameof(DevDriveWindowByteUnitComboBoxTB);
+    public static readonly string EditClonePathDialog = nameof(EditClonePathDialog);
+    public static readonly string EditClonePathDialogUncheckCheckMark = nameof(EditClonePathDialogUncheckCheckMark);
+    public static readonly string FileTypeNotSupported = nameof(FileTypeNotSupported);
+    public static readonly string InstalledPackage = nameof(InstalledPackage);
+    public static readonly string InstalledPackageReboot = nameof(InstalledPackageReboot);
+    public static readonly string InstallingPackage = nameof(InstallingPackage);
+    public static readonly string InstallPackageErrorBlockedByPolicy = nameof(InstallPackageErrorBlockedByPolicy);
+    public static readonly string InstallPackageErrorDownloadError = nameof(InstallPackageErrorDownloadError);
+    public static readonly string InstallPackageErrorInternalError = nameof(InstallPackageErrorInternalError);
+    public static readonly string InstallPackageErrorInstallError = nameof(InstallPackageErrorInstallError);
+    public static readonly string InstallPackageErrorNoApplicableInstallers = nameof(InstallPackageErrorNoApplicableInstallers);
+    public static readonly string InstallPackageError = nameof(InstallPackageError);
+    public static readonly string InstallPackageErrorUnknownError = nameof(InstallPackageErrorUnknownError);
+    public static readonly string Next = nameof(Next);
+    public static readonly string NoSearchResultsFoundTitle = nameof(NoSearchResultsFoundTitle);
+    public static readonly string PackagesCount = nameof(PackagesCount);
+    public static readonly string PackageDescription = nameof(PackageDescription);
+    public static readonly string PackageInstalledTooltip = nameof(PackageInstalledTooltip);
+    public static readonly string PackageNameTooltip = nameof(PackageNameTooltip);
+    public static readonly string PackagePublisherNameTooltip = nameof(PackagePublisherNameTooltip);
+    public static readonly string PackageSourceTooltip = nameof(PackageSourceTooltip);
+    public static readonly string PackageVersionTooltip = nameof(PackageVersionTooltip);
+    public static readonly string PathWithColon = nameof(PathWithColon);
+    public static readonly string ResultCount = nameof(ResultCount);
+    public static readonly string RestorePackagesTitle = nameof(RestorePackagesTitle);
+    public static readonly string RestorePackagesDescription = nameof(RestorePackagesDescription);
+    public static readonly string Repository = nameof(Repository);
+    public static readonly string ReviewNothingToSetUpToolTip = nameof(ReviewNothingToSetUpToolTip);
+    public static readonly string SelectedPackagesCount = nameof(SelectedPackagesCount);
+    public static readonly string SetUpButton = nameof(SetUpButton);
+    public static readonly string SizeWithColon = nameof(SizeWithColon);
+    public static readonly string LoadingExecutingProgress = nameof(LoadingExecutingProgress);
+    public static readonly string ActionCenterDisplay = nameof(ActionCenterDisplay);
+    public static readonly string NeedsRebootMessage = nameof(NeedsRebootMessage);
+    public static readonly string ApplicationsPageTitle = nameof(ApplicationsPageTitle);
+    public static readonly string ReposConfigPageTitle = nameof(ReposConfigPageTitle);
+    public static readonly string ReviewPageTitle = nameof(ReviewPageTitle);
+
+    // Repository loading screen messages
+    public static readonly string CloneRepoCreating = nameof(CloneRepoCreating);
+    public static readonly string CloneRepoCreated = nameof(CloneRepoCreated);
+    public static readonly string CloneRepoError = nameof(CloneRepoError);
+    public static readonly string CloneRepoRestart = nameof(CloneRepoRestart);
+
+    // Configure task loading screen messages
+    public static readonly string ConfigureTaskCreating = nameof(ConfigureTaskCreating);
+    public static readonly string ConfigureTaskCreated = nameof(ConfigureTaskCreated);
+    public static readonly string ConfigureTaskError = nameof(ConfigureTaskError);
+    public static readonly string ConfigureTaskRestart = nameof(ConfigureTaskRestart);
+
+    // App download loading screen messages
+    public static readonly string DownloadAppCreating = nameof(DownloadAppCreating);
+    public static readonly string DownloadAppCreated = nameof(DownloadAppCreated);
+    public static readonly string DownloadAppError = nameof(DownloadAppError);
+    public static readonly string DownloadAppRestart = nameof(DownloadAppRestart);
+
+    // Dev drive loading screen messages
+    public static readonly string DevDriveCreating = nameof(DevDriveCreating);
+    public static readonly string DevDriveCreated = nameof(DevDriveCreated);
+    public static readonly string DevDriveErrorWithReason = nameof(DevDriveErrorWithReason);
+    public static readonly string DevDriveRestart = nameof(DevDriveRestart);
+
+    // Loading screen
+    public static readonly string LoadingScreenActionCenterErrors = nameof(LoadingScreenActionCenterErrors);
+    public static readonly string LoadingPageSteps = nameof(LoadingPageSteps);
+    public static readonly string LoadingScreenGoToSummaryButtonContent = nameof(LoadingScreenGoToSummaryButtonContent);
+
+    // Repo tool
+    public static readonly string RepoAccountPagePrimaryButtonText = nameof(RepoAccountPagePrimaryButtonText);
+    public static readonly string RepoEverythingElsePrimaryButtonText = nameof(RepoEverythingElsePrimaryButtonText);
+}