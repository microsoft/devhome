<<<<<<< HEAD
// Copyright (c) Microsoft Corporation and Contributors
// Licensed under the MIT license.

using System;
using System.Collections.Generic;
using System.Linq;
using System.Threading;
using System.Threading.Tasks;
using DevHome.SetupFlow.Common.Helpers;
using DevHome.SetupFlow.Models;

namespace DevHome.SetupFlow.Services;

public class CatalogDataSourceLoader : ICatalogDataSourceLoader, IDisposable
{
    private readonly SemaphoreSlim _lock = new(initialCount: 1, maxCount: 1);
    private readonly IEnumerable<WinGetPackageDataSource> _dataSources;
    private bool _disposedValue;

    public CatalogDataSourceLoader(IEnumerable<WinGetPackageDataSource> dataSources)
    {
        _dataSources = dataSources;
    }

    /// <inheritdoc />
    public int CatalogCount => _dataSources.Sum(dataSource => dataSource.CatalogCount);

    /// <inheritdoc />
    public async Task InitializeAsync()
    {
        await _lock.WaitAsync();
        try
        {
            foreach (var dataSource in _dataSources)
            {
                await InitializeDataSourceAsync(dataSource);
            }
        }
        finally
        {
            _lock.Release();
        }
    }

    /// <inheritdoc />
    public async IAsyncEnumerable<IList<PackageCatalog>> LoadCatalogsAsync()
    {
        await _lock.WaitAsync();
        try
        {
            foreach (var dataSource in _dataSources)
            {
                yield return await LoadCatalogsFromDataSourceAsync(dataSource) ?? new List<PackageCatalog>();
            }
        }
        finally
        {
            _lock.Release();
        }
    }

    /// <summary>
    /// Initialize data source
    /// </summary>
    private async Task InitializeDataSourceAsync(WinGetPackageDataSource dataSource)
    {
        try
        {
            Log.Logger?.ReportInfo(Log.Component.AppManagement, $"Initializing package list from data source {dataSource.GetType().Name}");
            await dataSource.InitializeAsync();
        }
        catch (Exception e)
        {
            Log.Logger?.ReportError(Log.Component.AppManagement, $"Exception thrown while initializing data source of type {dataSource.GetType().Name}", e);
        }
    }

    /// <summary>
    /// Load catalogs from the provided data source
    /// </summary>
    /// <param name="dataSource">Target data source</param>
    private async Task<IList<PackageCatalog>> LoadCatalogsFromDataSourceAsync(WinGetPackageDataSource dataSource)
    {
        try
        {
            if (dataSource.CatalogCount > 0)
            {
                Log.Logger?.ReportInfo(Log.Component.AppManagement, $"Loading winget packages from data source {dataSource.GetType().Name}");
                return await Task.Run(async () => await dataSource.LoadCatalogsAsync());
            }
        }
        catch (Exception e)
        {
            Log.Logger?.ReportError(Log.Component.AppManagement, $"Exception thrown while loading data source of type {dataSource.GetType().Name}", e);
        }

        return null;
    }

    protected virtual void Dispose(bool disposing)
    {
        if (!_disposedValue)
        {
            if (disposing)
            {
                _lock.Dispose();
            }

            _disposedValue = true;
        }
    }

    public void Dispose()
    {
        Dispose(disposing: true);
        GC.SuppressFinalize(this);
    }
}
=======
﻿// Copyright (c) Microsoft Corporation.
// Licensed under the MIT License.

using System;
using System.Collections.Generic;
using System.Linq;
using System.Threading;
using System.Threading.Tasks;
using DevHome.SetupFlow.Common.Helpers;
using DevHome.SetupFlow.Models;

namespace DevHome.SetupFlow.Services;

public class CatalogDataSourceLoader : ICatalogDataSourceLoader, IDisposable
{
    private readonly SemaphoreSlim _lock = new (initialCount: 1, maxCount: 1);
    private readonly IEnumerable<WinGetPackageDataSource> _dataSources;
    private bool _disposedValue;

    public CatalogDataSourceLoader(IEnumerable<WinGetPackageDataSource> dataSources)
    {
        _dataSources = dataSources;
    }

    /// <inheritdoc />
    public int CatalogCount => _dataSources.Sum(dataSource => dataSource.CatalogCount);

    /// <inheritdoc />
    public async Task InitializeAsync()
    {
        await _lock.WaitAsync();
        try
        {
            foreach (var dataSource in _dataSources)
            {
                await InitializeDataSourceAsync(dataSource);
            }
        }
        finally
        {
            _lock.Release();
        }
    }

    /// <inheritdoc />
    public async IAsyncEnumerable<IList<PackageCatalog>> LoadCatalogsAsync()
    {
        await _lock.WaitAsync();
        try
        {
            foreach (var dataSource in _dataSources)
            {
                yield return await LoadCatalogsFromDataSourceAsync(dataSource) ?? new List<PackageCatalog>();
            }
        }
        finally
        {
            _lock.Release();
        }
    }

    /// <summary>
    /// Initialize data source
    /// </summary>
    private async Task InitializeDataSourceAsync(WinGetPackageDataSource dataSource)
    {
        try
        {
            Log.Logger?.ReportInfo(Log.Component.AppManagement, $"Initializing package list from data source {dataSource.GetType().Name}");
            await dataSource.InitializeAsync();
        }
        catch (Exception e)
        {
            Log.Logger?.ReportError(Log.Component.AppManagement, $"Exception thrown while initializing data source of type {dataSource.GetType().Name}", e);
        }
    }

    /// <summary>
    /// Load catalogs from the provided data source
    /// </summary>
    /// <param name="dataSource">Target data source</param>
    private async Task<IList<PackageCatalog>> LoadCatalogsFromDataSourceAsync(WinGetPackageDataSource dataSource)
    {
        try
        {
            if (dataSource.CatalogCount > 0)
            {
                Log.Logger?.ReportInfo(Log.Component.AppManagement, $"Loading winget packages from data source {dataSource.GetType().Name}");
                return await Task.Run(async () => await dataSource.LoadCatalogsAsync());
            }
        }
        catch (Exception e)
        {
            Log.Logger?.ReportError(Log.Component.AppManagement, $"Exception thrown while loading data source of type {dataSource.GetType().Name}", e);
        }

        return null;
    }

    protected virtual void Dispose(bool disposing)
    {
        if (!_disposedValue)
        {
            if (disposing)
            {
                _lock.Dispose();
            }

            _disposedValue = true;
        }
    }

    public void Dispose()
    {
        Dispose(disposing: true);
        GC.SuppressFinalize(this);
    }
}
>>>>>>> 213913e8
<|MERGE_RESOLUTION|>--- conflicted
+++ resolved
@@ -1,239 +1,118 @@
-<<<<<<< HEAD
-// Copyright (c) Microsoft Corporation and Contributors
-// Licensed under the MIT license.
-
-using System;
-using System.Collections.Generic;
-using System.Linq;
-using System.Threading;
-using System.Threading.Tasks;
-using DevHome.SetupFlow.Common.Helpers;
-using DevHome.SetupFlow.Models;
-
-namespace DevHome.SetupFlow.Services;
-
-public class CatalogDataSourceLoader : ICatalogDataSourceLoader, IDisposable
-{
-    private readonly SemaphoreSlim _lock = new(initialCount: 1, maxCount: 1);
-    private readonly IEnumerable<WinGetPackageDataSource> _dataSources;
-    private bool _disposedValue;
-
-    public CatalogDataSourceLoader(IEnumerable<WinGetPackageDataSource> dataSources)
-    {
-        _dataSources = dataSources;
-    }
-
-    /// <inheritdoc />
-    public int CatalogCount => _dataSources.Sum(dataSource => dataSource.CatalogCount);
-
-    /// <inheritdoc />
-    public async Task InitializeAsync()
-    {
-        await _lock.WaitAsync();
-        try
-        {
-            foreach (var dataSource in _dataSources)
-            {
-                await InitializeDataSourceAsync(dataSource);
-            }
-        }
-        finally
-        {
-            _lock.Release();
-        }
-    }
-
-    /// <inheritdoc />
-    public async IAsyncEnumerable<IList<PackageCatalog>> LoadCatalogsAsync()
-    {
-        await _lock.WaitAsync();
-        try
-        {
-            foreach (var dataSource in _dataSources)
-            {
-                yield return await LoadCatalogsFromDataSourceAsync(dataSource) ?? new List<PackageCatalog>();
-            }
-        }
-        finally
-        {
-            _lock.Release();
-        }
-    }
-
-    /// <summary>
-    /// Initialize data source
-    /// </summary>
-    private async Task InitializeDataSourceAsync(WinGetPackageDataSource dataSource)
-    {
-        try
-        {
-            Log.Logger?.ReportInfo(Log.Component.AppManagement, $"Initializing package list from data source {dataSource.GetType().Name}");
-            await dataSource.InitializeAsync();
-        }
-        catch (Exception e)
-        {
-            Log.Logger?.ReportError(Log.Component.AppManagement, $"Exception thrown while initializing data source of type {dataSource.GetType().Name}", e);
-        }
-    }
-
-    /// <summary>
-    /// Load catalogs from the provided data source
-    /// </summary>
-    /// <param name="dataSource">Target data source</param>
-    private async Task<IList<PackageCatalog>> LoadCatalogsFromDataSourceAsync(WinGetPackageDataSource dataSource)
-    {
-        try
-        {
-            if (dataSource.CatalogCount > 0)
-            {
-                Log.Logger?.ReportInfo(Log.Component.AppManagement, $"Loading winget packages from data source {dataSource.GetType().Name}");
-                return await Task.Run(async () => await dataSource.LoadCatalogsAsync());
-            }
-        }
-        catch (Exception e)
-        {
-            Log.Logger?.ReportError(Log.Component.AppManagement, $"Exception thrown while loading data source of type {dataSource.GetType().Name}", e);
-        }
-
-        return null;
-    }
-
-    protected virtual void Dispose(bool disposing)
-    {
-        if (!_disposedValue)
-        {
-            if (disposing)
-            {
-                _lock.Dispose();
-            }
-
-            _disposedValue = true;
-        }
-    }
-
-    public void Dispose()
-    {
-        Dispose(disposing: true);
-        GC.SuppressFinalize(this);
-    }
-}
-=======
-﻿// Copyright (c) Microsoft Corporation.
-// Licensed under the MIT License.
-
-using System;
-using System.Collections.Generic;
-using System.Linq;
-using System.Threading;
-using System.Threading.Tasks;
-using DevHome.SetupFlow.Common.Helpers;
-using DevHome.SetupFlow.Models;
-
-namespace DevHome.SetupFlow.Services;
-
-public class CatalogDataSourceLoader : ICatalogDataSourceLoader, IDisposable
-{
-    private readonly SemaphoreSlim _lock = new (initialCount: 1, maxCount: 1);
-    private readonly IEnumerable<WinGetPackageDataSource> _dataSources;
-    private bool _disposedValue;
-
-    public CatalogDataSourceLoader(IEnumerable<WinGetPackageDataSource> dataSources)
-    {
-        _dataSources = dataSources;
-    }
-
-    /// <inheritdoc />
-    public int CatalogCount => _dataSources.Sum(dataSource => dataSource.CatalogCount);
-
-    /// <inheritdoc />
-    public async Task InitializeAsync()
-    {
-        await _lock.WaitAsync();
-        try
-        {
-            foreach (var dataSource in _dataSources)
-            {
-                await InitializeDataSourceAsync(dataSource);
-            }
-        }
-        finally
-        {
-            _lock.Release();
-        }
-    }
-
-    /// <inheritdoc />
-    public async IAsyncEnumerable<IList<PackageCatalog>> LoadCatalogsAsync()
-    {
-        await _lock.WaitAsync();
-        try
-        {
-            foreach (var dataSource in _dataSources)
-            {
-                yield return await LoadCatalogsFromDataSourceAsync(dataSource) ?? new List<PackageCatalog>();
-            }
-        }
-        finally
-        {
-            _lock.Release();
-        }
-    }
-
-    /// <summary>
-    /// Initialize data source
-    /// </summary>
-    private async Task InitializeDataSourceAsync(WinGetPackageDataSource dataSource)
-    {
-        try
-        {
-            Log.Logger?.ReportInfo(Log.Component.AppManagement, $"Initializing package list from data source {dataSource.GetType().Name}");
-            await dataSource.InitializeAsync();
-        }
-        catch (Exception e)
-        {
-            Log.Logger?.ReportError(Log.Component.AppManagement, $"Exception thrown while initializing data source of type {dataSource.GetType().Name}", e);
-        }
-    }
-
-    /// <summary>
-    /// Load catalogs from the provided data source
-    /// </summary>
-    /// <param name="dataSource">Target data source</param>
-    private async Task<IList<PackageCatalog>> LoadCatalogsFromDataSourceAsync(WinGetPackageDataSource dataSource)
-    {
-        try
-        {
-            if (dataSource.CatalogCount > 0)
-            {
-                Log.Logger?.ReportInfo(Log.Component.AppManagement, $"Loading winget packages from data source {dataSource.GetType().Name}");
-                return await Task.Run(async () => await dataSource.LoadCatalogsAsync());
-            }
-        }
-        catch (Exception e)
-        {
-            Log.Logger?.ReportError(Log.Component.AppManagement, $"Exception thrown while loading data source of type {dataSource.GetType().Name}", e);
-        }
-
-        return null;
-    }
-
-    protected virtual void Dispose(bool disposing)
-    {
-        if (!_disposedValue)
-        {
-            if (disposing)
-            {
-                _lock.Dispose();
-            }
-
-            _disposedValue = true;
-        }
-    }
-
-    public void Dispose()
-    {
-        Dispose(disposing: true);
-        GC.SuppressFinalize(this);
-    }
-}
->>>>>>> 213913e8
+// Copyright (c) Microsoft Corporation.
+// Licensed under the MIT License.
+
+using System;
+using System.Collections.Generic;
+using System.Linq;
+using System.Threading;
+using System.Threading.Tasks;
+using DevHome.SetupFlow.Common.Helpers;
+using DevHome.SetupFlow.Models;
+
+namespace DevHome.SetupFlow.Services;
+
+public class CatalogDataSourceLoader : ICatalogDataSourceLoader, IDisposable
+{
+    private readonly SemaphoreSlim _lock = new(initialCount: 1, maxCount: 1);
+    private readonly IEnumerable<WinGetPackageDataSource> _dataSources;
+    private bool _disposedValue;
+
+    public CatalogDataSourceLoader(IEnumerable<WinGetPackageDataSource> dataSources)
+    {
+        _dataSources = dataSources;
+    }
+
+    /// <inheritdoc />
+    public int CatalogCount => _dataSources.Sum(dataSource => dataSource.CatalogCount);
+
+    /// <inheritdoc />
+    public async Task InitializeAsync()
+    {
+        await _lock.WaitAsync();
+        try
+        {
+            foreach (var dataSource in _dataSources)
+            {
+                await InitializeDataSourceAsync(dataSource);
+            }
+        }
+        finally
+        {
+            _lock.Release();
+        }
+    }
+
+    /// <inheritdoc />
+    public async IAsyncEnumerable<IList<PackageCatalog>> LoadCatalogsAsync()
+    {
+        await _lock.WaitAsync();
+        try
+        {
+            foreach (var dataSource in _dataSources)
+            {
+                yield return await LoadCatalogsFromDataSourceAsync(dataSource) ?? new List<PackageCatalog>();
+            }
+        }
+        finally
+        {
+            _lock.Release();
+        }
+    }
+
+    /// <summary>
+    /// Initialize data source
+    /// </summary>
+    private async Task InitializeDataSourceAsync(WinGetPackageDataSource dataSource)
+    {
+        try
+        {
+            Log.Logger?.ReportInfo(Log.Component.AppManagement, $"Initializing package list from data source {dataSource.GetType().Name}");
+            await dataSource.InitializeAsync();
+        }
+        catch (Exception e)
+        {
+            Log.Logger?.ReportError(Log.Component.AppManagement, $"Exception thrown while initializing data source of type {dataSource.GetType().Name}", e);
+        }
+    }
+
+    /// <summary>
+    /// Load catalogs from the provided data source
+    /// </summary>
+    /// <param name="dataSource">Target data source</param>
+    private async Task<IList<PackageCatalog>> LoadCatalogsFromDataSourceAsync(WinGetPackageDataSource dataSource)
+    {
+        try
+        {
+            if (dataSource.CatalogCount > 0)
+            {
+                Log.Logger?.ReportInfo(Log.Component.AppManagement, $"Loading winget packages from data source {dataSource.GetType().Name}");
+                return await Task.Run(async () => await dataSource.LoadCatalogsAsync());
+            }
+        }
+        catch (Exception e)
+        {
+            Log.Logger?.ReportError(Log.Component.AppManagement, $"Exception thrown while loading data source of type {dataSource.GetType().Name}", e);
+        }
+
+        return null;
+    }
+
+    protected virtual void Dispose(bool disposing)
+    {
+        if (!_disposedValue)
+        {
+            if (disposing)
+            {
+                _lock.Dispose();
+            }
+
+            _disposedValue = true;
+        }
+    }
+
+    public void Dispose()
+    {
+        Dispose(disposing: true);
+        GC.SuppressFinalize(this);
+    }
+}