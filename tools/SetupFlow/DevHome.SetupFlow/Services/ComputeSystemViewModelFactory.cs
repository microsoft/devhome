--- conflicted
+++ resolved
@@ -23,12 +23,6 @@
 
         try
         {
-<<<<<<< HEAD
-            cardViewModel.ComputeSystemWrapper = computeSystem;
-            cardViewModel.ComputeSystemTitle = computeSystem.DisplayName;
-            cardViewModel.ComputeSystemWrapper.StateChanged += cardViewModel.OnComputeSystemStateChanged;
-=======
->>>>>>> 2cbc93d4
             cardViewModel.CardState = await cardViewModel.GetCardStateAsync();
             cardViewModel.ComputeSystemImage = await ComputeSystemHelpers.GetBitmapImageAsync(computeSystem);
             cardViewModel.ComputeSystemProperties = await ComputeSystemHelpers.GetComputeSystemPropertiesAsync(computeSystem, packageFullName);
