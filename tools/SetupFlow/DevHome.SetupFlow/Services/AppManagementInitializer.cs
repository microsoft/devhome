<<<<<<< HEAD
﻿// Copyright (c) Microsoft Corporation and Contributors
// Licensed under the MIT license.

using System.Threading.Tasks;
using DevHome.SetupFlow.Common.Helpers;

namespace DevHome.SetupFlow.Services;

public class AppManagementInitializer : IAppManagementInitializer
{
    private readonly IWindowsPackageManager _wpm;
    private readonly CatalogDataSourceLoader _catalogDataSourceLoader;

    public AppManagementInitializer(
        IWindowsPackageManager wpm,
        CatalogDataSourceLoader catalogDataSourceLoader)
    {
        _wpm = wpm;
        _catalogDataSourceLoader = catalogDataSourceLoader;
    }

    /// <inheritdoc />
    public async Task InitializeAsync()
    {
        Log.Logger?.ReportInfo(Log.Component.AppManagement, $"Initializing {nameof(AppManagementInitializer)}");
        await InitializeCatalogsAsync();
        if (await TryRegisterAppInstallerAsync())
        {
            await _wpm.ConnectToAllCatalogsAsync();
            await LoadCatalogsAsync();
        }

        Log.Logger?.ReportInfo(Log.Component.AppManagement, $"Completed {nameof(AppManagementInitializer)} initialization");
    }

    /// <summary>
    /// Initialize catalogs from all data sources (e.g. Restore packages, etc ...)
    /// </summary>
    private async Task InitializeCatalogsAsync()
    {
        Log.Logger?.ReportInfo(Log.Component.AppManagement, "Initialize catalogs from all data sources");
        await _catalogDataSourceLoader.InitializeAsync();
    }

    /// <summary>
    /// Loading catalogs from all data sources(e.g. Restore packages, etc ...)
    /// </summary>
    private async Task LoadCatalogsAsync()
    {
        Log.Logger?.ReportInfo($"Loading catalogs from all data sources at launch time to reduce the wait time when this information is requested");
        await foreach (var dataSourceCatalogs in _catalogDataSourceLoader.LoadCatalogsAsync())
        {
            Log.Logger?.ReportInfo($"Loaded {dataSourceCatalogs.Count} catalog(s)");
        }
    }

    /// <summary>
    /// Try to register AppInstaller
    /// </summary>
    /// <returns>True if AppInstaller is registered, false otherwise</returns>
    private async Task<bool> TryRegisterAppInstallerAsync()
    {
        Log.Logger?.ReportInfo(Log.Component.AppManagement, "Ensuring AppInstaller is registered ...");

        // If WinGet COM Server is available, then AppInstaller is registered
        if (await _wpm.IsCOMServerAvailableAsync())
        {
            return true;
        }

        Log.Logger?.ReportInfo(Log.Component.AppManagement, "WinGet COM Server is not available. AppInstaller might be staged but not registered, attempting to register it to fix the issue");
        if (await _wpm.RegisterAppInstallerAsync())
        {
            if (await _wpm.IsCOMServerAvailableAsync())
            {
                return true;
            }

            Log.Logger?.ReportError(Log.Component.AppManagement, "WinGet COM Server is not available after AppInstaller registration");
        }
        else
        {
            Log.Logger?.ReportError(Log.Component.AppManagement, "AppInstaller was not registered");
        }

        return false;
    }
}
=======
﻿// Copyright (c) Microsoft Corporation and Contributors
// Licensed under the MIT license.

using System;
using System.Linq;
using System.Threading.Tasks;
using DevHome.SetupFlow.Common.Helpers;

namespace DevHome.SetupFlow.Services;

/// <summary>
/// Class responsible for initializing the App Management system in the setup flow.
/// </summary>
public class AppManagementInitializer : IAppManagementInitializer
{
    private readonly IWindowsPackageManager _wpm;
    private readonly ICatalogDataSourceLoader _catalogDataSourceLoader;

    public AppManagementInitializer(
        IWindowsPackageManager wpm,
        ICatalogDataSourceLoader catalogDataSourceLoader)
    {
        _wpm = wpm;
        _catalogDataSourceLoader = catalogDataSourceLoader;
    }

    /// <inheritdoc />
    public async Task InitializeAsync()
    {
        Log.Logger?.ReportInfo(Log.Component.AppManagement, $"Initializing app management");

        // Initialize catalogs from all data sources
        await InitializeCatalogsAsync();

        // Ensure AppInstaller is registered
        if (await TryRegisterAppInstallerAsync())
        {
            await InitializeInternalAsync();
        }

        Log.Logger?.ReportInfo(Log.Component.AppManagement, $"Completed app management initialization");
    }

    /// <inheritdoc />
    public async Task ReinitializeAsync()
    {
        Log.Logger?.ReportInfo(Log.Component.AppManagement, $"Reinitializing app management");
        await InitializeInternalAsync();
        Log.Logger?.ReportInfo(Log.Component.AppManagement, $"Completed app management reinitialization");
    }

    /// <summary>
    /// Initialize app management services
    /// </summary>
    private async Task InitializeInternalAsync()
    {
        try
        {
            Log.Logger?.ReportInfo(Log.Component.AppManagement, $"Ensuring app management initialization");

            // Initialize windows package manager after AppInstaller is registered
            await _wpm.InitializeAsync();

            // Load catalogs from all data sources
            await LoadCatalogsAsync();

            Log.Logger?.ReportInfo(Log.Component.AppManagement, $"Finished ensuring app management initialization");
        }
        catch (Exception e)
        {
            Log.Logger?.ReportInfo(Log.Component.AppManagement, $"Unable to correctly initialize app management at the moment. Further attempts will be performed later.", e);
        }
    }

    /// <summary>
    /// Initialize catalogs from all data sources (e.g. Restore packages, etc ...)
    /// </summary>
    private async Task InitializeCatalogsAsync()
    {
        Log.Logger?.ReportInfo(Log.Component.AppManagement, "Initialize catalogs from all data sources");
        await _catalogDataSourceLoader.InitializeAsync();
    }

    /// <summary>
    /// Loading catalogs from all data sources(e.g. Restore packages, etc ...)
    /// </summary>
    private async Task LoadCatalogsAsync()
    {
        Log.Logger?.ReportInfo($"Loading catalogs from all data sources at launch time to reduce the wait time when this information is requested");
        await foreach (var dataSourceCatalogs in _catalogDataSourceLoader.LoadCatalogsAsync())
        {
            Log.Logger?.ReportInfo($"Loaded {dataSourceCatalogs.Count} catalogs [{string.Join(", ", dataSourceCatalogs.Select(c => c.Name))}]");
        }
    }

    /// <summary>
    /// Try to register AppInstaller
    /// </summary>
    /// <returns>True if AppInstaller is registered, false otherwise</returns>
    private async Task<bool> TryRegisterAppInstallerAsync()
    {
        Log.Logger?.ReportInfo(Log.Component.AppManagement, "Ensuring AppInstaller is registered ...");

        // If WinGet COM Server is available, then AppInstaller is registered
        if (await _wpm.IsAvailableAsync())
        {
            Log.Logger?.ReportInfo(Log.Component.AppManagement, "AppInstaller is already registered");
            return true;
        }

        Log.Logger?.ReportInfo(Log.Component.AppManagement, "WinGet COM Server is not available. AppInstaller might be staged but not registered, attempting to register it to fix the issue");
        if (await _wpm.RegisterAppInstallerAsync())
        {
            if (await _wpm.IsAvailableAsync())
            {
                Log.Logger?.ReportInfo(Log.Component.AppManagement, "AppInstaller was registered successfully");
                return true;
            }

            Log.Logger?.ReportError(Log.Component.AppManagement, "WinGet COM Server is not available after AppInstaller registration");
        }
        else
        {
            Log.Logger?.ReportError(Log.Component.AppManagement, "AppInstaller was not registered");
        }

        return false;
    }
}
>>>>>>> 8b4200fd
<|MERGE_RESOLUTION|>--- conflicted
+++ resolved
@@ -1,94 +1,4 @@
-<<<<<<< HEAD
-﻿// Copyright (c) Microsoft Corporation and Contributors
-// Licensed under the MIT license.
-
-using System.Threading.Tasks;
-using DevHome.SetupFlow.Common.Helpers;
-
-namespace DevHome.SetupFlow.Services;
-
-public class AppManagementInitializer : IAppManagementInitializer
-{
-    private readonly IWindowsPackageManager _wpm;
-    private readonly CatalogDataSourceLoader _catalogDataSourceLoader;
-
-    public AppManagementInitializer(
-        IWindowsPackageManager wpm,
-        CatalogDataSourceLoader catalogDataSourceLoader)
-    {
-        _wpm = wpm;
-        _catalogDataSourceLoader = catalogDataSourceLoader;
-    }
-
-    /// <inheritdoc />
-    public async Task InitializeAsync()
-    {
-        Log.Logger?.ReportInfo(Log.Component.AppManagement, $"Initializing {nameof(AppManagementInitializer)}");
-        await InitializeCatalogsAsync();
-        if (await TryRegisterAppInstallerAsync())
-        {
-            await _wpm.ConnectToAllCatalogsAsync();
-            await LoadCatalogsAsync();
-        }
-
-        Log.Logger?.ReportInfo(Log.Component.AppManagement, $"Completed {nameof(AppManagementInitializer)} initialization");
-    }
-
-    /// <summary>
-    /// Initialize catalogs from all data sources (e.g. Restore packages, etc ...)
-    /// </summary>
-    private async Task InitializeCatalogsAsync()
-    {
-        Log.Logger?.ReportInfo(Log.Component.AppManagement, "Initialize catalogs from all data sources");
-        await _catalogDataSourceLoader.InitializeAsync();
-    }
-
-    /// <summary>
-    /// Loading catalogs from all data sources(e.g. Restore packages, etc ...)
-    /// </summary>
-    private async Task LoadCatalogsAsync()
-    {
-        Log.Logger?.ReportInfo($"Loading catalogs from all data sources at launch time to reduce the wait time when this information is requested");
-        await foreach (var dataSourceCatalogs in _catalogDataSourceLoader.LoadCatalogsAsync())
-        {
-            Log.Logger?.ReportInfo($"Loaded {dataSourceCatalogs.Count} catalog(s)");
-        }
-    }
-
-    /// <summary>
-    /// Try to register AppInstaller
-    /// </summary>
-    /// <returns>True if AppInstaller is registered, false otherwise</returns>
-    private async Task<bool> TryRegisterAppInstallerAsync()
-    {
-        Log.Logger?.ReportInfo(Log.Component.AppManagement, "Ensuring AppInstaller is registered ...");
-
-        // If WinGet COM Server is available, then AppInstaller is registered
-        if (await _wpm.IsCOMServerAvailableAsync())
-        {
-            return true;
-        }
-
-        Log.Logger?.ReportInfo(Log.Component.AppManagement, "WinGet COM Server is not available. AppInstaller might be staged but not registered, attempting to register it to fix the issue");
-        if (await _wpm.RegisterAppInstallerAsync())
-        {
-            if (await _wpm.IsCOMServerAvailableAsync())
-            {
-                return true;
-            }
-
-            Log.Logger?.ReportError(Log.Component.AppManagement, "WinGet COM Server is not available after AppInstaller registration");
-        }
-        else
-        {
-            Log.Logger?.ReportError(Log.Component.AppManagement, "AppInstaller was not registered");
-        }
-
-        return false;
-    }
-}
-=======
-﻿// Copyright (c) Microsoft Corporation and Contributors
+// Copyright (c) Microsoft Corporation and Contributors
 // Licensed under the MIT license.
 
 using System;
@@ -216,5 +126,4 @@
 
         return false;
     }
-}
->>>>>>> 8b4200fd
+}