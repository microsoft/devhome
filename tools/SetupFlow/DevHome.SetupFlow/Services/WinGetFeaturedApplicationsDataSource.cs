--- conflicted
+++ resolved
@@ -1,140 +1,3 @@
-<<<<<<< HEAD
-﻿﻿// Licensed under the MIT license.
-
-using System;
-using System.Collections.Generic;
-using System.Globalization;
-using System.Linq;
-using System.Threading.Tasks;
-using DevHome.Common.Extensions;
-using DevHome.Common.Services;
-using DevHome.SetupFlow.Common.Helpers;
-using DevHome.SetupFlow.Models;
-using Microsoft.Windows.DevHome.SDK;
-
-namespace DevHome.SetupFlow.Services;
-
-/// <summary>
-/// Class to get featured applications from extension providers.
-/// </summary>
-public class WinGetFeaturedApplicationsDataSource : WinGetPackageDataSource
-{
-    private readonly IExtensionService _extensionService;
-    private readonly IList<IFeaturedApplicationsGroup> _groups;
-
-    public WinGetFeaturedApplicationsDataSource(IWindowsPackageManager wpm, IExtensionService extensionService)
-        : base(wpm)
-    {
-        _extensionService = extensionService;
-        _groups = new List<IFeaturedApplicationsGroup>();
-    }
-
-    public override int CatalogCount => _groups.Count;
-
-    public async override Task InitializeAsync()
-    {
-        var extensions = await _extensionService.GetInstalledExtensionsAsync(ProviderType.FeaturedApplications);
-        Log.Logger?.ReportInfo(Log.Component.AppManagement, "Initializing featured applications from all extensions");
-        foreach (var extension in extensions)
-        {
-            var extensionName = extension.Name;
-            try
-            {
-                Log.Logger?.ReportInfo(Log.Component.AppManagement, $"Getting featured applications provider from extension '{extensionName}'");
-                var provider = await extension.GetProviderAsync<IFeaturedApplicationsProvider>();
-                if (provider != null)
-                {
-                    var groupsResult = await provider.GetFeaturedApplicationsGroupsAsync();
-                    if (groupsResult.Result.Status == ProviderOperationStatus.Success)
-                    {
-                        var groups = groupsResult.FeaturedApplicationsGroups;
-                        Log.Logger?.ReportInfo(Log.Component.AppManagement, $"Found {groups.Count} groups from extension '{extensionName}'");
-
-                        // Cannot use foreach or LINQ for out-of-process IVector
-                        // Bug: https://github.com/microsoft/CsWinRT/issues/1205
-                        for (var i = 0; i < groups.Count; ++i)
-                        {
-                            _groups.Add(groups[i]);
-                        }
-                    }
-                    else
-                    {
-                        Log.Logger?.ReportError(Log.Component.AppManagement, $"Failed to get featured applications groups from extension '{extensionName}': {groupsResult.Result.DiagnosticText}", groupsResult.Result.ExtendedError);
-                    }
-                }
-            }
-            catch (Exception e)
-            {
-                Log.Logger?.ReportError(Log.Component.AppManagement, $"Error loading featured applications from extension {extensionName}", e);
-            }
-        }
-    }
-
-    public async override Task<IList<PackageCatalog>> LoadCatalogsAsync()
-    {
-        var result = new List<PackageCatalog>();
-        var locale = CultureInfo.CurrentCulture.Name;
-        foreach (var group in _groups)
-        {
-            try
-            {
-                var groupTitle = group.GetTitle(locale);
-                var appsResult = group.GetApplications();
-                if (appsResult.Result.Status == ProviderOperationStatus.Success)
-                {
-                    var packages = await GetPackagesAsync(ParseURIs(appsResult.FeaturedApplications));
-                    if (packages.Any())
-                    {
-                        result.Add(new PackageCatalog()
-                        {
-                            Name = groupTitle,
-                            Description = group.GetDescription(locale),
-                            Packages = packages.ToReadOnlyCollection(),
-                        });
-                    }
-                    else
-                    {
-                        Log.Logger?.ReportInfo(Log.Component.AppManagement, $"No packages found in featured applications group '{groupTitle}'");
-                    }
-                }
-                else
-                {
-                    Log.Logger?.ReportWarn(Log.Component.AppManagement, $"Failed to get featured applications group '{groupTitle}': {appsResult.Result.DiagnosticText}", appsResult.Result.ExtendedError);
-                }
-            }
-            catch (Exception e)
-            {
-                Log.Logger?.ReportError(Log.Component.AppManagement, $"Error loading packages from featured applications group.", e);
-            }
-        }
-
-        return result;
-    }
-
-    /// <summary>
-    /// Parse packages URIs from a list of strings.
-    /// </summary>
-    /// <param name="uriStrings">List of package URI strings</param>
-    /// <returns>List of package URIs</returns>
-    private IList<Uri> ParseURIs(IReadOnlyList<string> uriStrings)
-    {
-        var result = new List<Uri>();
-        foreach (var app in uriStrings)
-        {
-            if (Uri.TryCreate(app, UriKind.Absolute, out var uri))
-            {
-                result.Add(uri);
-            }
-            else
-            {
-                Log.Logger?.ReportWarn(Log.Component.AppManagement, $"Invalid package uri: {app}");
-            }
-        }
-
-        return result;
-    }
-}
-=======
 ﻿﻿// Licensed under the MIT license.
 
 using System;
@@ -218,7 +81,7 @@
                 var appsResult = group.GetApplications();
                 if (appsResult.Result.Status == ProviderOperationStatus.Success)
                 {
-                    var packages = await GetPackagesAsync(ParseURIs(appsResult.FeaturedApplications), uri => uri);
+                    var packages = await GetPackagesAsync(ParseURIs(appsResult.FeaturedApplications));
                     if (packages.Any())
                     {
                         result.Add(new PackageCatalog()
@@ -269,5 +132,4 @@
 
         return result;
     }
-}
->>>>>>> 45b67825
+}