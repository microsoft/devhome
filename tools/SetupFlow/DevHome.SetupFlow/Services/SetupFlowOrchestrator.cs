--- conflicted
+++ resolved
@@ -1,307 +1,301 @@
-﻿// Copyright (c) Microsoft Corporation.
-// Licensed under the MIT License.
-
-extern alias Projection;
-
-using System;
-using System.Collections.Generic;
-using System.Linq;
-using System.Threading.Tasks;
-using AdaptiveCards.ObjectModel.WinUI3;
-using CommunityToolkit.Mvvm.ComponentModel;
-using CommunityToolkit.Mvvm.Input;
-using DevHome.Common.DevHomeAdaptiveCards.CardModels;
-using DevHome.Common.DevHomeAdaptiveCards.Parsers;
-using DevHome.Common.Renderers;
-using DevHome.SetupFlow.Common.Contracts;
-using DevHome.SetupFlow.Common.Elevation;
-using DevHome.SetupFlow.Common.Helpers;
-using DevHome.SetupFlow.Models;
-using DevHome.SetupFlow.ViewModels;
-using Projection::DevHome.SetupFlow.ElevatedComponent;
-using Serilog;
-
-namespace DevHome.SetupFlow.Services;
-
-public enum SetupFlowKind
-{
-    LocalMachine,
-    SetupTarget,
-}
-
-/// <summary>
-/// Orchestrator for the Setup Flow, in charge of functionality across multiple pages.
-/// </summary>
-public partial class SetupFlowOrchestrator : ObservableObject
-{
-    private readonly ILogger _log = Log.ForContext("SourceContext", nameof(SetupFlowOrchestrator));
-
-    private readonly string _adaptiveCardNextButtonId = "DevHomeMachineConfigurationNextButton";
-
-    private readonly string _adaptiveCardPreviousButtonId = "DevHomeMachineConfigurationPreviousButton";
-
-    private readonly List<SetupPageViewModelBase> _flowPages = new();
-
-    /// <summary>
-    /// Index for the current page in the <see cref="_flowPages"/>.
-    /// </summary>
-    /// <remarks>
-    /// This must only be set through <see cref="SetCurrentPageIndex(int)"/> to ensure
-    /// that all the changed properties are notified when updating <see cref="CurrentPageViewModel"/>.
-    /// We don't have the NotifyPropertyChangedFor here because sometimes the page
-    /// changes without the index changing (when setting the pages to a new list and
-    /// the index to 0).
-    /// </remarks>
-    private int _currentPageIndex;
-
-    /// <summary>
-    /// The view model for the current page, or null if the pages have not been set.
-    /// </summary>
-    [ObservableProperty]
-    [NotifyPropertyChangedFor(nameof(SetupStepPages))]
-    [NotifyPropertyChangedFor(nameof(HasPreviousPage))]
-    [NotifyCanExecuteChangedFor(nameof(GoToPreviousPageCommand))]
-    [NotifyCanExecuteChangedFor(nameof(GoToNextPageCommand))]
-    private SetupPageViewModelBase _currentPageViewModel;
-
-    [ObservableProperty]
-    private string _flowTitle;
-
-    /// <summary>
-    /// Gets a GUID that can be used to identify events related to the current setup flow in telemetry.
-    /// This GUID is re-set each time we modify the pages in the flow.
-    /// </summary>
-    public Guid ActivityId
-    {
-        get; private set;
-    }
-
-    public bool IsSettingUpATargetMachine => CurrentSetupFlowKind == SetupFlowKind.SetupTarget;
-
-    public bool IsSettingUpLocalMachine => CurrentSetupFlowKind == SetupFlowKind.LocalMachine;
-
-    /// <summary>
-    /// Occurs right before a page changes
-    /// </summary>
-    public event EventHandler PageChanging;
-
-    /// <summary>
-    /// Gets or sets the task groups that are to be executed on the flow.
-    /// </summary>
-    public IList<ISetupTaskGroup> TaskGroups
-    {
-        get; set;
-    }
-
-    public RemoteObject<IElevatedComponentOperation> RemoteElevatedOperation
-    {
-        get; set;
-    }
-
-    /// <summary>
-    /// Gets or sets the list of pages to be shown in this flow.
-    /// </summary>
-    /// <remarks>
-    /// Setting the elements for this list is done on the SetupFlowViewModel
-    /// as it requires referencing the specific page view models, and doing it
-    /// here would cause a cyclic project reference.
-    /// It is set there, but we keep the list here to be able to have the
-    /// specific page view models know about their position in the overall flow.
-    /// </remarks>
-    public IReadOnlyList<SetupPageViewModelBase> FlowPages
-    {
-        get => _flowPages;
-        set
-        {
-            _flowPages.Clear();
-            _flowPages.AddRange(value);
-            _ = SetCurrentPageIndex(0);
-            ActivityId = Guid.NewGuid();
-        }
-    }
-
-    /// <summary>
-    /// Gets the pages that represents steps that the user has to take to start the setup.
-    /// </summary>
-    public IEnumerable<SetupPageViewModelBase> SetupStepPages => FlowPages.Where(page => page.IsStepPage);
-
-    public bool HasPreviousPage => _currentPageIndex > 0;
-
-    public bool IsMachineConfigurationInProgress => FlowPages.Count > 1;
-
-    /// <summary>
-    /// Gets the renderer for the Dev Home action set. This is used to invoke the the buttons within the top level
-    /// of the adaptive card. This stitches up the setup flow's next and previous buttons to two buttons within an
-    /// extensions adaptive card.
-    /// </summary>
-    public DevHomeActionSet DevHomeActionSetRenderer { get; private set; } = new(TopLevelCardActionSetVisibility.Hidden);
-
-    /// <summary>
-    /// Gets or sets a value indicating whether the done button should be shown. When false, the cancel
-    /// hyperlink button will be shown in the UI.
-    /// </summary>
-    [ObservableProperty]
-    private bool _shouldShowDoneButton;
-
-    /// <summary>
-    /// Notify all the navigation buttons that the CanExecute property has changed.
-    /// </summary>
-    /// <remarks>
-    /// This is used so that the individual pages can notify the navigation container
-    /// about changes in state without having to reach into the navigation container.
-    /// We could notify each button specifically, but this is simpler and not too bad.
-    /// </remarks>
-    public void NotifyNavigationCanExecuteChanged()
-    {
-        GoToPreviousPageCommand.NotifyCanExecuteChanged();
-        GoToNextPageCommand.NotifyCanExecuteChanged();
-    }
-
-    /// <summary>
-    /// Gets the task group from the corresponding type, if it exists in the current flow.
-    /// </summary>
-    public T GetTaskGroup<T>()
-        where T : ISetupTaskGroup => TaskGroups.OfType<T>().FirstOrDefault();
-
-    /// <summary>
-    /// Releases the remote operation object, terminating the background process.
-    /// </summary>
-    public void ReleaseRemoteOperationObject()
-    {
-        // Disposing of this object signals the background process to terminate.
-        RemoteElevatedOperation?.Dispose();
-        RemoteElevatedOperation = null;
-    }
-
-    public SetupFlowKind CurrentSetupFlowKind { get; set; }
-
-    /// <summary>
-    /// Determines whether a given page is one that was shown previously on the flow.
-    /// </summary>
-    public bool IsPastPage(SetupPageViewModelBase page) => FlowPages.Take(_currentPageIndex).Contains(page);
-
-    /// <summary>
-    /// Determines whether a given page is the one currently being shown.
-    /// </summary>
-    public bool IsCurrentPage(SetupPageViewModelBase page) => page == CurrentPageViewModel;
-
-    /// <summary>
-    /// Determines whether a given page is one that will be shown later in the flow.
-    /// </summary>
-    public bool IsUpcomingPage(SetupPageViewModelBase page) => FlowPages.Skip(_currentPageIndex + 1).Contains(page);
-
-    partial void OnCurrentPageViewModelChanging(SetupPageViewModelBase value) => PageChanging?.Invoke(null, EventArgs.Empty);
-
-    [RelayCommand(CanExecute = nameof(CanGoToPreviousPage))]
-    public async Task GoToPreviousPage()
-    {
-        // If an adaptive card is being shown in the setup flow, we need to invoke the action
-        // of the previous button in the action set to move the flow to the previous page in the adaptive card.
-        if (DevHomeActionSetRenderer?.ActionButtonInvoker != null)
-        {
-            DevHomeActionSetRenderer.InitiateAction(_adaptiveCardPreviousButtonId);
-        }
-
-        await SetCurrentPageIndex(_currentPageIndex - 1);
-    }
-
-    private bool CanGoToPreviousPage()
-    {
-        return HasPreviousPage && CurrentPageViewModel.CanGoToPreviousPage;
-    }
-
-    [RelayCommand(CanExecute = nameof(CanGoToNextPage))]
-    public async Task GoToNextPage()
-    {
-        // If an adaptive card is being shown in the setup flow, we need to invoke the action
-        // of the primary button in the action set to move the flow to the next page in the adaptive card.
-        if (DevHomeActionSetRenderer?.ActionButtonInvoker != null)
-        {
-            if (!TryNavigateToNextAdaptiveCardPage(_adaptiveCardNextButtonId))
-            {
-                // Don't navigate if there were validation errors.
-                return;
-            }
-        }
-
-        await SetCurrentPageIndex(_currentPageIndex + 1);
-    }
-
-    private bool CanGoToNextPage()
-    {
-        return _currentPageIndex + 1 < _flowPages.Count && CurrentPageViewModel.CanGoToNextPage;
-    }
-
-    public async Task InitializeElevatedServerAsync()
-    {
-        _log.Information($"Initializing elevated server");
-        var elevatedTasks = TaskGroups.SelectMany(taskGroup => taskGroup.SetupTasks.Where(task => task.RequiresAdmin));
-
-        // If there are no elevated tasks, we don't need to create the remote object.
-        if (elevatedTasks.Any())
-        {
-            TasksArguments tasksArguments = new()
-            {
-                InstallPackages = elevatedTasks.OfType<InstallPackageTask>().Select(task => task.GetArguments()).ToList(),
-                Configure = elevatedTasks.OfType<ConfigureTask>().Select(task => task.GetArguments()).FirstOrDefault(),
-                CreateDevDrive = elevatedTasks.OfType<CreateDevDriveTask>().Select(task => task.GetArguments()).FirstOrDefault(),
-            };
-            RemoteElevatedOperation = await IPCSetup.CreateOutOfProcessObjectAsync<IElevatedComponentOperation>(tasksArguments);
-        }
-        else
-        {
-            _log.Information($"Skipping elevated process initialization because no elevated tasks were found");
-        }
-    }
-
-    private async Task SetCurrentPageIndex(int index)
-    {
-        var movingForward = index > _currentPageIndex;
-
-        SetupPageViewModelBase previousPage = CurrentPageViewModel;
-
-        // Update current page
-        _currentPageIndex = index;
-        CurrentPageViewModel = FlowPages.Any() ? FlowPages[_currentPageIndex] : null;
-        _log.Information($"Moving to {CurrentPageViewModel?.GetType().Name}");
-
-        // Last page in the setup flow should always be the summary page. The summary page is the only page where we show
-        // the user the "Done" button.
-        ShouldShowDoneButton = _currentPageIndex == FlowPages.Count - 1;
-
-        // Do post-navigation tasks only when moving forwards, not when going back to a previous page.
-        if (movingForward)
-        {
-            await previousPage?.OnNavigateFromAsync();
-        }
-
-        await CurrentPageViewModel?.OnNavigateToAsync();
-    }
-
-<<<<<<< HEAD
-    private bool TryNavigateToNextAdaptiveCardPage(string buttonId)
-    {
-        if (DevHomeActionSetRenderer.TryValidateAndInitiateAction(buttonId, CurrentPageViewModel.UserInputsFromAdaptiveCard))
-=======
-    /// <summary>
-    /// Performs the work needed to navigate to the next page in an adaptive card. This is used when the setup flow is
-    /// rendering a flow that includes an adaptive card style wizard flow.
-    /// </summary>
-    /// <remarks>
-    /// Only adaptive cards that have input controls with the 'isRequired' property set to true will be validated.
-    /// All other elements within the adaptive card will be ignored.
-    /// </remarks>
-    /// <param name="buttonId">The string Id of the button</param>
-    /// <returns>True when the user inputs have been validated and false otherwise.</returns>
-    private bool TryNavigateToNextAdaptiveCardPage(string buttonId)
-    {
-        if (DevHomeActionSetRenderer.TryValidateAndInitiateAction(buttonId, CurrentPageViewModel?.GetAdaptiveCardUserInputsForNavigationValidation()))
->>>>>>> ef19ca6c
-        {
-            return true;
-        }
-
-        _log.Warning($"Failed to invoke adaptive card action with Id: {buttonId} due to input validation failure");
-        return false;
-    }
-}
+﻿// Copyright (c) Microsoft Corporation.
+// Licensed under the MIT License.
+
+extern alias Projection;
+
+using System;
+using System.Collections.Generic;
+using System.Linq;
+using System.Threading.Tasks;
+using AdaptiveCards.ObjectModel.WinUI3;
+using CommunityToolkit.Mvvm.ComponentModel;
+using CommunityToolkit.Mvvm.Input;
+using DevHome.Common.DevHomeAdaptiveCards.CardModels;
+using DevHome.Common.DevHomeAdaptiveCards.Parsers;
+using DevHome.Common.Renderers;
+using DevHome.SetupFlow.Common.Contracts;
+using DevHome.SetupFlow.Common.Elevation;
+using DevHome.SetupFlow.Common.Helpers;
+using DevHome.SetupFlow.Models;
+using DevHome.SetupFlow.ViewModels;
+using Projection::DevHome.SetupFlow.ElevatedComponent;
+using Serilog;
+
+namespace DevHome.SetupFlow.Services;
+
+public enum SetupFlowKind
+{
+    LocalMachine,
+    SetupTarget,
+}
+
+/// <summary>
+/// Orchestrator for the Setup Flow, in charge of functionality across multiple pages.
+/// </summary>
+public partial class SetupFlowOrchestrator : ObservableObject
+{
+    private readonly ILogger _log = Log.ForContext("SourceContext", nameof(SetupFlowOrchestrator));
+
+    private readonly string _adaptiveCardNextButtonId = "DevHomeMachineConfigurationNextButton";
+
+    private readonly string _adaptiveCardPreviousButtonId = "DevHomeMachineConfigurationPreviousButton";
+
+    private readonly List<SetupPageViewModelBase> _flowPages = new();
+
+    /// <summary>
+    /// Index for the current page in the <see cref="_flowPages"/>.
+    /// </summary>
+    /// <remarks>
+    /// This must only be set through <see cref="SetCurrentPageIndex(int)"/> to ensure
+    /// that all the changed properties are notified when updating <see cref="CurrentPageViewModel"/>.
+    /// We don't have the NotifyPropertyChangedFor here because sometimes the page
+    /// changes without the index changing (when setting the pages to a new list and
+    /// the index to 0).
+    /// </remarks>
+    private int _currentPageIndex;
+
+    /// <summary>
+    /// The view model for the current page, or null if the pages have not been set.
+    /// </summary>
+    [ObservableProperty]
+    [NotifyPropertyChangedFor(nameof(SetupStepPages))]
+    [NotifyPropertyChangedFor(nameof(HasPreviousPage))]
+    [NotifyCanExecuteChangedFor(nameof(GoToPreviousPageCommand))]
+    [NotifyCanExecuteChangedFor(nameof(GoToNextPageCommand))]
+    private SetupPageViewModelBase _currentPageViewModel;
+
+    [ObservableProperty]
+    private string _flowTitle;
+
+    /// <summary>
+    /// Gets a GUID that can be used to identify events related to the current setup flow in telemetry.
+    /// This GUID is re-set each time we modify the pages in the flow.
+    /// </summary>
+    public Guid ActivityId
+    {
+        get; private set;
+    }
+
+    public bool IsSettingUpATargetMachine => CurrentSetupFlowKind == SetupFlowKind.SetupTarget;
+
+    public bool IsSettingUpLocalMachine => CurrentSetupFlowKind == SetupFlowKind.LocalMachine;
+
+    /// <summary>
+    /// Occurs right before a page changes
+    /// </summary>
+    public event EventHandler PageChanging;
+
+    /// <summary>
+    /// Gets or sets the task groups that are to be executed on the flow.
+    /// </summary>
+    public IList<ISetupTaskGroup> TaskGroups
+    {
+        get; set;
+    }
+
+    public RemoteObject<IElevatedComponentOperation> RemoteElevatedOperation
+    {
+        get; set;
+    }
+
+    /// <summary>
+    /// Gets or sets the list of pages to be shown in this flow.
+    /// </summary>
+    /// <remarks>
+    /// Setting the elements for this list is done on the SetupFlowViewModel
+    /// as it requires referencing the specific page view models, and doing it
+    /// here would cause a cyclic project reference.
+    /// It is set there, but we keep the list here to be able to have the
+    /// specific page view models know about their position in the overall flow.
+    /// </remarks>
+    public IReadOnlyList<SetupPageViewModelBase> FlowPages
+    {
+        get => _flowPages;
+        set
+        {
+            _flowPages.Clear();
+            _flowPages.AddRange(value);
+            _ = SetCurrentPageIndex(0);
+            ActivityId = Guid.NewGuid();
+        }
+    }
+
+    /// <summary>
+    /// Gets the pages that represents steps that the user has to take to start the setup.
+    /// </summary>
+    public IEnumerable<SetupPageViewModelBase> SetupStepPages => FlowPages.Where(page => page.IsStepPage);
+
+    public bool HasPreviousPage => _currentPageIndex > 0;
+
+    public bool IsMachineConfigurationInProgress => FlowPages.Count > 1;
+
+    /// <summary>
+    /// Gets the renderer for the Dev Home action set. This is used to invoke the the buttons within the top level
+    /// of the adaptive card. This stitches up the setup flow's next and previous buttons to two buttons within an
+    /// extensions adaptive card.
+    /// </summary>
+    public DevHomeActionSet DevHomeActionSetRenderer { get; private set; } = new(TopLevelCardActionSetVisibility.Hidden);
+
+    /// <summary>
+    /// Gets or sets a value indicating whether the done button should be shown. When false, the cancel
+    /// hyperlink button will be shown in the UI.
+    /// </summary>
+    [ObservableProperty]
+    private bool _shouldShowDoneButton;
+
+    /// <summary>
+    /// Notify all the navigation buttons that the CanExecute property has changed.
+    /// </summary>
+    /// <remarks>
+    /// This is used so that the individual pages can notify the navigation container
+    /// about changes in state without having to reach into the navigation container.
+    /// We could notify each button specifically, but this is simpler and not too bad.
+    /// </remarks>
+    public void NotifyNavigationCanExecuteChanged()
+    {
+        GoToPreviousPageCommand.NotifyCanExecuteChanged();
+        GoToNextPageCommand.NotifyCanExecuteChanged();
+    }
+
+    /// <summary>
+    /// Gets the task group from the corresponding type, if it exists in the current flow.
+    /// </summary>
+    public T GetTaskGroup<T>()
+        where T : ISetupTaskGroup => TaskGroups.OfType<T>().FirstOrDefault();
+
+    /// <summary>
+    /// Releases the remote operation object, terminating the background process.
+    /// </summary>
+    public void ReleaseRemoteOperationObject()
+    {
+        // Disposing of this object signals the background process to terminate.
+        RemoteElevatedOperation?.Dispose();
+        RemoteElevatedOperation = null;
+    }
+
+    public SetupFlowKind CurrentSetupFlowKind { get; set; }
+
+    /// <summary>
+    /// Determines whether a given page is one that was shown previously on the flow.
+    /// </summary>
+    public bool IsPastPage(SetupPageViewModelBase page) => FlowPages.Take(_currentPageIndex).Contains(page);
+
+    /// <summary>
+    /// Determines whether a given page is the one currently being shown.
+    /// </summary>
+    public bool IsCurrentPage(SetupPageViewModelBase page) => page == CurrentPageViewModel;
+
+    /// <summary>
+    /// Determines whether a given page is one that will be shown later in the flow.
+    /// </summary>
+    public bool IsUpcomingPage(SetupPageViewModelBase page) => FlowPages.Skip(_currentPageIndex + 1).Contains(page);
+
+    partial void OnCurrentPageViewModelChanging(SetupPageViewModelBase value) => PageChanging?.Invoke(null, EventArgs.Empty);
+
+    [RelayCommand(CanExecute = nameof(CanGoToPreviousPage))]
+    public async Task GoToPreviousPage()
+    {
+        // If an adaptive card is being shown in the setup flow, we need to invoke the action
+        // of the previous button in the action set to move the flow to the previous page in the adaptive card.
+        if (DevHomeActionSetRenderer?.ActionButtonInvoker != null)
+        {
+            DevHomeActionSetRenderer.InitiateAction(_adaptiveCardPreviousButtonId);
+        }
+
+        await SetCurrentPageIndex(_currentPageIndex - 1);
+    }
+
+    private bool CanGoToPreviousPage()
+    {
+        return HasPreviousPage && CurrentPageViewModel.CanGoToPreviousPage;
+    }
+
+    [RelayCommand(CanExecute = nameof(CanGoToNextPage))]
+    public async Task GoToNextPage()
+    {
+        // If an adaptive card is being shown in the setup flow, we need to invoke the action
+        // of the primary button in the action set to move the flow to the next page in the adaptive card.
+        if (DevHomeActionSetRenderer?.ActionButtonInvoker != null)
+        {
+            if (!TryNavigateToNextAdaptiveCardPage(_adaptiveCardNextButtonId))
+            {
+                // Don't navigate if there were validation errors.
+                return;
+            }
+        }
+
+        await SetCurrentPageIndex(_currentPageIndex + 1);
+    }
+
+    private bool CanGoToNextPage()
+    {
+        return _currentPageIndex + 1 < _flowPages.Count && CurrentPageViewModel.CanGoToNextPage;
+    }
+
+    public async Task InitializeElevatedServerAsync()
+    {
+        _log.Information($"Initializing elevated server");
+        var elevatedTasks = TaskGroups.SelectMany(taskGroup => taskGroup.SetupTasks.Where(task => task.RequiresAdmin));
+
+        // If there are no elevated tasks, we don't need to create the remote object.
+        if (elevatedTasks.Any())
+        {
+            TasksArguments tasksArguments = new()
+            {
+                InstallPackages = elevatedTasks.OfType<InstallPackageTask>().Select(task => task.GetArguments()).ToList(),
+                Configure = elevatedTasks.OfType<ConfigureTask>().Select(task => task.GetArguments()).FirstOrDefault(),
+                CreateDevDrive = elevatedTasks.OfType<CreateDevDriveTask>().Select(task => task.GetArguments()).FirstOrDefault(),
+            };
+            RemoteElevatedOperation = await IPCSetup.CreateOutOfProcessObjectAsync<IElevatedComponentOperation>(tasksArguments);
+        }
+        else
+        {
+            _log.Information($"Skipping elevated process initialization because no elevated tasks were found");
+        }
+    }
+
+    private async Task SetCurrentPageIndex(int index)
+    {
+        var movingForward = index > _currentPageIndex;
+
+        SetupPageViewModelBase previousPage = CurrentPageViewModel;
+
+        // Update current page
+        _currentPageIndex = index;
+        CurrentPageViewModel = FlowPages.Any() ? FlowPages[_currentPageIndex] : null;
+        _log.Information($"Moving to {CurrentPageViewModel?.GetType().Name}");
+
+        // Last page in the setup flow should always be the summary page. The summary page is the only page where we show
+        // the user the "Done" button.
+        ShouldShowDoneButton = _currentPageIndex == FlowPages.Count - 1;
+
+        // Do post-navigation tasks only when moving forwards, not when going back to a previous page.
+        if (movingForward)
+        {
+            await previousPage?.OnNavigateFromAsync();
+        }
+
+        await CurrentPageViewModel?.OnNavigateToAsync();
+    }
+
+    /// <summary>
+    /// Performs the work needed to navigate to the next page in an adaptive card. This is used when the setup flow is
+    /// rendering a flow that includes an adaptive card style wizard flow.
+    /// </summary>
+    /// <remarks>
+    /// Only adaptive cards that have input controls with the 'isRequired' property set to true will be validated.
+    /// All other elements within the adaptive card will be ignored.
+    /// </remarks>
+    /// <param name="buttonId">The string Id of the button</param>
+    /// <returns>True when the user inputs have been validated and false otherwise.</returns>
+    private bool TryNavigateToNextAdaptiveCardPage(string buttonId)
+    {
+        if (DevHomeActionSetRenderer.TryValidateAndInitiateAction(buttonId, CurrentPageViewModel?.GetAdaptiveCardUserInputsForNavigationValidation()))
+        {
+            return true;
+        }
+
+        _log.Warning($"Failed to invoke adaptive card action with Id: {buttonId} due to input validation failure");
+        return false;
+    }
+}