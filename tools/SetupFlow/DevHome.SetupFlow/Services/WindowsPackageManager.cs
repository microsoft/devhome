--- conflicted
+++ resolved
@@ -1,169 +1,83 @@
-<<<<<<< HEAD
-// Copyright (c) Microsoft Corporation and Contributors
-// Licensed under the MIT license.
-
-using System;
-using System.Collections.Generic;
-using System.Threading.Tasks;
-using DevHome.SetupFlow.Models;
-using DevHome.SetupFlow.Services.WinGet;
-using DevHome.SetupFlow.Services.WinGet.Operations;
-
-namespace DevHome.SetupFlow.Services;
-
-/// <summary>
-/// Windows package manager class is an entry point for using the WinGet COM API.
-/// </summary>
-internal sealed class WindowsPackageManager : IWindowsPackageManager
-{
-    // WinGet services
-    private readonly IWinGetCatalogConnector _catalogConnector;
-    private readonly IWinGetDeployment _deployment;
-    private readonly IWinGetOperations _operations;
-    private readonly IWinGetProtocolParser _protocolParser;
-
-    public static string AppInstallerProductId => WinGetDeployment.AppInstallerProductId;
-
-    public static int AppInstallerErrorFacility => WinGetDeployment.AppInstallerErrorFacility;
-
-    public WindowsPackageManager(
-        IWinGetCatalogConnector catalogConnector,
-        IWinGetDeployment deployment,
-        IWinGetOperations operations,
-        IWinGetProtocolParser protocolParser)
-    {
-        _catalogConnector = catalogConnector;
-        _deployment = deployment;
-        _operations = operations;
-        _protocolParser = protocolParser;
-    }
-
-    /// <inheritdoc/>
-    public async Task InitializeAsync()
-    {
-        // Run action in a background thread to avoid blocking the UI thread
-        // Async methods are blocking in WinGet: https://github.com/microsoft/winget-cli/issues/3205
-        await Task.Run(async () => await _catalogConnector.CreateAndConnectCatalogsAsync());
-    }
-
-    /// <inheritdoc/>
-    public async Task<InstallPackageResult> InstallPackageAsync(IWinGetPackage package) => await _operations.InstallPackageAsync(package);
-
-    /// <inheritdoc/>
-    public async Task<IList<IWinGetPackage>> GetPackagesAsync(IList<Uri> packageUris) => await _operations.GetPackagesAsync(packageUris);
-
-    /// <inheritdoc/>
-    public async Task<IList<IWinGetPackage>> SearchAsync(string query, uint limit) => await _operations.SearchAsync(query, limit);
-
-    /// <inheritdoc/>
-    public async Task<bool> IsUpdateAvailableAsync() => await _deployment.IsUpdateAvailableAsync();
-
-    /// <inheritdoc/>
-    public async Task<bool> RegisterAppInstallerAsync() => await _deployment.RegisterAppInstallerAsync();
-
-    /// <inheritdoc/>
-    public async Task<bool> IsAvailableAsync() => await _deployment.IsAvailableAsync();
-
-    /// <inheritdoc/>
-    public bool IsMsStorePackage(IWinGetPackage package) => _catalogConnector.IsMsStorePackage(package);
-
-    /// <inheritdoc/>
-    public bool IsWinGetPackage(IWinGetPackage package) => _catalogConnector.IsWinGetPackage(package);
-
-    /// <inheritdoc />
-    public Uri CreatePackageUri(IWinGetPackage package) => _protocolParser.CreatePackageUri(package);
-
-    /// <inheritdoc />
-    public Uri CreateWinGetCatalogPackageUri(string packageId) => _protocolParser.CreateWinGetCatalogPackageUri(packageId);
-
-    /// <inheritdoc />
-    public Uri CreateMsStoreCatalogPackageUri(string packageId) => _protocolParser.CreateMsStoreCatalogPackageUri(packageId);
-
-    /// <inheritdoc />
-    public Uri CreateCustomCatalogPackageUri(string packageId, string catalogName) => _protocolParser.CreateCustomCatalogPackageUri(packageId, catalogName);
-}
-=======
-﻿// Copyright (c) Microsoft Corporation.
-// Licensed under the MIT License.
-
-using System;
-using System.Collections.Generic;
-using System.Threading.Tasks;
-using DevHome.SetupFlow.Models;
-using DevHome.SetupFlow.Services.WinGet;
-using DevHome.SetupFlow.Services.WinGet.Operations;
-
-namespace DevHome.SetupFlow.Services;
-
-/// <summary>
-/// Windows package manager class is an entry point for using the WinGet COM API.
-/// </summary>
-internal sealed class WindowsPackageManager : IWindowsPackageManager
-{
-    // WinGet services
-    private readonly IWinGetCatalogConnector _catalogConnector;
-    private readonly IWinGetDeployment _deployment;
-    private readonly IWinGetOperations _operations;
-    private readonly IWinGetProtocolParser _protocolParser;
-
-    public static string AppInstallerProductId => WinGetDeployment.AppInstallerProductId;
-
-    public static int AppInstallerErrorFacility => WinGetDeployment.AppInstallerErrorFacility;
-
-    public WindowsPackageManager(
-        IWinGetCatalogConnector catalogConnector,
-        IWinGetDeployment deployment,
-        IWinGetOperations operations,
-        IWinGetProtocolParser protocolParser)
-    {
-        _catalogConnector = catalogConnector;
-        _deployment = deployment;
-        _operations = operations;
-        _protocolParser = protocolParser;
-    }
-
-    /// <inheritdoc/>
-    public async Task InitializeAsync()
-    {
-        // Run action in a background thread to avoid blocking the UI thread
-        // Async methods are blocking in WinGet: https://github.com/microsoft/winget-cli/issues/3205
-        await Task.Run(async () => await _catalogConnector.CreateAndConnectCatalogsAsync());
-    }
-
-    /// <inheritdoc/>
-    public async Task<InstallPackageResult> InstallPackageAsync(IWinGetPackage package) => await _operations.InstallPackageAsync(package);
-
-    /// <inheritdoc/>
-    public async Task<IList<IWinGetPackage>> GetPackagesAsync(IList<Uri> packageUris) => await _operations.GetPackagesAsync(packageUris);
-
-    /// <inheritdoc/>
-    public async Task<IList<IWinGetPackage>> SearchAsync(string query, uint limit) => await _operations.SearchAsync(query, limit);
-
-    /// <inheritdoc/>
-    public async Task<bool> IsUpdateAvailableAsync() => await _deployment.IsUpdateAvailableAsync();
-
-    /// <inheritdoc/>
-    public async Task<bool> RegisterAppInstallerAsync() => await _deployment.RegisterAppInstallerAsync();
-
-    /// <inheritdoc/>
-    public async Task<bool> IsAvailableAsync() => await _deployment.IsAvailableAsync();
-
-    /// <inheritdoc/>
-    public bool IsMsStorePackage(IWinGetPackage package) => _catalogConnector.IsMsStorePackage(package);
-
-    /// <inheritdoc/>
-    public bool IsWinGetPackage(IWinGetPackage package) => _catalogConnector.IsWinGetPackage(package);
-
-    /// <inheritdoc />
-    public Uri CreatePackageUri(IWinGetPackage package) => _protocolParser.CreatePackageUri(package);
-
-    /// <inheritdoc />
-    public Uri CreateWinGetCatalogPackageUri(string packageId) => _protocolParser.CreateWinGetCatalogPackageUri(packageId);
-
-    /// <inheritdoc />
-    public Uri CreateMsStoreCatalogPackageUri(string packageId) => _protocolParser.CreateMsStoreCatalogPackageUri(packageId);
-
-    /// <inheritdoc />
-    public Uri CreateCustomCatalogPackageUri(string packageId, string catalogName) => _protocolParser.CreateCustomCatalogPackageUri(packageId, catalogName);
-}
->>>>>>> 213913e8
+// Copyright (c) Microsoft Corporation.
+// Licensed under the MIT License.
+
+using System;
+using System.Collections.Generic;
+using System.Threading.Tasks;
+using DevHome.SetupFlow.Models;
+using DevHome.SetupFlow.Services.WinGet;
+using DevHome.SetupFlow.Services.WinGet.Operations;
+
+namespace DevHome.SetupFlow.Services;
+
+/// <summary>
+/// Windows package manager class is an entry point for using the WinGet COM API.
+/// </summary>
+internal sealed class WindowsPackageManager : IWindowsPackageManager
+{
+    // WinGet services
+    private readonly IWinGetCatalogConnector _catalogConnector;
+    private readonly IWinGetDeployment _deployment;
+    private readonly IWinGetOperations _operations;
+    private readonly IWinGetProtocolParser _protocolParser;
+
+    public static string AppInstallerProductId => WinGetDeployment.AppInstallerProductId;
+
+    public static int AppInstallerErrorFacility => WinGetDeployment.AppInstallerErrorFacility;
+
+    public WindowsPackageManager(
+        IWinGetCatalogConnector catalogConnector,
+        IWinGetDeployment deployment,
+        IWinGetOperations operations,
+        IWinGetProtocolParser protocolParser)
+    {
+        _catalogConnector = catalogConnector;
+        _deployment = deployment;
+        _operations = operations;
+        _protocolParser = protocolParser;
+    }
+
+    /// <inheritdoc/>
+    public async Task InitializeAsync()
+    {
+        // Run action in a background thread to avoid blocking the UI thread
+        // Async methods are blocking in WinGet: https://github.com/microsoft/winget-cli/issues/3205
+        await Task.Run(async () => await _catalogConnector.CreateAndConnectCatalogsAsync());
+    }
+
+    /// <inheritdoc/>
+    public async Task<InstallPackageResult> InstallPackageAsync(IWinGetPackage package) => await _operations.InstallPackageAsync(package);
+
+    /// <inheritdoc/>
+    public async Task<IList<IWinGetPackage>> GetPackagesAsync(IList<Uri> packageUris) => await _operations.GetPackagesAsync(packageUris);
+
+    /// <inheritdoc/>
+    public async Task<IList<IWinGetPackage>> SearchAsync(string query, uint limit) => await _operations.SearchAsync(query, limit);
+
+    /// <inheritdoc/>
+    public async Task<bool> IsUpdateAvailableAsync() => await _deployment.IsUpdateAvailableAsync();
+
+    /// <inheritdoc/>
+    public async Task<bool> RegisterAppInstallerAsync() => await _deployment.RegisterAppInstallerAsync();
+
+    /// <inheritdoc/>
+    public async Task<bool> IsAvailableAsync() => await _deployment.IsAvailableAsync();
+
+    /// <inheritdoc/>
+    public bool IsMsStorePackage(IWinGetPackage package) => _catalogConnector.IsMsStorePackage(package);
+
+    /// <inheritdoc/>
+    public bool IsWinGetPackage(IWinGetPackage package) => _catalogConnector.IsWinGetPackage(package);
+
+    /// <inheritdoc />
+    public Uri CreatePackageUri(IWinGetPackage package) => _protocolParser.CreatePackageUri(package);
+
+    /// <inheritdoc />
+    public Uri CreateWinGetCatalogPackageUri(string packageId) => _protocolParser.CreateWinGetCatalogPackageUri(packageId);
+
+    /// <inheritdoc />
+    public Uri CreateMsStoreCatalogPackageUri(string packageId) => _protocolParser.CreateMsStoreCatalogPackageUri(packageId);
+
+    /// <inheritdoc />
+    public Uri CreateCustomCatalogPackageUri(string packageId, string catalogName) => _protocolParser.CreateCustomCatalogPackageUri(packageId, catalogName);
+}