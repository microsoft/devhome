<<<<<<< HEAD
﻿// Copyright (c) Microsoft Corporation and Contributors
// Licensed under the MIT license.

using System;
using System.Collections.Generic;
using System.IO;
using System.Linq;
using System.Text.Json;
using System.Threading.Tasks;
using DevHome.Common.Extensions;
using DevHome.SetupFlow.Common.Helpers;
using DevHome.SetupFlow.Models;
using Windows.Storage;
using Windows.Storage.Streams;

namespace DevHome.SetupFlow.Services;

/// <summary>
/// Class for loading package catalogs from a JSON data source
/// </summary>
public class WinGetPackageJsonDataSource : WinGetPackageDataSource
{
    /// <summary>
    /// Class for deserializing a JSON winget package
    /// </summary>
    private class JsonWinGetPackage
    {
        public Uri Uri { get; set; }

        public string Icon { get; set; }
    }

    /// <summary>
    /// Class for deserializing a JSON package catalog with package ids from
    /// winget
    /// </summary>
    private class JsonWinGetPackageCatalog
    {
        public string NameResourceKey { get; set; }

        public string DescriptionResourceKey { get; set; }

        public IList<JsonWinGetPackage> WinGetPackages { get; set; }
    }

    private readonly ISetupFlowStringResource _stringResource;
    private readonly string _fileName;
    private IList<JsonWinGetPackageCatalog> _jsonCatalogs = new List<JsonWinGetPackageCatalog>();

    public override int CatalogCount => _jsonCatalogs.Count;

    public WinGetPackageJsonDataSource(
        ISetupFlowStringResource stringResource,
        IWindowsPackageManager wpm,
        string fileName)
        : base(wpm)
    {
        _stringResource = stringResource;
        _fileName = fileName;
    }

    public async override Task InitializeAsync()
    {
        // Open and deserialize JSON file
        Log.Logger?.ReportInfo(Log.Component.AppManagement, $"Reading package list from JSON file {_fileName}");
        using var fileStream = File.OpenRead(_fileName);
        var options = new JsonSerializerOptions() { ReadCommentHandling = JsonCommentHandling.Skip };
        _jsonCatalogs = await JsonSerializer.DeserializeAsync<IList<JsonWinGetPackageCatalog>>(fileStream, options);
    }

    public async override Task<IList<PackageCatalog>> LoadCatalogsAsync()
    {
        var result = new List<PackageCatalog>();
        foreach (var jsonCatalog in _jsonCatalogs)
        {
            var packageCatalog = await LoadCatalogAsync(jsonCatalog);
            if (packageCatalog != null)
            {
                result.Add(packageCatalog);
            }
        }

        return result;
    }

    /// <summary>
    /// Load a package catalog with the list of winget packages sorted based on
    /// the input JSON catalog
    /// </summary>
    /// <param name="jsonCatalog">JSON catalog</param>
    /// <returns>Package catalog</returns>
    private async Task<PackageCatalog> LoadCatalogAsync(JsonWinGetPackageCatalog jsonCatalog)
    {
        var catalogName = _stringResource.GetLocalized(jsonCatalog.NameResourceKey);
        Log.Logger?.ReportInfo(Log.Component.AppManagement, $"Attempting to read JSON package catalog {catalogName}");

        try
        {
            var packages = await GetPackagesAsync(jsonCatalog.WinGetPackages.Select(p => p.Uri).ToList());
            Log.Logger?.ReportInfo(Log.Component.AppManagement, $"Obtaining icon information for JSON packages: [{string.Join(", ", packages.Select(p => $"({p.Name}, {p.CatalogName})"))}]");
            foreach (var package in packages)
            {
                var packageUri = WindowsPackageManager.CreatePackageUri(package);
=======
﻿// Copyright (c) Microsoft Corporation and Contributors
// Licensed under the MIT license.

using System;
using System.Collections.Generic;
using System.IO;
using System.Linq;
using System.Text.Json;
using System.Threading.Tasks;
using DevHome.Common.Extensions;
using DevHome.SetupFlow.Common.Helpers;
using DevHome.SetupFlow.Models;
using Windows.Storage;
using Windows.Storage.Streams;

namespace DevHome.SetupFlow.Services;

/// <summary>
/// Class for loading package catalogs from a JSON data source
/// </summary>
public class WinGetPackageJsonDataSource : WinGetPackageDataSource
{
    /// <summary>
    /// Class for deserializing a JSON winget package
    /// </summary>
    private sealed class JsonWinGetPackage
    {
        public Uri Uri { get; set; }

        public string Icon { get; set; }
    }

    /// <summary>
    /// Class for deserializing a JSON package catalog with package ids from
    /// winget
    /// </summary>
    private sealed class JsonWinGetPackageCatalog
    {
        public string NameResourceKey { get; set; }

        public string DescriptionResourceKey { get; set; }

        public IList<JsonWinGetPackage> WinGetPackages { get; set; }
    }

    private readonly ISetupFlowStringResource _stringResource;
    private readonly string _fileName;
    private readonly JsonSerializerOptions jsonSerializerOptions = new () { ReadCommentHandling = JsonCommentHandling.Skip };
    private IList<JsonWinGetPackageCatalog> _jsonCatalogs = new List<JsonWinGetPackageCatalog>();

    public override int CatalogCount => _jsonCatalogs.Count;

    public WinGetPackageJsonDataSource(
        ISetupFlowStringResource stringResource,
        IWindowsPackageManager wpm,
        string fileName)
        : base(wpm)
    {
        _stringResource = stringResource;
        _fileName = fileName;
    }

    public async override Task InitializeAsync()
    {
        // Open and deserialize JSON file
        Log.Logger?.ReportInfo(Log.Component.AppManagement, $"Reading package list from JSON file {_fileName}");
        using var fileStream = File.OpenRead(_fileName);

        _jsonCatalogs = await JsonSerializer.DeserializeAsync<IList<JsonWinGetPackageCatalog>>(fileStream, jsonSerializerOptions);
    }

    public async override Task<IList<PackageCatalog>> LoadCatalogsAsync()
    {
        var result = new List<PackageCatalog>();
        foreach (var jsonCatalog in _jsonCatalogs)
        {
            var packageCatalog = await LoadCatalogAsync(jsonCatalog);
            if (packageCatalog != null)
            {
                result.Add(packageCatalog);
            }
        }

        return result;
    }

    /// <summary>
    /// Load a package catalog with the list of winget packages sorted based on
    /// the input JSON catalog
    /// </summary>
    /// <param name="jsonCatalog">JSON catalog</param>
    /// <returns>Package catalog</returns>
    private async Task<PackageCatalog> LoadCatalogAsync(JsonWinGetPackageCatalog jsonCatalog)
    {
        var catalogName = _stringResource.GetLocalized(jsonCatalog.NameResourceKey);
        Log.Logger?.ReportInfo(Log.Component.AppManagement, $"Attempting to read JSON package catalog {catalogName}");

        try
        {
            var packages = await GetPackagesAsync(jsonCatalog.WinGetPackages.Select(p => p.Uri).ToList());
            foreach (var package in packages)
            {
                var packageUri = WindowsPackageManager.CreatePackageUri(package);
                Log.Logger?.ReportInfo(Log.Component.AppManagement, $"Obtaining icon information for JSON package {packageUri}");
>>>>>>> 8b4200fd
                var jsonPackage = jsonCatalog.WinGetPackages.FirstOrDefault(p => packageUri == p.Uri);
                if (jsonPackage != null)
                {
                    var icon = await GetJsonApplicationIconAsync(jsonPackage);
                    package.LightThemeIcon = icon;
                    package.DarkThemeIcon = icon;
                }
            }

<<<<<<< HEAD
            if (packages.Any())
            {
                return new PackageCatalog()
                {
                    Name = catalogName,
                    Description = _stringResource.GetLocalized(jsonCatalog.DescriptionResourceKey),
                    Packages = packages.ToReadOnlyCollection(),
                };
            }
            else
            {
                Log.Logger?.ReportWarn(Log.Component.AppManagement, $"JSON package catalog [{catalogName}] is empty");
            }
        }
        catch (Exception e)
        {
            Log.Logger?.ReportError(Log.Component.AppManagement, $"Error loading packages from winget catalog.", e);
        }

        return null;
    }

    private async Task<IRandomAccessStream> GetJsonApplicationIconAsync(JsonWinGetPackage package)
    {
        try
        {
            if (!string.IsNullOrEmpty(package.Icon))
            {
                // Load icon from application assets
                var iconFile = await StorageFile.GetFileFromApplicationUriAsync(new Uri(package.Icon));
                var icon = await iconFile.OpenAsync(FileAccessMode.Read);

                // Ensure stream is not empty to prevent rendering an empty image
                if (icon.Size > 0)
                {
                    return icon;
                }
            }
        }
        catch (Exception e)
        {
            Log.Logger?.ReportError(Log.Component.AppManagement, $"Failed to get icon for JSON package {package.Uri}.", e);
        }

        Log.Logger?.ReportWarn(Log.Component.AppManagement, $"No icon found for JSON package {package.Uri}. A default one will be provided.");
        return null;
    }
}
=======
            if (packages.Any())
            {
                return new PackageCatalog()
                {
                    Name = catalogName,
                    Description = _stringResource.GetLocalized(jsonCatalog.DescriptionResourceKey),
                    Packages = packages.ToReadOnlyCollection(),
                };
            }
            else
            {
                Log.Logger?.ReportWarn(Log.Component.AppManagement, $"JSON package catalog [{catalogName}] is empty");
            }
        }
        catch (Exception e)
        {
            Log.Logger?.ReportError(Log.Component.AppManagement, $"Error loading packages from winget catalog.", e);
        }

        return null;
    }

    private async Task<IRandomAccessStream> GetJsonApplicationIconAsync(JsonWinGetPackage package)
    {
        try
        {
            if (!string.IsNullOrEmpty(package.Icon))
            {
                // Load icon from application assets
                var iconFile = await StorageFile.GetFileFromApplicationUriAsync(new Uri(package.Icon));
                var icon = await iconFile.OpenAsync(FileAccessMode.Read);

                // Ensure stream is not empty to prevent rendering an empty image
                if (icon.Size > 0)
                {
                    return icon;
                }
            }
        }
        catch (Exception e)
        {
            Log.Logger?.ReportError(Log.Component.AppManagement, $"Failed to get icon for JSON package {package.Uri}.", e);
        }

        Log.Logger?.ReportWarn(Log.Component.AppManagement, $"No icon found for JSON package {package.Uri}. A default one will be provided.");
        return null;
    }
}
>>>>>>> 8b4200fd
<|MERGE_RESOLUTION|>--- conflicted
+++ resolved
@@ -1,108 +1,3 @@
-<<<<<<< HEAD
-﻿// Copyright (c) Microsoft Corporation and Contributors
-// Licensed under the MIT license.
-
-using System;
-using System.Collections.Generic;
-using System.IO;
-using System.Linq;
-using System.Text.Json;
-using System.Threading.Tasks;
-using DevHome.Common.Extensions;
-using DevHome.SetupFlow.Common.Helpers;
-using DevHome.SetupFlow.Models;
-using Windows.Storage;
-using Windows.Storage.Streams;
-
-namespace DevHome.SetupFlow.Services;
-
-/// <summary>
-/// Class for loading package catalogs from a JSON data source
-/// </summary>
-public class WinGetPackageJsonDataSource : WinGetPackageDataSource
-{
-    /// <summary>
-    /// Class for deserializing a JSON winget package
-    /// </summary>
-    private class JsonWinGetPackage
-    {
-        public Uri Uri { get; set; }
-
-        public string Icon { get; set; }
-    }
-
-    /// <summary>
-    /// Class for deserializing a JSON package catalog with package ids from
-    /// winget
-    /// </summary>
-    private class JsonWinGetPackageCatalog
-    {
-        public string NameResourceKey { get; set; }
-
-        public string DescriptionResourceKey { get; set; }
-
-        public IList<JsonWinGetPackage> WinGetPackages { get; set; }
-    }
-
-    private readonly ISetupFlowStringResource _stringResource;
-    private readonly string _fileName;
-    private IList<JsonWinGetPackageCatalog> _jsonCatalogs = new List<JsonWinGetPackageCatalog>();
-
-    public override int CatalogCount => _jsonCatalogs.Count;
-
-    public WinGetPackageJsonDataSource(
-        ISetupFlowStringResource stringResource,
-        IWindowsPackageManager wpm,
-        string fileName)
-        : base(wpm)
-    {
-        _stringResource = stringResource;
-        _fileName = fileName;
-    }
-
-    public async override Task InitializeAsync()
-    {
-        // Open and deserialize JSON file
-        Log.Logger?.ReportInfo(Log.Component.AppManagement, $"Reading package list from JSON file {_fileName}");
-        using var fileStream = File.OpenRead(_fileName);
-        var options = new JsonSerializerOptions() { ReadCommentHandling = JsonCommentHandling.Skip };
-        _jsonCatalogs = await JsonSerializer.DeserializeAsync<IList<JsonWinGetPackageCatalog>>(fileStream, options);
-    }
-
-    public async override Task<IList<PackageCatalog>> LoadCatalogsAsync()
-    {
-        var result = new List<PackageCatalog>();
-        foreach (var jsonCatalog in _jsonCatalogs)
-        {
-            var packageCatalog = await LoadCatalogAsync(jsonCatalog);
-            if (packageCatalog != null)
-            {
-                result.Add(packageCatalog);
-            }
-        }
-
-        return result;
-    }
-
-    /// <summary>
-    /// Load a package catalog with the list of winget packages sorted based on
-    /// the input JSON catalog
-    /// </summary>
-    /// <param name="jsonCatalog">JSON catalog</param>
-    /// <returns>Package catalog</returns>
-    private async Task<PackageCatalog> LoadCatalogAsync(JsonWinGetPackageCatalog jsonCatalog)
-    {
-        var catalogName = _stringResource.GetLocalized(jsonCatalog.NameResourceKey);
-        Log.Logger?.ReportInfo(Log.Component.AppManagement, $"Attempting to read JSON package catalog {catalogName}");
-
-        try
-        {
-            var packages = await GetPackagesAsync(jsonCatalog.WinGetPackages.Select(p => p.Uri).ToList());
-            Log.Logger?.ReportInfo(Log.Component.AppManagement, $"Obtaining icon information for JSON packages: [{string.Join(", ", packages.Select(p => $"({p.Name}, {p.CatalogName})"))}]");
-            foreach (var package in packages)
-            {
-                var packageUri = WindowsPackageManager.CreatePackageUri(package);
-=======
 ﻿// Copyright (c) Microsoft Corporation and Contributors
 // Licensed under the MIT license.
 
@@ -202,22 +97,20 @@
 
         try
         {
-            var packages = await GetPackagesAsync(jsonCatalog.WinGetPackages.Select(p => p.Uri).ToList());
-            foreach (var package in packages)
-            {
-                var packageUri = WindowsPackageManager.CreatePackageUri(package);
-                Log.Logger?.ReportInfo(Log.Component.AppManagement, $"Obtaining icon information for JSON package {packageUri}");
->>>>>>> 8b4200fd
-                var jsonPackage = jsonCatalog.WinGetPackages.FirstOrDefault(p => packageUri == p.Uri);
-                if (jsonPackage != null)
-                {
-                    var icon = await GetJsonApplicationIconAsync(jsonPackage);
-                    package.LightThemeIcon = icon;
-                    package.DarkThemeIcon = icon;
-                }
-            }
-
-<<<<<<< HEAD
+            var packages = await GetPackagesAsync(jsonCatalog.WinGetPackages.Select(p => p.Uri).ToList());
+            Log.Logger?.ReportInfo(Log.Component.AppManagement, $"Obtaining icon information for JSON packages: [{string.Join(", ", packages.Select(p => $"({p.Name}, {p.CatalogName})"))}]");
+            foreach (var package in packages)
+            {
+                var packageUri = WindowsPackageManager.CreatePackageUri(package);
+                var jsonPackage = jsonCatalog.WinGetPackages.FirstOrDefault(p => packageUri == p.Uri);
+                if (jsonPackage != null)
+                {
+                    var icon = await GetJsonApplicationIconAsync(jsonPackage);
+                    package.LightThemeIcon = icon;
+                    package.DarkThemeIcon = icon;
+                }
+            }
+
             if (packages.Any())
             {
                 return new PackageCatalog()
@@ -265,54 +158,4 @@
         Log.Logger?.ReportWarn(Log.Component.AppManagement, $"No icon found for JSON package {package.Uri}. A default one will be provided.");
         return null;
     }
-}
-=======
-            if (packages.Any())
-            {
-                return new PackageCatalog()
-                {
-                    Name = catalogName,
-                    Description = _stringResource.GetLocalized(jsonCatalog.DescriptionResourceKey),
-                    Packages = packages.ToReadOnlyCollection(),
-                };
-            }
-            else
-            {
-                Log.Logger?.ReportWarn(Log.Component.AppManagement, $"JSON package catalog [{catalogName}] is empty");
-            }
-        }
-        catch (Exception e)
-        {
-            Log.Logger?.ReportError(Log.Component.AppManagement, $"Error loading packages from winget catalog.", e);
-        }
-
-        return null;
-    }
-
-    private async Task<IRandomAccessStream> GetJsonApplicationIconAsync(JsonWinGetPackage package)
-    {
-        try
-        {
-            if (!string.IsNullOrEmpty(package.Icon))
-            {
-                // Load icon from application assets
-                var iconFile = await StorageFile.GetFileFromApplicationUriAsync(new Uri(package.Icon));
-                var icon = await iconFile.OpenAsync(FileAccessMode.Read);
-
-                // Ensure stream is not empty to prevent rendering an empty image
-                if (icon.Size > 0)
-                {
-                    return icon;
-                }
-            }
-        }
-        catch (Exception e)
-        {
-            Log.Logger?.ReportError(Log.Component.AppManagement, $"Failed to get icon for JSON package {package.Uri}.", e);
-        }
-
-        Log.Logger?.ReportWarn(Log.Component.AppManagement, $"No icon found for JSON package {package.Uri}. A default one will be provided.");
-        return null;
-    }
-}
->>>>>>> 8b4200fd
+}