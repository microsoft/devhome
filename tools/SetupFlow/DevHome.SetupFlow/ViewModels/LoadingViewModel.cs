--- conflicted
+++ resolved
@@ -1,659 +1,649 @@
-﻿// Copyright (c) Microsoft Corporation.
-// Licensed under the MIT License.
-
-extern alias Projection;
-
-using System;
-using System.Collections.Generic;
-using System.Collections.ObjectModel;
-using System.Linq;
-using System.Threading.Tasks;
-using CommunityToolkit.Mvvm.ComponentModel;
-using CommunityToolkit.Mvvm.Input;
-using DevHome.Common.Extensions;
-using DevHome.Common.TelemetryEvents.SetupFlow;
-using DevHome.Contracts.Services;
-using DevHome.SetupFlow.Models;
-using DevHome.SetupFlow.Services;
-using DevHome.SetupFlow.TaskGroups;
-using DevHome.Telemetry;
-using Microsoft.Extensions.Hosting;
-using Microsoft.UI.Dispatching;
-using Microsoft.UI.Xaml;
-using Microsoft.UI.Xaml.Media.Imaging;
-using Serilog;
-
-namespace DevHome.SetupFlow.ViewModels;
-
-public partial class LoadingViewModel : SetupPageViewModelBase
-{
-    private readonly ILogger _log = Log.ForContext("SourceContext", nameof(LoadingViewModel));
-
-    private readonly IHost _host;
-
-    private readonly ElementTheme _currentTheme;
-
-    private readonly Guid _activityId;
-
-    private static readonly BitmapImage DarkCaution = new(new Uri("ms-appx:///DevHome.SetupFlow/Assets/DarkCaution.png"));
-    private static readonly BitmapImage DarkError = new(new Uri("ms-appx:///DevHome.SetupFlow/Assets/DarkError.png"));
-    private static readonly BitmapImage DarkSuccess = new(new Uri("ms-appx:///DevHome.SetupFlow/Assets/DarkSuccess.png"));
-    private static readonly BitmapImage DarkInfo = new(new Uri("ms-appx:///DevHome.SetupFlow/Assets/DarkInfo.png"));
-    private static readonly BitmapImage LightCaution = new(new Uri("ms-appx:///DevHome.SetupFlow/Assets/LightCaution.png"));
-    private static readonly BitmapImage LightError = new(new Uri("ms-appx:///DevHome.SetupFlow/Assets/LightError.png"));
-    private static readonly BitmapImage LightSuccess = new(new Uri("ms-appx:///DevHome.SetupFlow/Assets/LightSuccess.png"));
-    private static readonly BitmapImage LightInfo = new(new Uri("ms-appx:///DevHome.SetupFlow/Assets/LightInfo.png"));
-
-    private const int MaxRetries = 1;
-
-    private int _retryCount;
-
-    /// <summary>
-    /// A business rule for the loading screen is  "executing" messages should appear at the bottom
-    /// of the list of messages.  To enable this behavior "finished" messages and "executing-but-done" messages
-    /// need to be inserted at the index before the first executing message.
-    /// To keep track of the index this is used to count backwards from Messages.count.
-    /// </summary>
-    private int _numberOfExecutingTasks;
-
-    /// <summary>
-    /// Event raised when the execution of all tasks is completed.
-    /// </summary>
-    public event EventHandler ExecutionFinished;
-
-    /// <summary>
-    /// Keep track of all failed tasks so they can be re-ran if the user wishes.
-    /// </summary>
-    private readonly List<TaskInformation> _failedTasks;
-
-    public IList<TaskInformation> FailedTasks => _failedTasks;
-
-    /// <summary>
-    /// All the tasks that will be executed.
-    /// </summary>
-    [ObservableProperty]
-    private ObservableCollection<TaskInformation> _tasksToRun;
-
-    [ObservableProperty]
-    private ObservableCollection<LoadingMessageViewModel> _executingMessages;
-
-    [ObservableProperty]
-    private ObservableCollection<LoadingMessageViewModel> _nonExecutingMessages;
-
-    [ObservableProperty]
-    private ObservableCollection<ISummaryInformationViewModel> _summaryInformation;
-
-    /// <summary>
-    /// List of all messages that shows up in the "action center" of the loading screen.
-    /// </summary>
-    [ObservableProperty]
-    private ObservableCollection<ActionCenterMessages> _actionCenterItems;
-
-    /// <summary>
-    /// Keep track of all tasks completed to show to the user.
-    /// </summary>
-    [ObservableProperty]
-    private int _tasksCompleted;
-
-    /// <summary>
-    /// Number of tasks that were started for the "execution task #/#
-    /// </summary>
-    [ObservableProperty]
-    private int _tasksStarted;
-
-    /// <summary>
-    /// Used to tell the user the number of tasks completed successfully.
-    /// Used in the action center.
-    /// </summary>
-    [ObservableProperty]
-    private int _tasksFinishedSuccessfully;
-
-    /// <summary>
-    /// Used in the action center to notify the user the number of tasks that failed.
-    /// </summary>
-    [ObservableProperty]
-    private int _tasksFailed;
-
-    /// <summary>
-    /// Used in the UI header text.
-    /// </summary>
-    [ObservableProperty]
-    private string _headerText;
-
-    /// <summary>
-    /// Used in the UI as title for the executed tasks/logs.
-    /// </summary>
-    [ObservableProperty]
-    private string _tasksTitleText;
-
-    /// <summary>
-    /// Used in the UI as setup target text (target name).
-    /// </summary>
-    [ObservableProperty]
-    private string _setupTargetText;
-
-    /// <summary>
-    /// Controls if SetupTargetText should be shown.
-    /// </summary>
-    [ObservableProperty]
-    private bool _showSetupTarget;
-
-    /// <summary>
-    /// Controls if indeterminate progress bar should be shown.
-    /// </summary>
-    [ObservableProperty]
-    private bool _isIndeterminateProgressBar;
-
-    /// <summary>
-    /// Used in the UI to show the user how many tasks have been executed.
-    /// </summary>
-    [ObservableProperty]
-    private string _executingTasks;
-
-    /// <summary>
-    /// Used in the UI to tell the user the number of tasks that failed and succeeded.
-    /// </summary>
-    [ObservableProperty]
-    private string _actionCenterDisplay;
-
-    /// <summary>
-    /// Controls if the UI for "Restart all tasks" and "Continue to summary" are shown.
-    /// </summary>
-    [ObservableProperty]
-    private Visibility _showRetryButton;
-
-    /// <summary>
-    /// Controls if the banner that notifies the user they've ran out of re-tries should be shown.
-    /// </summary>
-    [ObservableProperty]
-    private bool _showOutOfRetriesBanner;
-
-    /// <summary>
-    /// Hides the banner telling the user "You used up all your re-tries"
-    /// </summary>
-    [RelayCommand]
-    public void HideMaxRetryBanner()
-    {
-        ShowOutOfRetriesBanner = false;
-    }
-
-    /// <summary>
-    /// Command to re-run all tasks by moving them from _failedTasks to TasksToRun
-    /// </summary>
-    [RelayCommand]
-    public async Task RestartFailedTasksAsync()
-    {
-        TelemetryFactory.Get<ITelemetry>().Log("Loading_RestartFailedTasks_Event", LogLevel.Critical, new LoadingRetryEvent(_failedTasks.Count), _activityId);
-        _log.Information("Restarting all failed tasks");
-
-        // Keep the number of successful tasks and needs attention tasks the same.
-        // Change failed tasks to 0 because, once restarted, all tasks haven't failed yet.
-        TasksStarted = 0;
-        TasksFailed = 0;
-        SetExecutingTaskAndActionCenter();
-        TasksToRun = new ObservableCollection<TaskInformation>(_failedTasks);
-
-        // Empty out the collection since all failed tasks are being re-ran
-        _retryCount++;
-        _failedTasks.Clear();
-        ActionCenterItems = new ObservableCollection<ActionCenterMessages>();
-        ShowRetryButton = Visibility.Collapsed;
-        if (Orchestrator.IsSettingUpATargetMachine)
-        {
-            IsIndeterminateProgressBar = true;
-        }
-
-        await StartAllTasks(TasksToRun);
-    }
-
-    /// <summary>
-    /// Signals that execution is finished so the stepper can go to the summary page.
-    /// </summary>
-    [RelayCommand]
-    public void GoToSummaryPage()
-    {
-        ExecutionFinished.Invoke(null, null);
-    }
-
-    public void AddMessage(string message, MessageSeverityKind severityKind = MessageSeverityKind.Info)
-    {
-        Application.Current.GetService<DispatcherQueue>().TryEnqueue(() =>
-        {
-            var messageToDisplay = _host.GetService<LoadingMessageViewModel>();
-            messageToDisplay.MessageToShow = message;
-
-            if (severityKind == MessageSeverityKind.Warning)
-            {
-                messageToDisplay.StatusSymbolIcon = (_currentTheme == ElementTheme.Dark) ? DarkCaution : LightCaution;
-            }
-            else if (severityKind == MessageSeverityKind.Error)
-            {
-                messageToDisplay.StatusSymbolIcon = (_currentTheme == ElementTheme.Dark) ? DarkError : LightError;
-            }
-            else if (severityKind == MessageSeverityKind.Success)
-            {
-                messageToDisplay.StatusSymbolIcon = (_currentTheme == ElementTheme.Dark) ? DarkSuccess : LightSuccess;
-            }
-            else if (severityKind == MessageSeverityKind.Info)
-            {
-                messageToDisplay.StatusSymbolIcon = (_currentTheme == ElementTheme.Dark) ? DarkInfo : LightInfo;
-            }
-
-            NonExecutingMessages.Add(messageToDisplay);
-        });
-    }
-
-    public void UpdateActionCenterMessage(ActionCenterMessages message, ActionMessageRequestKind requestKind)
-    {
-<<<<<<< HEAD
-        // All references to WindowEx and Application.Current will be removed in the future,
-        // in the loadingViewModel.
-        Application.Current.GetService<WindowEx>().DispatcherQueue.TryEnqueue(() =>
-=======
-        // All references to DispatcherQueue and Application.Current will be removed in the future,
-        // in the LoadingViewModel.
-        Application.Current.GetService<DispatcherQueue>().TryEnqueue(() =>
->>>>>>> 91ba5c9b
-        {
-            // We need to add/remove the message in a temporary list and then re add the items to a new collection. This is because
-            // of the adaptive card panel and it receiving UI updates in the listview. There can be random crashes if we don't do this when
-            // the user switches between different Dev Home pages and then comes back to the loading screen when an adaptive card is
-            // loaded into the action center.
-            var items = ActionCenterItems.ToList();
-            if (requestKind == ActionMessageRequestKind.Add)
-            {
-                items.Add(message);
-            }
-            else
-            {
-                items.Remove(message);
-            }
-
-            ActionCenterItems = new(items);
-        });
-    }
-
-    public LoadingViewModel(
-        ISetupFlowStringResource stringResource,
-        SetupFlowOrchestrator orchestrator,
-        IHost host)
-        : base(stringResource, orchestrator)
-    {
-        _host = host;
-        _tasksToRun = new();
-
-        // Assuming that the theme can't change while the user is in the loading screen.
-        _currentTheme = _host.GetService<IThemeSelectorService>().Theme;
-
-        IsStepPage = false;
-        IsNavigationBarVisible = false;
-        NextPageButtonText = stringResource.GetLocalized(StringResourceKey.LoadingScreenGoToSummaryButtonContent);
-        if (Orchestrator.IsSettingUpATargetMachine)
-        {
-            HeaderText = StringResource.GetLocalized(StringResourceKey.LoadingPageHeaderTargetText);
-            TasksTitleText = StringResource.GetLocalized(StringResourceKey.LoadingLogsTitleText);
-            ExecutingTasks = StringResource.GetLocalized(StringResourceKey.LoadingExecutingProgressForTarget);
-            ShowSetupTarget = true;
-            IsIndeterminateProgressBar = true;
-        }
-        else
-        {
-            if (Orchestrator.CurrentSetupFlowKind == SetupFlowKind.CreateEnvironment)
-            {
-                HeaderText = StringResource.GetLocalized(StringResourceKey.LoadingPageHeaderTargetText);
-            }
-            else
-            {
-                HeaderText = StringResource.GetLocalized(StringResourceKey.LoadingPageHeaderLocalText);
-            }
-
-            TasksTitleText = StringResource.GetLocalized(StringResourceKey.LoadingTasksTitleText);
-            SetupTargetText = string.Empty;
-            IsIndeterminateProgressBar = false;
-        }
-
-        ShowRetryButton = Visibility.Collapsed;
-        _failedTasks = new List<TaskInformation>();
-        ActionCenterItems = new();
-        ExecutingMessages = new();
-        NonExecutingMessages = new();
-        _activityId = orchestrator.ActivityId;
-        _summaryInformation = new ObservableCollection<ISummaryInformationViewModel>();
-    }
-
-    // Remove all tasks except for the SetupTarget
-
-    /// <summary>
-    /// Reads from the orchestrator to get all the tasks to run.
-    /// The ordering of the tasks, ordering for dependencies, is done later.
-    /// </summary>
-    private void FetchTaskInformation()
-    {
-        _log.Debug("Fetching task information");
-        var taskIndex = 0;
-
-        if (Orchestrator.IsSettingUpATargetMachine)
-        {
-            var taskGroup = Orchestrator.GetTaskGroup<SetupTargetTaskGroup>();
-            var task = taskGroup.SetupTasks.First();
-            task.AddMessage += AddMessage;
-            task.UpdateActionCenterMessage += UpdateActionCenterMessage;
-            TasksToRun.Add(new TaskInformation
-            {
-                TaskIndex = taskIndex++,
-                TaskToExecute = task,
-                MessageToShow = task.GetLoadingMessages().Executing,
-            });
-            SetExecutingTaskAndActionCenter();
-            return;
-        }
-
-        foreach (var taskGroup in Orchestrator.TaskGroups)
-        {
-            foreach (var task in taskGroup.SetupTasks)
-            {
-                task.AddMessage += AddMessage;
-                TasksToRun.Add(new TaskInformation
-                {
-                    TaskIndex = taskIndex++,
-                    TaskToExecute = task,
-                    MessageToShow = task.GetLoadingMessages().Executing,
-                });
-            }
-        }
-
-        SetExecutingTaskAndActionCenter();
-    }
-
-    /// <summary>
-    /// Simple method to change the ExecutingTasks and ActionCenter messages.
-    /// </summary>
-    private void SetExecutingTaskAndActionCenter()
-    {
-        if (!Orchestrator.IsSettingUpATargetMachine)
-        {
-            ExecutingTasks = StringResource.GetLocalized(StringResourceKey.LoadingExecutingProgress, TasksStarted, TasksToRun.Count);
-        }
-
-        ActionCenterDisplay = StringResource.GetLocalized(StringResourceKey.ActionCenterDisplay, 0);
-    }
-
-    /// <summary>
-    /// Uses information and the task state to figure out what message needs to be placed into the loading screen.
-    /// </summary>
-    /// <param name="information">Used to know if the computer needs to reboot.</param>
-    /// <param name="finishedState">The state of the finished task.</param>
-    /// <returns>A LoadingMessageViewModel that can be placed into the UI.</returns>
-    private LoadingMessageViewModel GenerateFinishedMessage(TaskInformation information, TaskFinishedState finishedState)
-    {
-        _log.Debug($"Updating message for task {information.MessageToShow} with state {finishedState}");
-        var stringToReplace = string.Empty;
-        BitmapImage statusSymbolIcon = null;
-
-        // Two things to do.
-        // 1. Change the message color and icon in information
-        // 2. Add a new message with the done message.
-        if (finishedState == TaskFinishedState.Success)
-        {
-            if (information.TaskToExecute.RequiresReboot)
-            {
-                stringToReplace = information.TaskToExecute.GetLoadingMessages().NeedsReboot;
-                statusSymbolIcon = (_currentTheme == ElementTheme.Dark) ? DarkCaution : LightCaution;
-            }
-            else
-            {
-                stringToReplace = information.TaskToExecute.GetLoadingMessages().Finished;
-                statusSymbolIcon = (_currentTheme == ElementTheme.Dark) ? DarkSuccess : LightSuccess;
-            }
-        }
-        else if (finishedState == TaskFinishedState.Failure)
-        {
-            stringToReplace = information.TaskToExecute.GetLoadingMessages().Error;
-            statusSymbolIcon = (_currentTheme == ElementTheme.Dark) ? DarkError : LightError;
-        }
-
-        var newLoadingScreenMessage = _host.GetService<LoadingMessageViewModel>();
-        newLoadingScreenMessage.MessageToShow = stringToReplace;
-        newLoadingScreenMessage.StatusSymbolIcon = statusSymbolIcon;
-
-        return newLoadingScreenMessage;
-    }
-
-    /// <summary>
-    /// Updates the loading screen task logging UI to show that the task is finished.
-    /// </summary>
-    /// <param name="originalMessage">The executing message.</param>
-    /// <param name="finishedMessage">The finished message.</param>
-    private void InsertFinishedMessageIntoLogScreen(LoadingMessageViewModel originalMessage, LoadingMessageViewModel finishedMessage)
-    {
-        // Remove the executing message from the list.
-        ExecutingMessages.Remove(originalMessage);
-
-        // Insert the same message.  All messages in this list have their foreground set to
-        // secondary.
-        NonExecutingMessages.Add(originalMessage);
-
-        // Add the execution finished message
-        NonExecutingMessages.Add(finishedMessage);
-    }
-
-    /// <summary>
-    /// Adds an item to the ActionCenterItems collection if needs be.  Updates task counters.
-    /// </summary>
-    /// <param name="information">Used to know if the computer needs to reboot.</param>
-    /// <param name="taskFinishedState">The status of the finished task.</param>
-    private void PostTaskUiUpdate(TaskInformation information, TaskFinishedState taskFinishedState)
-    {
-        if (taskFinishedState == TaskFinishedState.Success)
-        {
-            if (information.TaskToExecute.RequiresReboot)
-            {
-                _log.Debug("Task succeeded but requires reboot; adding to action center");
-                ActionCenterItems.Insert(0, information.TaskToExecute.GetRebootMessage());
-            }
-            else
-            {
-                _log.Debug("Task succeeded");
-            }
-
-            TasksFinishedSuccessfully++;
-        }
-        else if (taskFinishedState == TaskFinishedState.Failure)
-        {
-            _log.Debug("Task failed");
-            ActionCenterItems.Insert(0, information.TaskToExecute.GetErrorMessages());
-            TasksFailed++;
-
-            _log.Debug("Adding task to list for retry");
-            _failedTasks.Add(information);
-        }
-    }
-
-    /// <summary>
-    /// Updates the Action Center, Inserts the finished message, clears out the executing message,
-    /// and updates any task counters.
-    /// </summary>
-    /// <param name="information">Information on the task.  Used to figure out if a reboot is needed.</param>
-    /// <param name="originalMessage">The executing messages placed into the Loading Screen.  This
-    /// is used to find the executing message to remove.</param>
-    /// <param name="finishedState">The state of the task.  Used for a variety of things.</param>
-    private void PerformPostTaskTasks(TaskInformation information, LoadingMessageViewModel originalMessage, TaskFinishedState finishedState)
-    {
-        PostTaskUiUpdate(information, finishedState);
-        var finishedMessage = GenerateFinishedMessage(information, finishedState);
-        InsertFinishedMessageIntoLogScreen(originalMessage, finishedMessage);
-    }
-
-    /// <summary>
-    /// Get all information needed to run all tasks and run them.
-    /// </summary>
-    protected async override Task OnFirstNavigateToAsync()
-    {
-        FetchTaskInformation();
-        await StartAllTasks(TasksToRun);
-    }
-
-    /// <summary>
-    /// Starts all the tasks in the passed in ObservableCollection.
-    /// </summary>
-    /// <param name="tasks">All the tasks to start</param>
-    /// <returns>An awaitable task</returns>
-    private async Task StartAllTasks(ObservableCollection<TaskInformation> tasks)
-    {
-        _log.Information("Starting all tasks");
-        var dispatcherQueue = Application.Current.GetService<DispatcherQueue>();
-        await Task.Run(async () =>
-        {
-            var tasksToRunFirst = new List<TaskInformation>();
-            var tasksToRunSecond = new List<TaskInformation>();
-
-            // TODO: Most likely need a better way to figure out dependencies.
-            // https://github.com/microsoft/devhome/issues/627
-            // However, right now, the only dependency is "does this need to wait for a dev drive"
-            foreach (var taskInformation in tasks)
-            {
-                if (taskInformation.TaskToExecute.DependsOnDevDriveToBeInstalled)
-                {
-                    tasksToRunSecond.Add(taskInformation);
-                }
-                else
-                {
-                    tasksToRunFirst.Add(taskInformation);
-                }
-            }
-
-            // Run all tasks that don't need dev drive installed.
-            await Parallel.ForEachAsync(tasksToRunFirst, async (taskInformation, token) =>
-            {
-                await StartTaskAndReportResult(dispatcherQueue, taskInformation);
-            });
-
-            // Run all the tasks that need dev drive installed.
-            await Parallel.ForEachAsync(tasksToRunSecond, async (taskInformation, token) =>
-            {
-                await StartTaskAndReportResult(dispatcherQueue, taskInformation);
-            });
-        });
-
-        // All the tasks are done.  Re-try logic follows.
-        IsIndeterminateProgressBar = false;
-
-        if (_failedTasks.Count == 0)
-        {
-            _log.Information("All tasks succeeded.  Moving to next page");
-            ExecutionFinished.Invoke(null, null);
-        }
-        else if (_retryCount >= MaxRetries)
-        {
-            _log.Information("Max number of retries reached; moving to next page");
-            ShowOutOfRetriesBanner = true;
-            ShowRetryButton = Visibility.Collapsed;
-        }
-        else
-        {
-            _log.Information("Some tasks failed; showing retry button");
-
-            // At this point some tasks ran into an error.
-            // Give the user the option to re try them all or move to the next screen.
-            ShowRetryButton = Visibility.Visible;
-            IsNavigationBarVisible = true;
-        }
-
-        if (_failedTasks.Count != 0)
-        {
-            TelemetryFactory.Get<ITelemetry>().Log("Loading_FailedTasks_Event", LogLevel.Critical, new LoadingRetryEvent(_failedTasks.Count), _activityId);
-        }
-    }
-
-    /// <summary>
-    /// Runs the specified task and updates the UI when the task is finished.
-    /// </summary>
-    /// <param name="dispatcherQueue">Dispatcher queue associated with the window for the task.</param>
-    /// <param name="taskInformation">Information about the task to execute.  Will be modified</param>
-    /// <returns>An awaitable task</returns>
-    private async Task StartTaskAndReportResult(DispatcherQueue dispatcherQueue, TaskInformation taskInformation)
-    {
-        // loadingMessage is used in the catch.
-        var loadingMessage = _host.GetService<LoadingMessageViewModel>();
-        loadingMessage.MessageToShow = taskInformation.MessageToShow;
-
-        // Start the task and wait for it to complete.
-        try
-        {
-<<<<<<< HEAD
-            window.DispatcherQueue.TryEnqueue(() =>
-=======
-            var loadingMessage = _host.GetService<LoadingMessageViewModel>();
-            loadingMessage.MessageToShow = taskInformation.MessageToShow;
-            dispatcherQueue.TryEnqueue(() =>
->>>>>>> 91ba5c9b
-            {
-                TasksStarted++;
-                if (!Orchestrator.IsSettingUpATargetMachine)
-                {
-                    ExecutingTasks = StringResource.GetLocalized(StringResourceKey.LoadingExecutingProgress, TasksStarted, TasksToRun.Count);
-                }
-                else
-                {
-                    SetupTargetText = StringResource.GetLocalized(StringResourceKey.LoadingPageSetupTargetText, taskInformation.TaskToExecute.TargetName);
-                }
-
-                ExecutingMessages.Add(loadingMessage);
-
-                // Keep increment inside TryEnqueue to enforce locking
-                _numberOfExecutingTasks++;
-            });
-
-            TaskFinishedState taskFinishedState;
-            if (taskInformation.TaskToExecute.RequiresAdmin && Orchestrator.RemoteElevatedOperation != null)
-            {
-                _log.Information("Starting task as admin");
-                taskFinishedState = await taskInformation.TaskToExecute.ExecuteAsAdmin(Orchestrator.RemoteElevatedOperation.Value);
-            }
-            else
-            {
-                taskFinishedState = await taskInformation.TaskToExecute.Execute();
-            }
-
-            dispatcherQueue.TryEnqueue(() =>
-            {
-                PerformPostTaskTasks(taskInformation, loadingMessage, taskFinishedState);
-            });
-        }
-        catch (Exception e)
-        {
-            window.DispatcherQueue.TryEnqueue(() =>
-            {
-                // This code block mostly duplicates logic in PerformPostTaskTasks.
-                // The difference is the message isn't stored in the task.
-                // PerformPostTaskTasks uses information inside LoadingMessageViewModel
-                // and TaskInformation to determine what message to show.
-                // Until those two peices of information are de-coupled this code should stay here.
-                var newLoadingMessage = _host.GetService<LoadingMessageViewModel>();
-                newLoadingMessage.MessageToShow = $"Could not finish {taskInformation.MessageToShow} because {e.Message}";
-                newLoadingMessage.StatusSymbolIcon = (_currentTheme == ElementTheme.Dark) ? DarkError : LightError;
-
-                InsertFinishedMessageIntoLogScreen(loadingMessage, newLoadingMessage);
-
-                TasksFailed++;
-
-                _log.Debug("Adding task to list for retry");
-                _failedTasks.Add(taskInformation);
-
-                var actionCenterErrorMessage = new ActionCenterMessages();
-                actionCenterErrorMessage.PrimaryMessage = e.Message;
-                ActionCenterItems.Insert(0, actionCenterErrorMessage);
-            });
-
-            _log.Error(e, $"Could not finish all tasks.");
-        }
-
-        window.DispatcherQueue.TryEnqueue(() =>
-        {
-            // Keep decrement inside TryEnqueue to enforce locking
-            _numberOfExecutingTasks--;
-            TasksCompleted++;
-            ActionCenterDisplay = StringResource.GetLocalized(StringResourceKey.ActionCenterDisplay, TasksFailed);
-        });
-    }
-}
+﻿// Copyright (c) Microsoft Corporation.
+// Licensed under the MIT License.
+
+extern alias Projection;
+
+using System;
+using System.Collections.Generic;
+using System.Collections.ObjectModel;
+using System.Linq;
+using System.Threading.Tasks;
+using CommunityToolkit.Mvvm.ComponentModel;
+using CommunityToolkit.Mvvm.Input;
+using DevHome.Common.Extensions;
+using DevHome.Common.TelemetryEvents.SetupFlow;
+using DevHome.Contracts.Services;
+using DevHome.SetupFlow.Models;
+using DevHome.SetupFlow.Services;
+using DevHome.SetupFlow.TaskGroups;
+using DevHome.Telemetry;
+using Microsoft.Extensions.Hosting;
+using Microsoft.UI.Dispatching;
+using Microsoft.UI.Xaml;
+using Microsoft.UI.Xaml.Media.Imaging;
+using Serilog;
+
+namespace DevHome.SetupFlow.ViewModels;
+
+public partial class LoadingViewModel : SetupPageViewModelBase
+{
+    private readonly ILogger _log = Log.ForContext("SourceContext", nameof(LoadingViewModel));
+
+    private readonly IHost _host;
+
+    private readonly ElementTheme _currentTheme;
+
+    private readonly Guid _activityId;
+
+    private static readonly BitmapImage DarkCaution = new(new Uri("ms-appx:///DevHome.SetupFlow/Assets/DarkCaution.png"));
+    private static readonly BitmapImage DarkError = new(new Uri("ms-appx:///DevHome.SetupFlow/Assets/DarkError.png"));
+    private static readonly BitmapImage DarkSuccess = new(new Uri("ms-appx:///DevHome.SetupFlow/Assets/DarkSuccess.png"));
+    private static readonly BitmapImage DarkInfo = new(new Uri("ms-appx:///DevHome.SetupFlow/Assets/DarkInfo.png"));
+    private static readonly BitmapImage LightCaution = new(new Uri("ms-appx:///DevHome.SetupFlow/Assets/LightCaution.png"));
+    private static readonly BitmapImage LightError = new(new Uri("ms-appx:///DevHome.SetupFlow/Assets/LightError.png"));
+    private static readonly BitmapImage LightSuccess = new(new Uri("ms-appx:///DevHome.SetupFlow/Assets/LightSuccess.png"));
+    private static readonly BitmapImage LightInfo = new(new Uri("ms-appx:///DevHome.SetupFlow/Assets/LightInfo.png"));
+
+    private const int MaxRetries = 1;
+
+    private int _retryCount;
+
+    /// <summary>
+    /// A business rule for the loading screen is  "executing" messages should appear at the bottom
+    /// of the list of messages.  To enable this behavior "finished" messages and "executing-but-done" messages
+    /// need to be inserted at the index before the first executing message.
+    /// To keep track of the index this is used to count backwards from Messages.count.
+    /// </summary>
+    private int _numberOfExecutingTasks;
+
+    /// <summary>
+    /// Event raised when the execution of all tasks is completed.
+    /// </summary>
+    public event EventHandler ExecutionFinished;
+
+    /// <summary>
+    /// Keep track of all failed tasks so they can be re-ran if the user wishes.
+    /// </summary>
+    private readonly List<TaskInformation> _failedTasks;
+
+    public IList<TaskInformation> FailedTasks => _failedTasks;
+
+    /// <summary>
+    /// All the tasks that will be executed.
+    /// </summary>
+    [ObservableProperty]
+    private ObservableCollection<TaskInformation> _tasksToRun;
+
+    [ObservableProperty]
+    private ObservableCollection<LoadingMessageViewModel> _executingMessages;
+
+    [ObservableProperty]
+    private ObservableCollection<LoadingMessageViewModel> _nonExecutingMessages;
+
+    [ObservableProperty]
+    private ObservableCollection<ISummaryInformationViewModel> _summaryInformation;
+
+    /// <summary>
+    /// List of all messages that shows up in the "action center" of the loading screen.
+    /// </summary>
+    [ObservableProperty]
+    private ObservableCollection<ActionCenterMessages> _actionCenterItems;
+
+    /// <summary>
+    /// Keep track of all tasks completed to show to the user.
+    /// </summary>
+    [ObservableProperty]
+    private int _tasksCompleted;
+
+    /// <summary>
+    /// Number of tasks that were started for the "execution task #/#
+    /// </summary>
+    [ObservableProperty]
+    private int _tasksStarted;
+
+    /// <summary>
+    /// Used to tell the user the number of tasks completed successfully.
+    /// Used in the action center.
+    /// </summary>
+    [ObservableProperty]
+    private int _tasksFinishedSuccessfully;
+
+    /// <summary>
+    /// Used in the action center to notify the user the number of tasks that failed.
+    /// </summary>
+    [ObservableProperty]
+    private int _tasksFailed;
+
+    /// <summary>
+    /// Used in the UI header text.
+    /// </summary>
+    [ObservableProperty]
+    private string _headerText;
+
+    /// <summary>
+    /// Used in the UI as title for the executed tasks/logs.
+    /// </summary>
+    [ObservableProperty]
+    private string _tasksTitleText;
+
+    /// <summary>
+    /// Used in the UI as setup target text (target name).
+    /// </summary>
+    [ObservableProperty]
+    private string _setupTargetText;
+
+    /// <summary>
+    /// Controls if SetupTargetText should be shown.
+    /// </summary>
+    [ObservableProperty]
+    private bool _showSetupTarget;
+
+    /// <summary>
+    /// Controls if indeterminate progress bar should be shown.
+    /// </summary>
+    [ObservableProperty]
+    private bool _isIndeterminateProgressBar;
+
+    /// <summary>
+    /// Used in the UI to show the user how many tasks have been executed.
+    /// </summary>
+    [ObservableProperty]
+    private string _executingTasks;
+
+    /// <summary>
+    /// Used in the UI to tell the user the number of tasks that failed and succeeded.
+    /// </summary>
+    [ObservableProperty]
+    private string _actionCenterDisplay;
+
+    /// <summary>
+    /// Controls if the UI for "Restart all tasks" and "Continue to summary" are shown.
+    /// </summary>
+    [ObservableProperty]
+    private Visibility _showRetryButton;
+
+    /// <summary>
+    /// Controls if the banner that notifies the user they've ran out of re-tries should be shown.
+    /// </summary>
+    [ObservableProperty]
+    private bool _showOutOfRetriesBanner;
+
+    /// <summary>
+    /// Hides the banner telling the user "You used up all your re-tries"
+    /// </summary>
+    [RelayCommand]
+    public void HideMaxRetryBanner()
+    {
+        ShowOutOfRetriesBanner = false;
+    }
+
+    /// <summary>
+    /// Command to re-run all tasks by moving them from _failedTasks to TasksToRun
+    /// </summary>
+    [RelayCommand]
+    public async Task RestartFailedTasksAsync()
+    {
+        TelemetryFactory.Get<ITelemetry>().Log("Loading_RestartFailedTasks_Event", LogLevel.Critical, new LoadingRetryEvent(_failedTasks.Count), _activityId);
+        _log.Information("Restarting all failed tasks");
+
+        // Keep the number of successful tasks and needs attention tasks the same.
+        // Change failed tasks to 0 because, once restarted, all tasks haven't failed yet.
+        TasksStarted = 0;
+        TasksFailed = 0;
+        SetExecutingTaskAndActionCenter();
+        TasksToRun = new ObservableCollection<TaskInformation>(_failedTasks);
+
+        // Empty out the collection since all failed tasks are being re-ran
+        _retryCount++;
+        _failedTasks.Clear();
+        ActionCenterItems = new ObservableCollection<ActionCenterMessages>();
+        ShowRetryButton = Visibility.Collapsed;
+        if (Orchestrator.IsSettingUpATargetMachine)
+        {
+            IsIndeterminateProgressBar = true;
+        }
+
+        await StartAllTasks(TasksToRun);
+    }
+
+    /// <summary>
+    /// Signals that execution is finished so the stepper can go to the summary page.
+    /// </summary>
+    [RelayCommand]
+    public void GoToSummaryPage()
+    {
+        ExecutionFinished.Invoke(null, null);
+    }
+
+    public void AddMessage(string message, MessageSeverityKind severityKind = MessageSeverityKind.Info)
+    {
+        Application.Current.GetService<DispatcherQueue>().TryEnqueue(() =>
+        {
+            var messageToDisplay = _host.GetService<LoadingMessageViewModel>();
+            messageToDisplay.MessageToShow = message;
+
+            if (severityKind == MessageSeverityKind.Warning)
+            {
+                messageToDisplay.StatusSymbolIcon = (_currentTheme == ElementTheme.Dark) ? DarkCaution : LightCaution;
+            }
+            else if (severityKind == MessageSeverityKind.Error)
+            {
+                messageToDisplay.StatusSymbolIcon = (_currentTheme == ElementTheme.Dark) ? DarkError : LightError;
+            }
+            else if (severityKind == MessageSeverityKind.Success)
+            {
+                messageToDisplay.StatusSymbolIcon = (_currentTheme == ElementTheme.Dark) ? DarkSuccess : LightSuccess;
+            }
+            else if (severityKind == MessageSeverityKind.Info)
+            {
+                messageToDisplay.StatusSymbolIcon = (_currentTheme == ElementTheme.Dark) ? DarkInfo : LightInfo;
+            }
+
+            NonExecutingMessages.Add(messageToDisplay);
+        });
+    }
+
+    public void UpdateActionCenterMessage(ActionCenterMessages message, ActionMessageRequestKind requestKind)
+    {
+        // All references to DispatcherQueue and Application.Current will be removed in the future,
+        // in the LoadingViewModel.
+        Application.Current.GetService<DispatcherQueue>().TryEnqueue(() =>
+        {
+            // We need to add/remove the message in a temporary list and then re add the items to a new collection. This is because
+            // of the adaptive card panel and it receiving UI updates in the listview. There can be random crashes if we don't do this when
+            // the user switches between different Dev Home pages and then comes back to the loading screen when an adaptive card is
+            // loaded into the action center.
+            var items = ActionCenterItems.ToList();
+            if (requestKind == ActionMessageRequestKind.Add)
+            {
+                items.Add(message);
+            }
+            else
+            {
+                items.Remove(message);
+            }
+
+            ActionCenterItems = new(items);
+        });
+    }
+
+    public LoadingViewModel(
+        ISetupFlowStringResource stringResource,
+        SetupFlowOrchestrator orchestrator,
+        IHost host)
+        : base(stringResource, orchestrator)
+    {
+        _host = host;
+        _tasksToRun = new();
+
+        // Assuming that the theme can't change while the user is in the loading screen.
+        _currentTheme = _host.GetService<IThemeSelectorService>().Theme;
+
+        IsStepPage = false;
+        IsNavigationBarVisible = false;
+        NextPageButtonText = stringResource.GetLocalized(StringResourceKey.LoadingScreenGoToSummaryButtonContent);
+        if (Orchestrator.IsSettingUpATargetMachine)
+        {
+            HeaderText = StringResource.GetLocalized(StringResourceKey.LoadingPageHeaderTargetText);
+            TasksTitleText = StringResource.GetLocalized(StringResourceKey.LoadingLogsTitleText);
+            ExecutingTasks = StringResource.GetLocalized(StringResourceKey.LoadingExecutingProgressForTarget);
+            ShowSetupTarget = true;
+            IsIndeterminateProgressBar = true;
+        }
+        else
+        {
+            if (Orchestrator.CurrentSetupFlowKind == SetupFlowKind.CreateEnvironment)
+            {
+                HeaderText = StringResource.GetLocalized(StringResourceKey.LoadingPageHeaderTargetText);
+            }
+            else
+            {
+                HeaderText = StringResource.GetLocalized(StringResourceKey.LoadingPageHeaderLocalText);
+            }
+
+            TasksTitleText = StringResource.GetLocalized(StringResourceKey.LoadingTasksTitleText);
+            SetupTargetText = string.Empty;
+            IsIndeterminateProgressBar = false;
+        }
+
+        ShowRetryButton = Visibility.Collapsed;
+        _failedTasks = new List<TaskInformation>();
+        ActionCenterItems = new();
+        ExecutingMessages = new();
+        NonExecutingMessages = new();
+        _activityId = orchestrator.ActivityId;
+        _summaryInformation = new ObservableCollection<ISummaryInformationViewModel>();
+    }
+
+    // Remove all tasks except for the SetupTarget
+
+    /// <summary>
+    /// Reads from the orchestrator to get all the tasks to run.
+    /// The ordering of the tasks, ordering for dependencies, is done later.
+    /// </summary>
+    private void FetchTaskInformation()
+    {
+        _log.Debug("Fetching task information");
+        var taskIndex = 0;
+
+        if (Orchestrator.IsSettingUpATargetMachine)
+        {
+            var taskGroup = Orchestrator.GetTaskGroup<SetupTargetTaskGroup>();
+            var task = taskGroup.SetupTasks.First();
+            task.AddMessage += AddMessage;
+            task.UpdateActionCenterMessage += UpdateActionCenterMessage;
+            TasksToRun.Add(new TaskInformation
+            {
+                TaskIndex = taskIndex++,
+                TaskToExecute = task,
+                MessageToShow = task.GetLoadingMessages().Executing,
+            });
+            SetExecutingTaskAndActionCenter();
+            return;
+        }
+
+        foreach (var taskGroup in Orchestrator.TaskGroups)
+        {
+            foreach (var task in taskGroup.SetupTasks)
+            {
+                task.AddMessage += AddMessage;
+                TasksToRun.Add(new TaskInformation
+                {
+                    TaskIndex = taskIndex++,
+                    TaskToExecute = task,
+                    MessageToShow = task.GetLoadingMessages().Executing,
+                });
+            }
+        }
+
+        SetExecutingTaskAndActionCenter();
+    }
+
+    /// <summary>
+    /// Simple method to change the ExecutingTasks and ActionCenter messages.
+    /// </summary>
+    private void SetExecutingTaskAndActionCenter()
+    {
+        if (!Orchestrator.IsSettingUpATargetMachine)
+        {
+            ExecutingTasks = StringResource.GetLocalized(StringResourceKey.LoadingExecutingProgress, TasksStarted, TasksToRun.Count);
+        }
+
+        ActionCenterDisplay = StringResource.GetLocalized(StringResourceKey.ActionCenterDisplay, 0);
+    }
+
+    /// <summary>
+    /// Uses information and the task state to figure out what message needs to be placed into the loading screen.
+    /// </summary>
+    /// <param name="information">Used to know if the computer needs to reboot.</param>
+    /// <param name="finishedState">The state of the finished task.</param>
+    /// <returns>A LoadingMessageViewModel that can be placed into the UI.</returns>
+    private LoadingMessageViewModel GenerateFinishedMessage(TaskInformation information, TaskFinishedState finishedState)
+    {
+        _log.Debug($"Updating message for task {information.MessageToShow} with state {finishedState}");
+        var stringToReplace = string.Empty;
+        BitmapImage statusSymbolIcon = null;
+
+        // Two things to do.
+        // 1. Change the message color and icon in information
+        // 2. Add a new message with the done message.
+        if (finishedState == TaskFinishedState.Success)
+        {
+            if (information.TaskToExecute.RequiresReboot)
+            {
+                stringToReplace = information.TaskToExecute.GetLoadingMessages().NeedsReboot;
+                statusSymbolIcon = (_currentTheme == ElementTheme.Dark) ? DarkCaution : LightCaution;
+            }
+            else
+            {
+                stringToReplace = information.TaskToExecute.GetLoadingMessages().Finished;
+                statusSymbolIcon = (_currentTheme == ElementTheme.Dark) ? DarkSuccess : LightSuccess;
+            }
+        }
+        else if (finishedState == TaskFinishedState.Failure)
+        {
+            stringToReplace = information.TaskToExecute.GetLoadingMessages().Error;
+            statusSymbolIcon = (_currentTheme == ElementTheme.Dark) ? DarkError : LightError;
+        }
+
+        var newLoadingScreenMessage = _host.GetService<LoadingMessageViewModel>();
+        newLoadingScreenMessage.MessageToShow = stringToReplace;
+        newLoadingScreenMessage.StatusSymbolIcon = statusSymbolIcon;
+
+        return newLoadingScreenMessage;
+    }
+
+    /// <summary>
+    /// Updates the loading screen task logging UI to show that the task is finished.
+    /// </summary>
+    /// <param name="originalMessage">The executing message.</param>
+    /// <param name="finishedMessage">The finished message.</param>
+    private void InsertFinishedMessageIntoLogScreen(LoadingMessageViewModel originalMessage, LoadingMessageViewModel finishedMessage)
+    {
+        // Remove the executing message from the list.
+        ExecutingMessages.Remove(originalMessage);
+
+        // Insert the same message.  All messages in this list have their foreground set to
+        // secondary.
+        NonExecutingMessages.Add(originalMessage);
+
+        // Add the execution finished message
+        NonExecutingMessages.Add(finishedMessage);
+    }
+
+    /// <summary>
+    /// Adds an item to the ActionCenterItems collection if needs be.  Updates task counters.
+    /// </summary>
+    /// <param name="information">Used to know if the computer needs to reboot.</param>
+    /// <param name="taskFinishedState">The status of the finished task.</param>
+    private void PostTaskUiUpdate(TaskInformation information, TaskFinishedState taskFinishedState)
+    {
+        if (taskFinishedState == TaskFinishedState.Success)
+        {
+            if (information.TaskToExecute.RequiresReboot)
+            {
+                _log.Debug("Task succeeded but requires reboot; adding to action center");
+                ActionCenterItems.Insert(0, information.TaskToExecute.GetRebootMessage());
+            }
+            else
+            {
+                _log.Debug("Task succeeded");
+            }
+
+            TasksFinishedSuccessfully++;
+        }
+        else if (taskFinishedState == TaskFinishedState.Failure)
+        {
+            _log.Debug("Task failed");
+            ActionCenterItems.Insert(0, information.TaskToExecute.GetErrorMessages());
+            TasksFailed++;
+
+            _log.Debug("Adding task to list for retry");
+            _failedTasks.Add(information);
+        }
+    }
+
+    /// <summary>
+    /// Updates the Action Center, Inserts the finished message, clears out the executing message,
+    /// and updates any task counters.
+    /// </summary>
+    /// <param name="information">Information on the task.  Used to figure out if a reboot is needed.</param>
+    /// <param name="originalMessage">The executing messages placed into the Loading Screen.  This
+    /// is used to find the executing message to remove.</param>
+    /// <param name="finishedState">The state of the task.  Used for a variety of things.</param>
+    private void PerformPostTaskTasks(TaskInformation information, LoadingMessageViewModel originalMessage, TaskFinishedState finishedState)
+    {
+        PostTaskUiUpdate(information, finishedState);
+        var finishedMessage = GenerateFinishedMessage(information, finishedState);
+        InsertFinishedMessageIntoLogScreen(originalMessage, finishedMessage);
+    }
+
+    /// <summary>
+    /// Get all information needed to run all tasks and run them.
+    /// </summary>
+    protected async override Task OnFirstNavigateToAsync()
+    {
+        FetchTaskInformation();
+        await StartAllTasks(TasksToRun);
+    }
+
+    /// <summary>
+    /// Starts all the tasks in the passed in ObservableCollection.
+    /// </summary>
+    /// <param name="tasks">All the tasks to start</param>
+    /// <returns>An awaitable task</returns>
+    private async Task StartAllTasks(ObservableCollection<TaskInformation> tasks)
+    {
+        _log.Information("Starting all tasks");
+        var dispatcherQueue = Application.Current.GetService<DispatcherQueue>();
+        await Task.Run(async () =>
+        {
+            var tasksToRunFirst = new List<TaskInformation>();
+            var tasksToRunSecond = new List<TaskInformation>();
+
+            // TODO: Most likely need a better way to figure out dependencies.
+            // https://github.com/microsoft/devhome/issues/627
+            // However, right now, the only dependency is "does this need to wait for a dev drive"
+            foreach (var taskInformation in tasks)
+            {
+                if (taskInformation.TaskToExecute.DependsOnDevDriveToBeInstalled)
+                {
+                    tasksToRunSecond.Add(taskInformation);
+                }
+                else
+                {
+                    tasksToRunFirst.Add(taskInformation);
+                }
+            }
+
+            // Run all tasks that don't need dev drive installed.
+            await Parallel.ForEachAsync(tasksToRunFirst, async (taskInformation, token) =>
+            {
+                await StartTaskAndReportResult(dispatcherQueue, taskInformation);
+            });
+
+            // Run all the tasks that need dev drive installed.
+            await Parallel.ForEachAsync(tasksToRunSecond, async (taskInformation, token) =>
+            {
+                await StartTaskAndReportResult(dispatcherQueue, taskInformation);
+            });
+        });
+
+        // All the tasks are done.  Re-try logic follows.
+        IsIndeterminateProgressBar = false;
+
+        if (_failedTasks.Count == 0)
+        {
+            _log.Information("All tasks succeeded.  Moving to next page");
+            ExecutionFinished.Invoke(null, null);
+        }
+        else if (_retryCount >= MaxRetries)
+        {
+            _log.Information("Max number of retries reached; moving to next page");
+            ShowOutOfRetriesBanner = true;
+            ShowRetryButton = Visibility.Collapsed;
+        }
+        else
+        {
+            _log.Information("Some tasks failed; showing retry button");
+
+            // At this point some tasks ran into an error.
+            // Give the user the option to re try them all or move to the next screen.
+            ShowRetryButton = Visibility.Visible;
+            IsNavigationBarVisible = true;
+        }
+
+        if (_failedTasks.Count != 0)
+        {
+            TelemetryFactory.Get<ITelemetry>().Log("Loading_FailedTasks_Event", LogLevel.Critical, new LoadingRetryEvent(_failedTasks.Count), _activityId);
+        }
+    }
+
+    /// <summary>
+    /// Runs the specified task and updates the UI when the task is finished.
+    /// </summary>
+    /// <param name="dispatcherQueue">Dispatcher queue associated with the window for the task.</param>
+    /// <param name="taskInformation">Information about the task to execute.  Will be modified</param>
+    /// <returns>An awaitable task</returns>
+    private async Task StartTaskAndReportResult(DispatcherQueue dispatcherQueue, TaskInformation taskInformation)
+    {
+        // loadingMessage is used in the catch.
+        var loadingMessage = _host.GetService<LoadingMessageViewModel>();
+        loadingMessage.MessageToShow = taskInformation.MessageToShow;
+
+        // Start the task and wait for it to complete.
+        try
+        {
+            var loadingMessage = _host.GetService<LoadingMessageViewModel>();
+            loadingMessage.MessageToShow = taskInformation.MessageToShow;
+            dispatcherQueue.TryEnqueue(() =>
+            {
+                TasksStarted++;
+                if (!Orchestrator.IsSettingUpATargetMachine)
+                {
+                    ExecutingTasks = StringResource.GetLocalized(StringResourceKey.LoadingExecutingProgress, TasksStarted, TasksToRun.Count);
+                }
+                else
+                {
+                    SetupTargetText = StringResource.GetLocalized(StringResourceKey.LoadingPageSetupTargetText, taskInformation.TaskToExecute.TargetName);
+                }
+
+                ExecutingMessages.Add(loadingMessage);
+
+                // Keep increment inside TryEnqueue to enforce locking
+                _numberOfExecutingTasks++;
+            });
+
+            TaskFinishedState taskFinishedState;
+            if (taskInformation.TaskToExecute.RequiresAdmin && Orchestrator.RemoteElevatedOperation != null)
+            {
+                _log.Information("Starting task as admin");
+                taskFinishedState = await taskInformation.TaskToExecute.ExecuteAsAdmin(Orchestrator.RemoteElevatedOperation.Value);
+            }
+            else
+            {
+                taskFinishedState = await taskInformation.TaskToExecute.Execute();
+            }
+
+            dispatcherQueue.TryEnqueue(() =>
+            {
+                PerformPostTaskTasks(taskInformation, loadingMessage, taskFinishedState);
+            });
+        }
+        catch (Exception e)
+        {
+            window.DispatcherQueue.TryEnqueue(() =>
+            {
+                // This code block mostly duplicates logic in PerformPostTaskTasks.
+                // The difference is the message isn't stored in the task.
+                // PerformPostTaskTasks uses information inside LoadingMessageViewModel
+                // and TaskInformation to determine what message to show.
+                // Until those two peices of information are de-coupled this code should stay here.
+                var newLoadingMessage = _host.GetService<LoadingMessageViewModel>();
+                newLoadingMessage.MessageToShow = $"Could not finish {taskInformation.MessageToShow} because {e.Message}";
+                newLoadingMessage.StatusSymbolIcon = (_currentTheme == ElementTheme.Dark) ? DarkError : LightError;
+
+                InsertFinishedMessageIntoLogScreen(loadingMessage, newLoadingMessage);
+
+                TasksFailed++;
+
+                _log.Debug("Adding task to list for retry");
+                _failedTasks.Add(taskInformation);
+
+                var actionCenterErrorMessage = new ActionCenterMessages();
+                actionCenterErrorMessage.PrimaryMessage = e.Message;
+                ActionCenterItems.Insert(0, actionCenterErrorMessage);
+            });
+
+            _log.Error(e, $"Could not finish all tasks.");
+        }
+
+        window.DispatcherQueue.TryEnqueue(() =>
+        {
+            // Keep decrement inside TryEnqueue to enforce locking
+            _numberOfExecutingTasks--;
+            TasksCompleted++;
+            ActionCenterDisplay = StringResource.GetLocalized(StringResourceKey.ActionCenterDisplay, TasksFailed);
+        });
+    }
+}