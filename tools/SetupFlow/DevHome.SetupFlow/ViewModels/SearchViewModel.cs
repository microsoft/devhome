--- conflicted
+++ resolved
@@ -7,16 +7,12 @@
 using System.Threading;
 using System.Threading.Tasks;
 using CommunityToolkit.Mvvm.ComponentModel;
-<<<<<<< HEAD
-=======
-using DevHome.Common.Services;
-using DevHome.Common.TelemetryEvents;
->>>>>>> f1ce3171
+using DevHome.Common.Services;
 using DevHome.SetupFlow.Common.Helpers;
 using DevHome.SetupFlow.Exceptions;
 using DevHome.SetupFlow.Services;
-using DevHome.Telemetry;
-
+using DevHome.Telemetry;
+
 namespace DevHome.SetupFlow.ViewModels;
 public partial class SearchViewModel : ObservableObject
 {
@@ -40,7 +36,7 @@
 
     private readonly IWindowsPackageManager _wpm;
     private readonly ISetupFlowStringResource _stringResource;
-    private readonly PackageProvider _packageProvider;
+    private readonly PackageProvider _packageProvider;
     private readonly IScreenReaderService _screenReaderService;
     private const int SearchResultLimit = 20;
 
@@ -72,7 +68,7 @@
     {
         _wpm = wpm;
         _stringResource = stringResource;
-        _packageProvider = packageProvider;
+        _packageProvider = packageProvider;
         _screenReaderService = screenReaderService;
     }
 
@@ -93,7 +89,7 @@
         try
         {
             // Run the search on a separate (non-UI) thread to prevent lagging the UI.
-            Log.Logger?.ReportInfo(Log.Component.AppManagement, $"Running package search for query [{text}]");
+            Log.Logger?.ReportInfo(Log.Component.AppManagement, $"Running package search for query [{text}]");
             TelemetryFactory.Get<ITelemetry>().LogCritical("Search_SerchingForApplication_Event");
             var matches = await Task.Run(async () => await _wpm.SearchAsync(text, SearchResultLimit), cancellationToken);
 
@@ -105,23 +101,23 @@
 
             // Update the UI only if the operation was successful
             SearchText = text;
-            ResultPackages = await Task.Run(() => matches.Select(m => _packageProvider.CreateOrGet(m)).ToList());
-
-            // Announce the results.
-            if (ResultPackages.Any())
-            {
-                _screenReaderService.Announce(SearchCountText);
-            }
-            else
-            {
-                _screenReaderService.Announce(NoSearchResultsText);
-            }
+            ResultPackages = await Task.Run(() => matches.Select(m => _packageProvider.CreateOrGet(m)).ToList());
+
+            // Announce the results.
+            if (ResultPackages.Any())
+            {
+                _screenReaderService.Announce(SearchCountText);
+            }
+            else
+            {
+                _screenReaderService.Announce(NoSearchResultsText);
+            }
 
             return (SearchResultStatus.Ok, ResultPackages);
-        }
-        catch (WindowsPackageManagerRecoveryException)
-        {
-            return (SearchResultStatus.CatalogNotConnect, null);
+        }
+        catch (WindowsPackageManagerRecoveryException)
+        {
+            return (SearchResultStatus.CatalogNotConnect, null);
         }
         catch (OperationCanceledException)
         {
