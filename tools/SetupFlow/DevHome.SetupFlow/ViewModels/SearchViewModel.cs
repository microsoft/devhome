--- conflicted
+++ resolved
@@ -7,17 +7,15 @@
 using System.Threading;
 using System.Threading.Tasks;
 using CommunityToolkit.Mvvm.ComponentModel;
-using DevHome.Common.Services;
+using DevHome.Common.Services;
 using DevHome.Common.TelemetryEvents.SetupFlow;
-using DevHome.Services.WindowsPackageManager.Contracts;
-using DevHome.Services.WindowsPackageManager.Exceptions;
 using DevHome.SetupFlow.Exceptions;
 using DevHome.SetupFlow.Services;
-using DevHome.Telemetry;
-using Serilog;
-
+using DevHome.Telemetry;
+using Serilog;
+
 namespace DevHome.SetupFlow.ViewModels;
-
+
 public partial class SearchViewModel : ObservableObject
 {
     public enum SearchResultStatus
@@ -37,11 +35,11 @@
         // Exception thrown during search
         ExceptionThrown,
     }
-
+
     private readonly ILogger _log = Log.ForContext("SourceContext", nameof(SearchViewModel));
-    private readonly IWinGet _winget;
+    private readonly IWindowsPackageManager _wpm;
     private readonly ISetupFlowStringResource _stringResource;
-    private readonly PackageProvider _packageProvider;
+    private readonly PackageProvider _packageProvider;
     private readonly IScreenReaderService _screenReaderService;
     private const int SearchResultLimit = 20;
 
@@ -69,15 +67,11 @@
     /// </summary>
     public string NoSearchResultsText => _stringResource.GetLocalized(StringResourceKey.NoSearchResultsFoundTitle, SearchText);
 
-    public SearchViewModel(
-        IWinGet winget,
-        ISetupFlowStringResource stringResource,
-        PackageProvider packageProvider,
-        IScreenReaderService screenReaderService)
+    public SearchViewModel(IWindowsPackageManager wpm, ISetupFlowStringResource stringResource, PackageProvider packageProvider, IScreenReaderService screenReaderService)
     {
-        _winget = winget;
+        _wpm = wpm;
         _stringResource = stringResource;
-        _packageProvider = packageProvider;
+        _packageProvider = packageProvider;
         _screenReaderService = screenReaderService;
     }
 
@@ -98,19 +92,7 @@
         try
         {
             // Run the search on a separate (non-UI) thread to prevent lagging the UI.
-            _log.Information($"Running package search for query [{text}]");
-<<<<<<< HEAD
-            var matches = await Task.Run(async () => await _winget.SearchAsync(text, SearchResultLimit), cancellationToken);
-
-            // Don't update the UI if the operation was canceled
-            if (cancellationToken.IsCancellationRequested)
-            {
-                return (SearchResultStatus.Canceled, null);
-            }
-
-            // Update the UI only if the operation was successful
-            SearchText = text;
-=======
+            _log.Information($"Running package search for query [{text}]");
             var matches = await Task.Run(async () => await _wpm.SearchAsync(text, SearchResultLimit), cancellationToken);
 
             // Don't update the UI if the operation was canceled
@@ -121,26 +103,25 @@
 
             // Update the UI only if the operation was successful
             SearchText = text;
->>>>>>> 99edaf33
-            ResultPackages = await Task.Run(() => matches.Select(m => _packageProvider.CreateOrGet(m)).ToList());
-
-            // Announce the results.
-            if (ResultPackages.Count != 0)
-            {
-                TelemetryFactory.Get<ITelemetry>().Log("Search_SearchingForApplication_Found_Event", LogLevel.Critical, new SearchEvent());
-                _screenReaderService.Announce(SearchCountText);
-            }
-            else
-            {
-                TelemetryFactory.Get<ITelemetry>().Log("Search_SearchingForApplication_NotFound_Event", LogLevel.Critical, new SearchEvent());
-                _screenReaderService.Announce(NoSearchResultsText);
-            }
+            ResultPackages = await Task.Run(() => matches.Select(m => _packageProvider.CreateOrGet(m)).ToList());
+
+            // Announce the results.
+            if (ResultPackages.Count != 0)
+            {
+                TelemetryFactory.Get<ITelemetry>().Log("Search_SearchingForApplication_Found_Event", LogLevel.Critical, new SearchEvent());
+                _screenReaderService.Announce(SearchCountText);
+            }
+            else
+            {
+                TelemetryFactory.Get<ITelemetry>().Log("Search_SearchingForApplication_NotFound_Event", LogLevel.Critical, new SearchEvent());
+                _screenReaderService.Announce(NoSearchResultsText);
+            }
 
             return (SearchResultStatus.Ok, ResultPackages);
-        }
-        catch (WindowsPackageManagerRecoveryException)
-        {
-            return (SearchResultStatus.CatalogNotConnect, null);
+        }
+        catch (WindowsPackageManagerRecoveryException)
+        {
+            return (SearchResultStatus.CatalogNotConnect, null);
         }
         catch (OperationCanceledException)
         {
@@ -152,4 +133,4 @@
             return (SearchResultStatus.ExceptionThrown, null);
         }
     }
-}
+}