--- conflicted
+++ resolved
@@ -1,210 +1,205 @@
-﻿// Copyright (c) Microsoft Corporation.
-// Licensed under the MIT License.
-
-using System;
-using System.IO;
-using System.Threading.Tasks;
-using CommunityToolkit.Mvvm.ComponentModel;
-using DevHome.Common.Extensions;
-using DevHome.SetupFlow.Common.Helpers;
-using DevHome.SetupFlow.Services;
-using Microsoft.UI.Xaml;
-using Windows.Storage.Pickers;
-using WinUIEx;
-
-namespace DevHome.SetupFlow.ViewModels;
-
-/// <summary>
-/// View Model to handle the folder picker.
-/// </summary>
-public partial class FolderPickerViewModel : ObservableObject
-{
-    private readonly ISetupFlowStringResource _stringResource;
-
-    private readonly SetupFlowOrchestrator _setupFlowOrchestrator;
-
-    /// <summary>
-    /// Some pages don't show a folder picker.
-    /// </summary>
-    [ObservableProperty]
-    private bool _shouldShowFolderPicker;
-
-    /// <summary>
-    /// The clone location the repos should be cloned to.
-    /// </summary>
-    [ObservableProperty]
-    private string _cloneLocation;
-
-    /// <summary>
-    /// The clone location alias, this is for displaying the formatted Dev Drive text. While allowing
-    /// the clone location to only have the a path inside of it.
-    /// </summary>
-    [ObservableProperty]
-    private string _cloneLocationAlias;
-
-    /// <summary>
-    /// Browse button can be disabled if the user checked to make a new dev drive.
-    /// </summary>
-    [ObservableProperty]
-    private bool _isBrowseButtonEnabled;
-
-    /// <summary>
-    /// Used to show different content in the textbox based on whether the checkbox is checked or unchecked.
-    /// </summary>
-    /// <remarks>
-    /// When true shows the clone path textbox in a readonly state with the Dev Drives clone location alias.
-    /// When false the clone path's text box is enabled and the user can type/copy and paste a
-    /// path into the textbox freely. For dev drives we clone to the root of the drive.
-    /// </remarks>
-    [ObservableProperty]
-    private bool _inDevDriveScenario;
-
-    [ObservableProperty]
-    private string _folderPickerErrorMessage;
-
-    [ObservableProperty]
-    private bool _showFolderPickerError;
-
-    public FolderPickerViewModel(ISetupFlowStringResource stringResource, SetupFlowOrchestrator setupFlowOrchestrator)
-    {
-        _stringResource = stringResource;
-<<<<<<< HEAD
-        ShouldShowFolderPicker = true;
-        CloneLocation = string.Empty;
-=======
-        ShouldShowFolderPicker = Visibility.Visible;
->>>>>>> fe542ed5
-        IsBrowseButtonEnabled = true;
-        _setupFlowOrchestrator = setupFlowOrchestrator;
-        SetDefaultCloneLocation();
-    }
-
-    public void ShowFolderPicker()
-    {
-        Log.Logger?.ReportInfo(Log.Component.RepoConfig, "Showing folder picker");
-        ShouldShowFolderPicker = true;
-    }
-
-    public void CloseFolderPicker()
-    {
-        Log.Logger?.ReportInfo(Log.Component.RepoConfig, "Closing folder picker");
-        ShouldShowFolderPicker = false;
-    }
-
-    public void EnableBrowseButton()
-    {
-        IsBrowseButtonEnabled = true;
-    }
-
-    public void DisableBrowseButton()
-    {
-        IsBrowseButtonEnabled = false;
-    }
-
-    public void SetCloneLocation(string cloneLocation)
-    {
-        CloneLocation = cloneLocation;
-    }
-
-    /// <summary>
-    ///   Opens the directory picker and saves the location if a location was chosen.
-    /// </summary>
-    public async Task ChooseCloneLocation()
-    {
-        DisableBrowseButton();
-        var maybeCloneLocation = await PickCloneDirectoryAsync();
-        if (maybeCloneLocation != null)
-        {
-            InDevDriveScenario = false;
-            CloneLocationAlias = string.Empty;
-            CloneLocation = maybeCloneLocation.FullName;
-        }
-
-        EnableBrowseButton();
-    }
-
-    /// <summary>
-    /// Opens the directory picker
-    /// </summary>
-    /// <returns>An awaitable task.</returns>
-    private async Task<DirectoryInfo> PickCloneDirectoryAsync()
-    {
-        Log.Logger?.ReportInfo(Log.Component.RepoConfig, "Opening folder picker to select clone directory");
-        var folderPicker = new FolderPicker();
-        WinRT.Interop.InitializeWithWindow.Initialize(folderPicker, Application.Current.GetService<WindowEx>().GetWindowHandle());
-        folderPicker.FileTypeFilter.Add("*");
-
-        var locationToCloneTo = await folderPicker.PickSingleFolderAsync();
-        if (locationToCloneTo != null && locationToCloneTo.Path.Length > 0)
-        {
-            Log.Logger?.ReportInfo(Log.Component.RepoConfig, $"Selected '{locationToCloneTo.Path}' as location to clone to");
-            return new DirectoryInfo(locationToCloneTo.Path);
-        }
-        else
-        {
-            Log.Logger?.ReportInfo(Log.Component.RepoConfig, "Didn't select a location to clone to");
-            return null;
-        }
-    }
-
-    /// <summary>
-    /// Makes sure the clone location is not null and is rooted.
-    /// </summary>
-    /// <returns>True if clone location is good.  Otherwise false.</returns>
-    public bool ValidateCloneLocation()
-    {
-        // Make sure clone location is filled in and is fully qualified.
-        if (string.IsNullOrEmpty(CloneLocation) || string.IsNullOrWhiteSpace(CloneLocation))
-        {
-            ShowFolderPickerError = false;
-            return false;
-        }
-
-        if (!Path.IsPathFullyQualified(CloneLocation))
-        {
-            FolderPickerErrorMessage = _stringResource.GetLocalized(StringResourceKey.ClonePathNotFullyQualifiedMessage);
-            ShowFolderPickerError = true;
-            return false;
-        }
-
-        if (!InDevDriveScenario)
-        {
-            // User could enter a path that does not exist.  That is okay.  Clone will make the path.
-            // If the location does exist, make sure it does not point to a file.
-            if (File.Exists(CloneLocation))
-            {
-                FolderPickerErrorMessage = _stringResource.GetLocalized(StringResourceKey.ClonePathNotFolder);
-                ShowFolderPickerError = true;
-                return false;
-            }
-
-            // User could put in a drive letter that does not exist.
-            var drive = Path.GetPathRoot(CloneLocation);
-            if (!Directory.Exists(drive))
-            {
-                FolderPickerErrorMessage = _stringResource.GetLocalized(StringResourceKey.ClonePathDriveDoesNotExist);
-                ShowFolderPickerError = true;
-                return false;
-            }
-        }
-
-        ShowFolderPickerError = false;
-        return true;
-    }
-
-    /// <summary>
-    /// Sets the clone location to the default location. For the local machine setup the default is the user's
-    /// profile. For the target machine setup the default is the common documents folder, since we don't know
-    /// which folders exists on the target machine.
-    /// </summary>
-    private void SetDefaultCloneLocation()
-    {
-        var userFolder = Environment.GetFolderPath(Environment.SpecialFolder.UserProfile);
-        if (_setupFlowOrchestrator.CurrentSetupFlowKind == SetupFlowKind.SetupTarget)
-        {
-            userFolder = Environment.GetFolderPath(Environment.SpecialFolder.CommonDocuments);
-        }
-
-        CloneLocation = Path.Join(userFolder, "source", "repos");
-    }
-}
+﻿// Copyright (c) Microsoft Corporation.
+// Licensed under the MIT License.
+
+using System;
+using System.IO;
+using System.Threading.Tasks;
+using CommunityToolkit.Mvvm.ComponentModel;
+using DevHome.Common.Extensions;
+using DevHome.SetupFlow.Common.Helpers;
+using DevHome.SetupFlow.Services;
+using Microsoft.UI.Xaml;
+using Windows.Storage.Pickers;
+using WinUIEx;
+
+namespace DevHome.SetupFlow.ViewModels;
+
+/// <summary>
+/// View Model to handle the folder picker.
+/// </summary>
+public partial class FolderPickerViewModel : ObservableObject
+{
+    private readonly ISetupFlowStringResource _stringResource;
+
+    private readonly SetupFlowOrchestrator _setupFlowOrchestrator;
+
+    /// <summary>
+    /// Some pages don't show a folder picker.
+    /// </summary>
+    [ObservableProperty]
+    private Visibility _shouldShowFolderPicker;
+
+    /// <summary>
+    /// The clone location the repos should be cloned to.
+    /// </summary>
+    [ObservableProperty]
+    private string _cloneLocation;
+
+    /// <summary>
+    /// The clone location alias, this is for displaying the formatted Dev Drive text. While allowing
+    /// the clone location to only have the a path inside of it.
+    /// </summary>
+    [ObservableProperty]
+    private string _cloneLocationAlias;
+
+    /// <summary>
+    /// Browse button can be disabled if the user checked to make a new dev drive.
+    /// </summary>
+    [ObservableProperty]
+    private bool _isBrowseButtonEnabled;
+
+    /// <summary>
+    /// Used to show different content in the textbox based on whether the checkbox is checked or unchecked.
+    /// </summary>
+    /// <remarks>
+    /// When true shows the clone path textbox in a readonly state with the Dev Drives clone location alias.
+    /// When false the clone path's text box is enabled and the user can type/copy and paste a
+    /// path into the textbox freely. For dev drives we clone to the root of the drive.
+    /// </remarks>
+    [ObservableProperty]
+    private bool _inDevDriveScenario;
+
+    [ObservableProperty]
+    private string _folderPickerErrorMessage;
+
+    [ObservableProperty]
+    private bool _showFolderPickerError;
+
+    public FolderPickerViewModel(ISetupFlowStringResource stringResource, SetupFlowOrchestrator setupFlowOrchestrator)
+    {
+        _stringResource = stringResource;
+        ShouldShowFolderPicker = Visibility.Visible;
+        IsBrowseButtonEnabled = true;
+        _setupFlowOrchestrator = setupFlowOrchestrator;
+        SetDefaultCloneLocation();
+    }
+
+    public void ShowFolderPicker()
+    {
+        Log.Logger?.ReportInfo(Log.Component.RepoConfig, "Showing folder picker");
+        ShouldShowFolderPicker = Visibility.Visible;
+    }
+
+    public void CloseFolderPicker()
+    {
+        Log.Logger?.ReportInfo(Log.Component.RepoConfig, "Closing folder picker");
+        ShouldShowFolderPicker = Visibility.Collapsed;
+    }
+
+    public void EnableBrowseButton()
+    {
+        IsBrowseButtonEnabled = true;
+    }
+
+    public void DisableBrowseButton()
+    {
+        IsBrowseButtonEnabled = false;
+    }
+
+    public void SetCloneLocation(string cloneLocation)
+    {
+        CloneLocation = cloneLocation;
+    }
+
+    /// <summary>
+    ///   Opens the directory picker and saves the location if a location was chosen.
+    /// </summary>
+    public async Task ChooseCloneLocation()
+    {
+        DisableBrowseButton();
+        var maybeCloneLocation = await PickCloneDirectoryAsync();
+        if (maybeCloneLocation != null)
+        {
+            InDevDriveScenario = false;
+            CloneLocationAlias = string.Empty;
+            CloneLocation = maybeCloneLocation.FullName;
+        }
+
+        EnableBrowseButton();
+    }
+
+    /// <summary>
+    /// Opens the directory picker
+    /// </summary>
+    /// <returns>An awaitable task.</returns>
+    private async Task<DirectoryInfo> PickCloneDirectoryAsync()
+    {
+        Log.Logger?.ReportInfo(Log.Component.RepoConfig, "Opening folder picker to select clone directory");
+        var folderPicker = new FolderPicker();
+        WinRT.Interop.InitializeWithWindow.Initialize(folderPicker, Application.Current.GetService<WindowEx>().GetWindowHandle());
+        folderPicker.FileTypeFilter.Add("*");
+
+        var locationToCloneTo = await folderPicker.PickSingleFolderAsync();
+        if (locationToCloneTo != null && locationToCloneTo.Path.Length > 0)
+        {
+            Log.Logger?.ReportInfo(Log.Component.RepoConfig, $"Selected '{locationToCloneTo.Path}' as location to clone to");
+            return new DirectoryInfo(locationToCloneTo.Path);
+        }
+        else
+        {
+            Log.Logger?.ReportInfo(Log.Component.RepoConfig, "Didn't select a location to clone to");
+            return null;
+        }
+    }
+
+    /// <summary>
+    /// Makes sure the clone location is not null and is rooted.
+    /// </summary>
+    /// <returns>True if clone location is good.  Otherwise false.</returns>
+    public bool ValidateCloneLocation()
+    {
+        // Make sure clone location is filled in and is fully qualified.
+        if (string.IsNullOrEmpty(CloneLocation) || string.IsNullOrWhiteSpace(CloneLocation))
+        {
+            ShowFolderPickerError = false;
+            return false;
+        }
+
+        if (!Path.IsPathFullyQualified(CloneLocation))
+        {
+            FolderPickerErrorMessage = _stringResource.GetLocalized(StringResourceKey.ClonePathNotFullyQualifiedMessage);
+            ShowFolderPickerError = true;
+            return false;
+        }
+
+        if (!InDevDriveScenario)
+        {
+            // User could enter a path that does not exist.  That is okay.  Clone will make the path.
+            // If the location does exist, make sure it does not point to a file.
+            if (File.Exists(CloneLocation))
+            {
+                FolderPickerErrorMessage = _stringResource.GetLocalized(StringResourceKey.ClonePathNotFolder);
+                ShowFolderPickerError = true;
+                return false;
+            }
+
+            // User could put in a drive letter that does not exist.
+            var drive = Path.GetPathRoot(CloneLocation);
+            if (!Directory.Exists(drive))
+            {
+                FolderPickerErrorMessage = _stringResource.GetLocalized(StringResourceKey.ClonePathDriveDoesNotExist);
+                ShowFolderPickerError = true;
+                return false;
+            }
+        }
+
+        ShowFolderPickerError = false;
+        return true;
+    }
+
+    /// <summary>
+    /// Sets the clone location to the default location. For the local machine setup the default is the user's
+    /// profile. For the target machine setup the default is the common documents folder, since we don't know
+    /// which folders exists on the target machine.
+    /// </summary>
+    private void SetDefaultCloneLocation()
+    {
+        var userFolder = Environment.GetFolderPath(Environment.SpecialFolder.UserProfile);
+        if (_setupFlowOrchestrator.CurrentSetupFlowKind == SetupFlowKind.SetupTarget)
+        {
+            userFolder = Environment.GetFolderPath(Environment.SpecialFolder.CommonDocuments);
+        }
+
+        CloneLocation = Path.Join(userFolder, "source", "repos");
+    }
+}