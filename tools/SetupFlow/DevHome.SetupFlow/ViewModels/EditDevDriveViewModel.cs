--- conflicted
+++ resolved
@@ -1,285 +1,281 @@
-﻿// Copyright (c) Microsoft Corporation.
-// Licensed under the MIT License.
-
-using System;
-using System.Linq;
-using System.Threading.Tasks;
-using CommunityToolkit.Mvvm.ComponentModel;
-using DevHome.Common.Models;
-using DevHome.Common.Services;
-using DevHome.SetupFlow.Services;
-using DevHome.SetupFlow.Utilities;
-using Microsoft.UI.Xaml;
-
-namespace DevHome.SetupFlow.ViewModels;
-
-/// <summary>
-/// Represents the type of display name that should appear in the clone repo textbox
-/// 1.DriveRootKind in the form of "D:\"
-/// 2.FormattedKind in the form of "DriveLabel (DriveLetter:\) [Size in gigabytes] . e.g Dev Disk (D:\) [50 GB]
-/// </summary>
-public enum DevDriveDisplayNameKind
-{
-    DriveRootKind,
-    FormattedDriveLabelKind,
-}
-
-/// <summary>
-/// The view model to handle
-/// 1. Customizing a dev drive, and
-/// 2. Handling UI for showing dev drives.
-/// </summary>
-public partial class EditDevDriveViewModel : ObservableObject
-{
-    private readonly SetupFlowOrchestrator _setupFlowOrchestrator;
-
-    /// <summary>
-    /// The manager to handle dev drives.
-    /// </summary>
-    private const char InvalidCharacterForDriveLetter = '\0';
-
-    /// <summary>
-    /// The manager to handle dev drives.
-    /// </summary>
-    private readonly IDevDriveManager _devDriveManager;
-
-    /// <summary>
-    /// Gets a value indicating whether the Dev Drive window is opened or closed.
-    /// </summary>
-    public bool IsWindowOpen
-    {
-        get; private set;
-    }
-
-    /// <summary>
-    /// Gets or sets the dev drive to make.
-    /// </summary>
-    public IDevDrive DevDrive
-    {
-        get; set;
-    }
-
-    /// <summary>
-    /// Gets a value indicating whether we should show the Dev Drive Checkbox in the UI.
-    /// The Dev Drive checkbox is only shown when a Dev Drive does not already exist on the system.
-    /// </summary>
-    public bool CanShowDevDriveUI
-    {
-        get; private set;
-    }
-
-    /// <summary>
-    /// Gets a value indicating whether the drive label, location, size or drive letter has changed when the Dev Drive window closes.
-    /// </summary>
-    public bool DevDriveDetailsChanged
-    {
-        get; private set;
-    }
-
-    /// <summary>
-    /// Some builds don't have dev drives.
-    /// </summary>
-    [ObservableProperty]
-    private bool _showDevDriveInformation;
-
-    /// <summary>
-    /// The customization hyperlink button visibility changes if the user wants a new dev drive.
-    /// </summary>
-    [ObservableProperty]
-    private Visibility _showCustomizeOption;
-
-    /// <summary>
-    /// The checkbox can be disabled if the user has an existing dev drive.
-    /// </summary>
-    [ObservableProperty]
-    private bool _isDevDriveCheckboxEnabled;
-
-    /// <summary>
-    /// Boolean to control whether the Dev Drive checkbox is checked or unchecked.
-    /// </summary>
-    [ObservableProperty]
-    private bool _isDevDriveCheckboxChecked;
-
-    [ObservableProperty]
-    private bool _devDriveValidationError;
-
-    public EditDevDriveViewModel(IDevDriveManager devDriveManager, SetupFlowOrchestrator setupFlowOrchestrator)
-    {
-        _devDriveManager = devDriveManager;
-        ShowCustomizeOption = Visibility.Collapsed;
-        IsDevDriveCheckboxEnabled = true;
-        _setupFlowOrchestrator = setupFlowOrchestrator;
-    }
-
-    public event EventHandler<string> DevDriveClonePathUpdated = (_, path) => { };
-
-    public void ClonePathUpdated()
-    {
-        DevDriveClonePathUpdated(this, GetDriveDisplayName());
-    }
-
-    public bool MakeDefaultDevDrive()
-    {
-        // DevDrive SetToDefaults
-        ShowCustomizeOption = Visibility.Visible;
-        DevDrive = _devDriveManager.GetNewDevDrive();
-        DevDriveValidationError = (DevDrive.State == DevDriveState.New) ? false : true;
-        return DevDriveValidationError;
-    }
-
-    public void ShowDevDriveUIIfEnabled()
-    {
-        if (CanShowDevDriveUI)
-        {
-            ShowDevDriveInformation = true;
-        }
-    }
-
-    public void HideDevDriveUI()
-    {
-        ShowDevDriveInformation = false;
-    }
-
-    public void RemoveNewDevDrive()
-    {
-        _devDriveManager.RequestToCloseDevDriveWindow(DevDrive);
-        _devDriveManager.CancelChangesToDevDrive();
-        DevDrive = null;
-        ShowCustomizeOption = Visibility.Collapsed;
-        DevDriveValidationError = false;
-    }
-
-    /// <summary>
-    /// Get the display name for the Dev Drive. By default no arguments will return the root path of the Dev Drive
-    /// this is in the form of "DriveLetter:\" e.g D:\
-    /// </summary>
-    public string GetDriveDisplayName(DevDriveDisplayNameKind useDriveLetterOnly = DevDriveDisplayNameKind.DriveRootKind)
-    {
-        if (DevDrive.DriveLetter == InvalidCharacterForDriveLetter)
-        {
-            return string.Empty;
-        }
-
-        if (useDriveLetterOnly == DevDriveDisplayNameKind.DriveRootKind)
-        {
-            // Uses the actual place to clone to
-            return $@"{DevDrive.DriveLetter}:\";
-        }
-
-        var size = DevDriveUtil.ConvertBytesToString(DevDrive.DriveSizeInBytes);
-
-        // For the case when an explicit terminating character is left at the end.
-        if (size.Last() == '\0')
-        {
-            size = size.Remove(size.Length - 1);
-        }
-
-        return $@"{DevDrive.DriveLabel} ({DevDrive.DriveLetter}:) [{size}]";
-    }
-
-    /// <summary>
-    /// Pops the dev drive customization window.
-    /// Subscribe to an event that fires when the window is closed.
-    /// </summary>
-    public async Task PopDevDriveCustomizationAsync()
-    {
-        if (IsWindowOpen)
-        {
-            return;
-        }
-
-        IsWindowOpen = await _devDriveManager.LaunchDevDriveWindow(DevDrive);
-        if (IsWindowOpen)
-        {
-            IsDevDriveCheckboxEnabled = false;
-
-            // Convert the wait for closed event into an async task
-            TaskCompletionSource<IDevDrive> devDriveWindowTask = new();
-            EventHandler<IDevDrive> eventHandler = (_, devDrive) => devDriveWindowTask.SetResult(devDrive);
-            _devDriveManager.ViewModelWindowClosed += eventHandler;
-            var devDriveFromWindow = await devDriveWindowTask.Task;
-            _devDriveManager.ViewModelWindowClosed -= eventHandler;
-
-            IsWindowOpen = false;
-            IsDevDriveCheckboxEnabled = true;
-            DevDriveDetailsChanged = DevDriveChanged(devDriveFromWindow);
-            DevDrive = devDriveFromWindow;
-            DevDriveValidationError = (DevDrive.State == DevDriveState.New) ? false : true;
-            ClonePathUpdated();
-        }
-    }
-
-    /// <summary>
-    /// Checks to see if a dev drive is on the users system.
-    /// If a dev drive is found hide dev drive UI.
-    /// </summary>
-    /// <remarks>
-    /// Won't show dev drive UI in 2 cases
-    /// 1. Build does not support Dev Drive
-    /// 2. User has existing dev drives.
-    /// </remarks>
-    public void SetUpStateIfDevDrivesIfExists()
-    {
-<<<<<<< HEAD
-        ShowDevDriveInformation = DevDriveUtil.IsDevDriveFeatureEnabled;
-=======
-        ShowDevDriveInformation = DevDriveUtil.IsDevDriveFeatureEnabled && _setupFlowOrchestrator.IsSettingUpLocalMachine;
->>>>>>> cba76fb4
-        if (ShowDevDriveInformation)
-        {
-            var existingDevDrives = _devDriveManager.GetAllDevDrivesThatExistOnSystem();
-            if (existingDevDrives.Any())
-            {
-                ShowDevDriveInformation = false;
-                DevDrive = existingDevDrives.OrderByDescending(x => x.DriveSizeInBytes).First();
-                CanShowDevDriveUI = false;
-                return;
-            }
-        }
-        else
-        {
-            CanShowDevDriveUI = false;
-            return;
-        }
-
-        CanShowDevDriveUI = true;
-    }
-
-    public bool IsDevDriveValid()
-    {
-        var results = _devDriveManager.GetDevDriveValidationResults(DevDrive);
-        return results.Contains(DevDriveValidationResult.Successful);
-    }
-
-    /// <summary>
-    /// Checks whether the information inside the Dev Drive has changed.
-    /// </summary>
-    /// <param name="newDevDrive"> the new Dev Drive object that will replace the original Dev Drive</param>
-    /// <returns>Return bool stating whether the Dev Drive info has changed</returns>
-    private bool DevDriveChanged(IDevDrive newDevDrive)
-    {
-        if (DevDrive == null)
-        {
-            return true;
-        }
-
-        if (!string.Equals(DevDrive.DriveLocation, newDevDrive.DriveLocation, StringComparison.Ordinal))
-        {
-            return true;
-        }
-        else if (!string.Equals(DevDrive.DriveLabel, newDevDrive.DriveLabel, StringComparison.Ordinal))
-        {
-            return true;
-        }
-        else if (DevDrive.DriveLetter != newDevDrive.DriveLetter)
-        {
-            return true;
-        }
-        else if (DevDrive.DriveSizeInBytes != newDevDrive.DriveSizeInBytes)
-        {
-            return true;
-        }
-
-        return false;
-    }
-}
+﻿// Copyright (c) Microsoft Corporation.
+// Licensed under the MIT License.
+
+using System;
+using System.Linq;
+using System.Threading.Tasks;
+using CommunityToolkit.Mvvm.ComponentModel;
+using DevHome.Common.Models;
+using DevHome.Common.Services;
+using DevHome.SetupFlow.Services;
+using DevHome.SetupFlow.Utilities;
+using Microsoft.UI.Xaml;
+
+namespace DevHome.SetupFlow.ViewModels;
+
+/// <summary>
+/// Represents the type of display name that should appear in the clone repo textbox
+/// 1.DriveRootKind in the form of "D:\"
+/// 2.FormattedKind in the form of "DriveLabel (DriveLetter:\) [Size in gigabytes] . e.g Dev Disk (D:\) [50 GB]
+/// </summary>
+public enum DevDriveDisplayNameKind
+{
+    DriveRootKind,
+    FormattedDriveLabelKind,
+}
+
+/// <summary>
+/// The view model to handle
+/// 1. Customizing a dev drive, and
+/// 2. Handling UI for showing dev drives.
+/// </summary>
+public partial class EditDevDriveViewModel : ObservableObject
+{
+    private readonly SetupFlowOrchestrator _setupFlowOrchestrator;
+
+    /// <summary>
+    /// The manager to handle dev drives.
+    /// </summary>
+    private const char InvalidCharacterForDriveLetter = '\0';
+
+    /// <summary>
+    /// The manager to handle dev drives.
+    /// </summary>
+    private readonly IDevDriveManager _devDriveManager;
+
+    /// <summary>
+    /// Gets a value indicating whether the Dev Drive window is opened or closed.
+    /// </summary>
+    public bool IsWindowOpen
+    {
+        get; private set;
+    }
+
+    /// <summary>
+    /// Gets or sets the dev drive to make.
+    /// </summary>
+    public IDevDrive DevDrive
+    {
+        get; set;
+    }
+
+    /// <summary>
+    /// Gets a value indicating whether we should show the Dev Drive Checkbox in the UI.
+    /// The Dev Drive checkbox is only shown when a Dev Drive does not already exist on the system.
+    /// </summary>
+    public bool CanShowDevDriveUI
+    {
+        get; private set;
+    }
+
+    /// <summary>
+    /// Gets a value indicating whether the drive label, location, size or drive letter has changed when the Dev Drive window closes.
+    /// </summary>
+    public bool DevDriveDetailsChanged
+    {
+        get; private set;
+    }
+
+    /// <summary>
+    /// Some builds don't have dev drives.
+    /// </summary>
+    [ObservableProperty]
+    private bool _showDevDriveInformation;
+
+    /// <summary>
+    /// The customization hyperlink button visibility changes if the user wants a new dev drive.
+    /// </summary>
+    [ObservableProperty]
+    private Visibility _showCustomizeOption;
+
+    /// <summary>
+    /// The checkbox can be disabled if the user has an existing dev drive.
+    /// </summary>
+    [ObservableProperty]
+    private bool _isDevDriveCheckboxEnabled;
+
+    /// <summary>
+    /// Boolean to control whether the Dev Drive checkbox is checked or unchecked.
+    /// </summary>
+    [ObservableProperty]
+    private bool _isDevDriveCheckboxChecked;
+
+    [ObservableProperty]
+    private bool _devDriveValidationError;
+
+    public EditDevDriveViewModel(IDevDriveManager devDriveManager, SetupFlowOrchestrator setupFlowOrchestrator)
+    {
+        _devDriveManager = devDriveManager;
+        ShowCustomizeOption = Visibility.Collapsed;
+        IsDevDriveCheckboxEnabled = true;
+        _setupFlowOrchestrator = setupFlowOrchestrator;
+    }
+
+    public event EventHandler<string> DevDriveClonePathUpdated = (_, path) => { };
+
+    public void ClonePathUpdated()
+    {
+        DevDriveClonePathUpdated(this, GetDriveDisplayName());
+    }
+
+    public bool MakeDefaultDevDrive()
+    {
+        // DevDrive SetToDefaults
+        ShowCustomizeOption = Visibility.Visible;
+        DevDrive = _devDriveManager.GetNewDevDrive();
+        DevDriveValidationError = (DevDrive.State == DevDriveState.New) ? false : true;
+        return DevDriveValidationError;
+    }
+
+    public void ShowDevDriveUIIfEnabled()
+    {
+        if (CanShowDevDriveUI)
+        {
+            ShowDevDriveInformation = true;
+        }
+    }
+
+    public void HideDevDriveUI()
+    {
+        ShowDevDriveInformation = false;
+    }
+
+    public void RemoveNewDevDrive()
+    {
+        _devDriveManager.RequestToCloseDevDriveWindow(DevDrive);
+        _devDriveManager.CancelChangesToDevDrive();
+        DevDrive = null;
+        ShowCustomizeOption = Visibility.Collapsed;
+        DevDriveValidationError = false;
+    }
+
+    /// <summary>
+    /// Get the display name for the Dev Drive. By default no arguments will return the root path of the Dev Drive
+    /// this is in the form of "DriveLetter:\" e.g D:\
+    /// </summary>
+    public string GetDriveDisplayName(DevDriveDisplayNameKind useDriveLetterOnly = DevDriveDisplayNameKind.DriveRootKind)
+    {
+        if (DevDrive.DriveLetter == InvalidCharacterForDriveLetter)
+        {
+            return string.Empty;
+        }
+
+        if (useDriveLetterOnly == DevDriveDisplayNameKind.DriveRootKind)
+        {
+            // Uses the actual place to clone to
+            return $@"{DevDrive.DriveLetter}:\";
+        }
+
+        var size = DevDriveUtil.ConvertBytesToString(DevDrive.DriveSizeInBytes);
+
+        // For the case when an explicit terminating character is left at the end.
+        if (size.Last() == '\0')
+        {
+            size = size.Remove(size.Length - 1);
+        }
+
+        return $@"{DevDrive.DriveLabel} ({DevDrive.DriveLetter}:) [{size}]";
+    }
+
+    /// <summary>
+    /// Pops the dev drive customization window.
+    /// Subscribe to an event that fires when the window is closed.
+    /// </summary>
+    public async Task PopDevDriveCustomizationAsync()
+    {
+        if (IsWindowOpen)
+        {
+            return;
+        }
+
+        IsWindowOpen = await _devDriveManager.LaunchDevDriveWindow(DevDrive);
+        if (IsWindowOpen)
+        {
+            IsDevDriveCheckboxEnabled = false;
+
+            // Convert the wait for closed event into an async task
+            TaskCompletionSource<IDevDrive> devDriveWindowTask = new();
+            EventHandler<IDevDrive> eventHandler = (_, devDrive) => devDriveWindowTask.SetResult(devDrive);
+            _devDriveManager.ViewModelWindowClosed += eventHandler;
+            var devDriveFromWindow = await devDriveWindowTask.Task;
+            _devDriveManager.ViewModelWindowClosed -= eventHandler;
+
+            IsWindowOpen = false;
+            IsDevDriveCheckboxEnabled = true;
+            DevDriveDetailsChanged = DevDriveChanged(devDriveFromWindow);
+            DevDrive = devDriveFromWindow;
+            DevDriveValidationError = (DevDrive.State == DevDriveState.New) ? false : true;
+            ClonePathUpdated();
+        }
+    }
+
+    /// <summary>
+    /// Checks to see if a dev drive is on the users system.
+    /// If a dev drive is found hide dev drive UI.
+    /// </summary>
+    /// <remarks>
+    /// Won't show dev drive UI in 2 cases
+    /// 1. Build does not support Dev Drive
+    /// 2. User has existing dev drives.
+    /// </remarks>
+    public void SetUpStateIfDevDrivesIfExists()
+    {
+        ShowDevDriveInformation = DevDriveUtil.IsDevDriveFeatureEnabled && _setupFlowOrchestrator.IsSettingUpLocalMachine;
+        if (ShowDevDriveInformation)
+        {
+            var existingDevDrives = _devDriveManager.GetAllDevDrivesThatExistOnSystem();
+            if (existingDevDrives.Any())
+            {
+                ShowDevDriveInformation = false;
+                DevDrive = existingDevDrives.OrderByDescending(x => x.DriveSizeInBytes).First();
+                CanShowDevDriveUI = false;
+                return;
+            }
+        }
+        else
+        {
+            CanShowDevDriveUI = false;
+            return;
+        }
+
+        CanShowDevDriveUI = true;
+    }
+
+    public bool IsDevDriveValid()
+    {
+        var results = _devDriveManager.GetDevDriveValidationResults(DevDrive);
+        return results.Contains(DevDriveValidationResult.Successful);
+    }
+
+    /// <summary>
+    /// Checks whether the information inside the Dev Drive has changed.
+    /// </summary>
+    /// <param name="newDevDrive"> the new Dev Drive object that will replace the original Dev Drive</param>
+    /// <returns>Return bool stating whether the Dev Drive info has changed</returns>
+    private bool DevDriveChanged(IDevDrive newDevDrive)
+    {
+        if (DevDrive == null)
+        {
+            return true;
+        }
+
+        if (!string.Equals(DevDrive.DriveLocation, newDevDrive.DriveLocation, StringComparison.Ordinal))
+        {
+            return true;
+        }
+        else if (!string.Equals(DevDrive.DriveLabel, newDevDrive.DriveLabel, StringComparison.Ordinal))
+        {
+            return true;
+        }
+        else if (DevDrive.DriveLetter != newDevDrive.DriveLetter)
+        {
+            return true;
+        }
+        else if (DevDrive.DriveSizeInBytes != newDevDrive.DriveSizeInBytes)
+        {
+            return true;
+        }
+
+        return false;
+    }
+}