--- conflicted
+++ resolved
@@ -1,186 +1,173 @@
-﻿// Copyright (c) Microsoft Corporation.
-// Licensed under the MIT License.
-
-extern alias Projection;
-
-using System;
-using System.Collections.Generic;
-using System.IO;
-using System.Linq;
-using System.Threading.Tasks;
-using CommunityToolkit.Mvvm.ComponentModel;
-using CommunityToolkit.Mvvm.Input;
-<<<<<<< HEAD
-using DevHome.Common.Extensions;
-using DevHome.SetupFlow.Common.Helpers;
-using DevHome.SetupFlow.Models;
-using DevHome.SetupFlow.Services;
-using DevHome.SetupFlow.TaskGroups;
-using WinUIEx;
-=======
-using DevHome.SetupFlow.Models;
-using DevHome.SetupFlow.Services;
-using DevHome.SetupFlow.TaskGroups;
-using Microsoft.Extensions.Hosting;
-using Serilog;
->>>>>>> b3ca6571
-
-namespace DevHome.SetupFlow.ViewModels;
-
-public partial class ReviewViewModel : SetupPageViewModelBase
-{
-<<<<<<< HEAD
-=======
-    private readonly ILogger _log = Log.ForContext("SourceContext", nameof(ReviewViewModel));
-
-    private readonly IHost _host;
-
->>>>>>> b3ca6571
-    private readonly SetupFlowOrchestrator _setupFlowOrchestrator;
-    private readonly ConfigurationFileBuilder _configFileBuilder;
-    private readonly WindowEx _mainWindow;
-
-    [ObservableProperty]
-    private IList<ReviewTabViewModelBase> _reviewTabs;
-
-    [ObservableProperty]
-    private ReviewTabViewModelBase _selectedReviewTab;
-
-    [ObservableProperty]
-    private bool _readAndAgree;
-
-    [ObservableProperty]
-    [NotifyCanExecuteChangedFor(nameof(SetUpCommand))]
-    private bool _canSetUp;
-
-    public bool HasApplicationsToInstall => Orchestrator.GetTaskGroup<AppManagementTaskGroup>()?.SetupTasks.Any() == true;
-
-    public bool RequiresTermsAgreement => HasApplicationsToInstall;
-
-    public bool HasMSStoreApplicationsToInstall
-    {
-        get
-        {
-            var hasMSStoreApps = Orchestrator.GetTaskGroup<AppManagementTaskGroup>()?.SetupTasks.Any(task =>
-            {
-                var installTask = task as InstallPackageTask;
-                return installTask?.IsFromMSStore == true;
-            });
-
-            return hasMSStoreApps == true;
-        }
-    }
-
-    public bool CanSetupTarget
-    {
-        get
-        {
-            var repoConfigTasksTotal = _setupFlowOrchestrator.GetTaskGroup<RepoConfigTaskGroup>()?.CloneTasks.Count ?? 0;
-            var appManagementTasksTotal = _setupFlowOrchestrator.GetTaskGroup<AppManagementTaskGroup>()?.SetupTasks.Count() ?? 0;
-            if (_setupFlowOrchestrator.IsSettingUpATargetMachine && repoConfigTasksTotal == 0 && appManagementTasksTotal == 0)
-            {
-                // either repo config or app management task group is required to setup target
-                return false;
-            }
-
-            return true;
-        }
-    }
-
-    public bool HasTasksToSetUp => Orchestrator.TaskGroups.Any(g => g.SetupTasks.Any());
-
-    public bool HasDSCTasksToDownload => Orchestrator.TaskGroups.Any(g => g.DSCTasks.Any());
-
-    public ReviewViewModel(
-        ISetupFlowStringResource stringResource,
-        SetupFlowOrchestrator orchestrator,
-        ConfigurationFileBuilder configFileBuilder,
-        WindowEx mainWindow)
-        : base(stringResource, orchestrator)
-    {
-        NextPageButtonText = StringResource.GetLocalized(StringResourceKey.SetUpButton);
-        PageTitle = StringResource.GetLocalized(StringResourceKey.ReviewPageTitle);
-
-        _setupFlowOrchestrator = orchestrator;
-        _configFileBuilder = configFileBuilder;
-        _mainWindow = mainWindow;
-    }
-
-    protected async override Task OnEachNavigateToAsync()
-    {
-        // Re-compute the list of tabs as it can change depending on the current selections
-        ReviewTabs =
-            Orchestrator.TaskGroups
-            .Select(taskGroup => taskGroup.GetReviewTabViewModel())
-            .Where(tab => tab?.HasItems == true)
-            .ToList();
-        SelectedReviewTab = ReviewTabs.FirstOrDefault();
-
-        NextPageButtonToolTipText = HasTasksToSetUp ? null : StringResource.GetLocalized(StringResourceKey.ReviewNothingToSetUpToolTip);
-        UpdateCanSetUp();
-
-        await Task.CompletedTask;
-    }
-
-    partial void OnReadAndAgreeChanged(bool value) => UpdateCanSetUp();
-
-    public void UpdateCanSetUp()
-    {
-        CanSetUp = HasTasksToSetUp && IsValidTermsAgreement() && CanSetupTarget;
-    }
-
-    /// <summary>
-    /// Validate if the terms agreement is required and checked
-    /// </summary>
-    /// <returns>True if terms agreement is valid, false otherwise.</returns>
-    private bool IsValidTermsAgreement()
-    {
-        return !RequiresTermsAgreement || ReadAndAgree;
-    }
-
-    [RelayCommand(CanExecute = nameof(CanSetUp))]
-    private async Task OnSetUpAsync()
-    {
-        try
-        {
-            // If we are in the setup target flow, we don't need to initialize the elevated server.
-            // as work will be done in a remote machine.
-            if (!Orchestrator.IsSettingUpATargetMachine)
-            {
-                await Orchestrator.InitializeElevatedServerAsync();
-            }
-
-            await Orchestrator.GoToNextPage();
-        }
-        catch (Exception e)
-        {
-            _log.Error($"Failed to initialize elevated process.", e);
-        }
-    }
-
-    [RelayCommand(CanExecute = nameof(HasDSCTasksToDownload))]
-    private async Task DownloadConfigurationAsync()
-    {
-        try
-        {
-            // Save `.winget` configuration file
-            var wingetFileType = "winget";
-            var result = _mainWindow.SaveFileDialog(Log.Logger, ($"*.{wingetFileType}", StringResource.GetLocalized(StringResourceKey.FilePickerSingleFileTypeOption, "YAML")));
-            if (result != null)
-            {
-                var fileName = result.Value.Item1;
-                if (!fileName.EndsWith($".{wingetFileType}", StringComparison.OrdinalIgnoreCase))
-                {
-                    fileName += $".{wingetFileType}";
-                }
-
-                var configFile = _configFileBuilder.BuildConfigFileStringFromTaskGroups(Orchestrator.TaskGroups, ConfigurationFileKind.Normal);
-                await File.WriteAllTextAsync(fileName, configFile);
-            }
-        }
-        catch (Exception e)
-        {
-            Log.Logger?.ReportError(Log.Component.Review, $"Failed to download configuration file.", e);
-        }
-    }
-}
+﻿// Copyright (c) Microsoft Corporation.
+// Licensed under the MIT License.
+
+extern alias Projection;
+
+using System;
+using System.Collections.Generic;
+using System.IO;
+using System.Linq;
+using System.Threading.Tasks;
+using CommunityToolkit.Mvvm.ComponentModel;
+using CommunityToolkit.Mvvm.Input;
+using DevHome.Common.Extensions;
+using DevHome.SetupFlow.Models;
+using DevHome.SetupFlow.Services;
+using DevHome.SetupFlow.TaskGroups;
+using Serilog;
+using WinUIEx;
+
+namespace DevHome.SetupFlow.ViewModels;
+
+public partial class ReviewViewModel : SetupPageViewModelBase
+{
+    private readonly ILogger _log = Log.ForContext("SourceContext", nameof(ReviewViewModel));
+
+    private readonly SetupFlowOrchestrator _setupFlowOrchestrator;
+    private readonly ConfigurationFileBuilder _configFileBuilder;
+    private readonly WindowEx _mainWindow;
+
+    [ObservableProperty]
+    private IList<ReviewTabViewModelBase> _reviewTabs;
+
+    [ObservableProperty]
+    private ReviewTabViewModelBase _selectedReviewTab;
+
+    [ObservableProperty]
+    private bool _readAndAgree;
+
+    [ObservableProperty]
+    [NotifyCanExecuteChangedFor(nameof(SetUpCommand))]
+    private bool _canSetUp;
+
+    public bool HasApplicationsToInstall => Orchestrator.GetTaskGroup<AppManagementTaskGroup>()?.SetupTasks.Any() == true;
+
+    public bool RequiresTermsAgreement => HasApplicationsToInstall;
+
+    public bool HasMSStoreApplicationsToInstall
+    {
+        get
+        {
+            var hasMSStoreApps = Orchestrator.GetTaskGroup<AppManagementTaskGroup>()?.SetupTasks.Any(task =>
+            {
+                var installTask = task as InstallPackageTask;
+                return installTask?.IsFromMSStore == true;
+            });
+
+            return hasMSStoreApps == true;
+        }
+    }
+
+    public bool CanSetupTarget
+    {
+        get
+        {
+            var repoConfigTasksTotal = _setupFlowOrchestrator.GetTaskGroup<RepoConfigTaskGroup>()?.CloneTasks.Count ?? 0;
+            var appManagementTasksTotal = _setupFlowOrchestrator.GetTaskGroup<AppManagementTaskGroup>()?.SetupTasks.Count() ?? 0;
+            if (_setupFlowOrchestrator.IsSettingUpATargetMachine && repoConfigTasksTotal == 0 && appManagementTasksTotal == 0)
+            {
+                // either repo config or app management task group is required to setup target
+                return false;
+            }
+
+            return true;
+        }
+    }
+
+    public bool HasTasksToSetUp => Orchestrator.TaskGroups.Any(g => g.SetupTasks.Any());
+
+    public bool HasDSCTasksToDownload => Orchestrator.TaskGroups.Any(g => g.DSCTasks.Any());
+
+    public ReviewViewModel(
+        ISetupFlowStringResource stringResource,
+        SetupFlowOrchestrator orchestrator,
+        ConfigurationFileBuilder configFileBuilder,
+        WindowEx mainWindow)
+        : base(stringResource, orchestrator)
+    {
+        NextPageButtonText = StringResource.GetLocalized(StringResourceKey.SetUpButton);
+        PageTitle = StringResource.GetLocalized(StringResourceKey.ReviewPageTitle);
+
+        _setupFlowOrchestrator = orchestrator;
+        _configFileBuilder = configFileBuilder;
+        _mainWindow = mainWindow;
+    }
+
+    protected async override Task OnEachNavigateToAsync()
+    {
+        // Re-compute the list of tabs as it can change depending on the current selections
+        ReviewTabs =
+            Orchestrator.TaskGroups
+            .Select(taskGroup => taskGroup.GetReviewTabViewModel())
+            .Where(tab => tab?.HasItems == true)
+            .ToList();
+        SelectedReviewTab = ReviewTabs.FirstOrDefault();
+
+        NextPageButtonToolTipText = HasTasksToSetUp ? null : StringResource.GetLocalized(StringResourceKey.ReviewNothingToSetUpToolTip);
+        UpdateCanSetUp();
+
+        await Task.CompletedTask;
+    }
+
+    partial void OnReadAndAgreeChanged(bool value) => UpdateCanSetUp();
+
+    public void UpdateCanSetUp()
+    {
+        CanSetUp = HasTasksToSetUp && IsValidTermsAgreement() && CanSetupTarget;
+    }
+
+    /// <summary>
+    /// Validate if the terms agreement is required and checked
+    /// </summary>
+    /// <returns>True if terms agreement is valid, false otherwise.</returns>
+    private bool IsValidTermsAgreement()
+    {
+        return !RequiresTermsAgreement || ReadAndAgree;
+    }
+
+    [RelayCommand(CanExecute = nameof(CanSetUp))]
+    private async Task OnSetUpAsync()
+    {
+        try
+        {
+            // If we are in the setup target flow, we don't need to initialize the elevated server.
+            // as work will be done in a remote machine.
+            if (!Orchestrator.IsSettingUpATargetMachine)
+            {
+                await Orchestrator.InitializeElevatedServerAsync();
+            }
+
+            await Orchestrator.GoToNextPage();
+        }
+        catch (Exception e)
+        {
+            _log.Error($"Failed to initialize elevated process.", e);
+        }
+    }
+
+    [RelayCommand(CanExecute = nameof(HasDSCTasksToDownload))]
+    private async Task DownloadConfigurationAsync()
+    {
+        try
+        {
+            // Save `.winget` configuration file
+            var wingetFileType = "winget";
+            var result = _mainWindow.SaveFileDialog(Log.Logger, ($"*.{wingetFileType}", StringResource.GetLocalized(StringResourceKey.FilePickerSingleFileTypeOption, "YAML")));
+            if (result != null)
+            {
+                var fileName = result.Value.Item1;
+                if (!fileName.EndsWith($".{wingetFileType}", StringComparison.OrdinalIgnoreCase))
+                {
+                    fileName += $".{wingetFileType}";
+                }
+
+                var configFile = _configFileBuilder.BuildConfigFileStringFromTaskGroups(Orchestrator.TaskGroups, ConfigurationFileKind.Normal);
+                await File.WriteAllTextAsync(fileName, configFile);
+            }
+        }
+        catch (Exception e)
+        {
+            _log.Error($"Failed to download configuration file.", e);
+        }
+    }
+}