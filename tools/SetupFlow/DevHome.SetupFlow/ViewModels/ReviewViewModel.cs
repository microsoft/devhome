﻿// Copyright (c) Microsoft Corporation and Contributors
// Licensed under the MIT license.

<<<<<<< HEAD
=======
extern alias Projection;

using System;
>>>>>>> f2061dca
using System.Collections.Generic;
using System.Linq;
using System.Threading.Tasks;
using CommunityToolkit.Mvvm.ComponentModel;
<<<<<<< HEAD
=======
using DevHome.SetupFlow.Common.Elevation;
using DevHome.SetupFlow.Helpers;
>>>>>>> f2061dca
using DevHome.SetupFlow.Models;
using DevHome.SetupFlow.Services;
using DevHome.SetupFlow.TaskGroups;
using Microsoft.Extensions.Hosting;
using Projection::DevHome.SetupFlow.ElevatedComponent;

namespace DevHome.SetupFlow.ViewModels;

public partial class ReviewViewModel : SetupPageViewModelBase
{
    private readonly IHost _host;

    [ObservableProperty]
    private IList<ReviewTabViewModelBase> _reviewTabs;

    [ObservableProperty]
    private ReviewTabViewModelBase _selectedReviewTab;

    [ObservableProperty]
    private bool _readAndAgree;

    public bool HasApplicationsToInstall => Orchestrator.GetTaskGroup<AppManagementTaskGroup>()?.SetupTasks.Any() == true;

    public bool HasMSStoreApplicationsToInstall
    {
        get
        {
            var hasMSStoreApps = Orchestrator.GetTaskGroup<AppManagementTaskGroup>()?.SetupTasks.Any(task =>
            {
                var installTask = task as InstallPackageTask;
                return installTask?.IsFromMSStore == true;
            });

            return hasMSStoreApps == true;
        }
    }

    public bool HasTasksToSetUp => Orchestrator.TaskGroups.Any(g => g.SetupTasks.Any());

    public ReviewViewModel(
        ISetupFlowStringResource stringResource,
        SetupFlowOrchestrator orchestrator,
        IHost host)
        : base(stringResource, orchestrator)
    {
        _host = host;

        NextPageButtonText = StringResource.GetLocalized(StringResourceKey.SetUpButton);
        PageTitle = StringResource.GetLocalized(StringResourceKey.ReviewPageTitle);
        CanGoToNextPage = false;
    }

    protected async override Task OnEachNavigateToAsync()
    {
        NextPageButtonToolTipText = HasTasksToSetUp ? null : StringResource.GetLocalized(StringResourceKey.ReviewNothingToSetUpToolTip);
        UpdateCanGoToNextPage();
        await Task.CompletedTask;
    }

    protected async override Task OnFirstNavigateToAsync()
    {
        ReviewTabs = Orchestrator.TaskGroups.Select(taskGroup => taskGroup.GetReviewTabViewModel()).ToList();
        SelectedReviewTab = ReviewTabs.FirstOrDefault();
        await Task.CompletedTask;
    }

<<<<<<< HEAD
    public void UpdateCanGoToNextPage()
    {
        CanGoToNextPage = HasTasksToSetUp;
        Orchestrator.NotifyNavigationCanExecuteChanged();
=======
    protected async override Task OnFirstNavigateFromAsync()
    {
        var isAdminRequired = _orchestrator.TaskGroups.Any(taskGroup => taskGroup.SetupTasks.Any(task => task.RequiresAdmin));
        if (isAdminRequired)
        {
            try
            {
                _orchestrator.RemoteElevatedFactory = await IPCSetup.CreateOutOfProcessObjectAsync<IElevatedComponentFactory>();
            }
            catch (Exception e)
            {
                Log.Logger?.ReportError($"Failed to initialize elevated process: {e}");
                Log.Logger?.ReportInfo("Will continue with setup as best-effort");
            }
        }

        await Task.CompletedTask;
    }

    partial void OnReadAndAgreeChanged(bool value) => UpdateCanGoToNextPage();

    public void UpdateCanGoToNextPage()
    {
        CanGoToNextPage = HasTasksToSetUp && ReadAndAgree;
        _orchestrator.NotifyNavigationCanExecuteChanged();
>>>>>>> f2061dca
    }
}
<|MERGE_RESOLUTION|>--- conflicted
+++ resolved
@@ -1,118 +1,86 @@
-﻿// Copyright (c) Microsoft Corporation and Contributors
-// Licensed under the MIT license.
-
-<<<<<<< HEAD
-=======
-extern alias Projection;
-
-using System;
->>>>>>> f2061dca
-using System.Collections.Generic;
-using System.Linq;
-using System.Threading.Tasks;
-using CommunityToolkit.Mvvm.ComponentModel;
-<<<<<<< HEAD
-=======
-using DevHome.SetupFlow.Common.Elevation;
-using DevHome.SetupFlow.Helpers;
->>>>>>> f2061dca
-using DevHome.SetupFlow.Models;
-using DevHome.SetupFlow.Services;
-using DevHome.SetupFlow.TaskGroups;
-using Microsoft.Extensions.Hosting;
-using Projection::DevHome.SetupFlow.ElevatedComponent;
-
-namespace DevHome.SetupFlow.ViewModels;
-
-public partial class ReviewViewModel : SetupPageViewModelBase
-{
-    private readonly IHost _host;
-
-    [ObservableProperty]
-    private IList<ReviewTabViewModelBase> _reviewTabs;
-
-    [ObservableProperty]
-    private ReviewTabViewModelBase _selectedReviewTab;
-
-    [ObservableProperty]
-    private bool _readAndAgree;
-
-    public bool HasApplicationsToInstall => Orchestrator.GetTaskGroup<AppManagementTaskGroup>()?.SetupTasks.Any() == true;
-
-    public bool HasMSStoreApplicationsToInstall
-    {
-        get
-        {
-            var hasMSStoreApps = Orchestrator.GetTaskGroup<AppManagementTaskGroup>()?.SetupTasks.Any(task =>
-            {
-                var installTask = task as InstallPackageTask;
-                return installTask?.IsFromMSStore == true;
-            });
-
-            return hasMSStoreApps == true;
-        }
-    }
-
-    public bool HasTasksToSetUp => Orchestrator.TaskGroups.Any(g => g.SetupTasks.Any());
-
-    public ReviewViewModel(
-        ISetupFlowStringResource stringResource,
-        SetupFlowOrchestrator orchestrator,
-        IHost host)
-        : base(stringResource, orchestrator)
-    {
-        _host = host;
-
-        NextPageButtonText = StringResource.GetLocalized(StringResourceKey.SetUpButton);
-        PageTitle = StringResource.GetLocalized(StringResourceKey.ReviewPageTitle);
-        CanGoToNextPage = false;
-    }
-
-    protected async override Task OnEachNavigateToAsync()
-    {
-        NextPageButtonToolTipText = HasTasksToSetUp ? null : StringResource.GetLocalized(StringResourceKey.ReviewNothingToSetUpToolTip);
-        UpdateCanGoToNextPage();
-        await Task.CompletedTask;
-    }
-
-    protected async override Task OnFirstNavigateToAsync()
-    {
-        ReviewTabs = Orchestrator.TaskGroups.Select(taskGroup => taskGroup.GetReviewTabViewModel()).ToList();
-        SelectedReviewTab = ReviewTabs.FirstOrDefault();
-        await Task.CompletedTask;
-    }
-
-<<<<<<< HEAD
-    public void UpdateCanGoToNextPage()
-    {
-        CanGoToNextPage = HasTasksToSetUp;
-        Orchestrator.NotifyNavigationCanExecuteChanged();
-=======
-    protected async override Task OnFirstNavigateFromAsync()
-    {
-        var isAdminRequired = _orchestrator.TaskGroups.Any(taskGroup => taskGroup.SetupTasks.Any(task => task.RequiresAdmin));
-        if (isAdminRequired)
-        {
-            try
-            {
-                _orchestrator.RemoteElevatedFactory = await IPCSetup.CreateOutOfProcessObjectAsync<IElevatedComponentFactory>();
-            }
-            catch (Exception e)
-            {
-                Log.Logger?.ReportError($"Failed to initialize elevated process: {e}");
-                Log.Logger?.ReportInfo("Will continue with setup as best-effort");
-            }
-        }
-
-        await Task.CompletedTask;
-    }
-
-    partial void OnReadAndAgreeChanged(bool value) => UpdateCanGoToNextPage();
-
-    public void UpdateCanGoToNextPage()
-    {
-        CanGoToNextPage = HasTasksToSetUp && ReadAndAgree;
-        _orchestrator.NotifyNavigationCanExecuteChanged();
->>>>>>> f2061dca
-    }
-}
+﻿// Copyright (c) Microsoft Corporation and Contributors
+// Licensed under the MIT license.
+
+extern alias Projection;
+
+using System;
+using System.Collections.Generic;
+using System.Linq;
+using System.Threading.Tasks;
+using CommunityToolkit.Mvvm.ComponentModel;
+using DevHome.SetupFlow.Common.Elevation;
+using DevHome.SetupFlow.Helpers;
+using DevHome.SetupFlow.Models;
+using DevHome.SetupFlow.Services;
+using DevHome.SetupFlow.TaskGroups;
+using Microsoft.Extensions.Hosting;
+using Projection::DevHome.SetupFlow.ElevatedComponent;
+
+namespace DevHome.SetupFlow.ViewModels;
+
+public partial class ReviewViewModel : SetupPageViewModelBase
+{
+    private readonly IHost _host;
+
+    [ObservableProperty]
+    private IList<ReviewTabViewModelBase> _reviewTabs;
+
+    [ObservableProperty]
+    private ReviewTabViewModelBase _selectedReviewTab;
+
+    [ObservableProperty]
+    private bool _readAndAgree;
+
+    public bool HasApplicationsToInstall => Orchestrator.GetTaskGroup<AppManagementTaskGroup>()?.SetupTasks.Any() == true;
+
+    public bool HasMSStoreApplicationsToInstall
+    {
+        get
+        {
+            var hasMSStoreApps = Orchestrator.GetTaskGroup<AppManagementTaskGroup>()?.SetupTasks.Any(task =>
+            {
+                var installTask = task as InstallPackageTask;
+                return installTask?.IsFromMSStore == true;
+            });
+
+            return hasMSStoreApps == true;
+        }
+    }
+
+    public bool HasTasksToSetUp => Orchestrator.TaskGroups.Any(g => g.SetupTasks.Any());
+
+    public ReviewViewModel(
+        ISetupFlowStringResource stringResource,
+        SetupFlowOrchestrator orchestrator,
+        IHost host)
+        : base(stringResource, orchestrator)
+    {
+        _host = host;
+
+        NextPageButtonText = StringResource.GetLocalized(StringResourceKey.SetUpButton);
+        PageTitle = StringResource.GetLocalized(StringResourceKey.ReviewPageTitle);
+        CanGoToNextPage = false;
+    }
+
+    protected async override Task OnEachNavigateToAsync()
+    {
+        NextPageButtonToolTipText = HasTasksToSetUp ? null : StringResource.GetLocalized(StringResourceKey.ReviewNothingToSetUpToolTip);
+        UpdateCanGoToNextPage();
+        await Task.CompletedTask;
+    }
+
+    protected async override Task OnFirstNavigateToAsync()
+    {
+        ReviewTabs = Orchestrator.TaskGroups.Select(taskGroup => taskGroup.GetReviewTabViewModel()).ToList();
+        SelectedReviewTab = ReviewTabs.FirstOrDefault();
+        await Task.CompletedTask;
+    }
+
+    partial void OnReadAndAgreeChanged(bool value) => UpdateCanGoToNextPage();
+
+    public void UpdateCanGoToNextPage()
+    {
+        CanGoToNextPage = HasTasksToSetUp && ReadAndAgree;
+        Orchestrator.NotifyNavigationCanExecuteChanged();
+    }
+}