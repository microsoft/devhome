﻿// Copyright (c) Microsoft Corporation.
// Licensed under the MIT License.

using System;
using System.Collections.Generic;
using System.Collections.ObjectModel;
using System.Linq;
using System.Threading.Tasks;
using CommunityToolkit.Mvvm.ComponentModel;
using CommunityToolkit.Mvvm.Input;
using CommunityToolkit.WinUI;
using DevHome.Common.Services;
using DevHome.SetupFlow.Behaviors;
using DevHome.SetupFlow.Common.Helpers;
using DevHome.SetupFlow.Services;
using Microsoft.UI.Dispatching;

namespace DevHome.SetupFlow.ViewModels;

public partial class PackageCatalogListViewModel : ObservableObject
{
    private readonly ICatalogDataSourceLoader _catalogDataSourceLoader;
<<<<<<< HEAD
    private readonly PackageCatalogViewModelFactory _packageCatalogViewModelFactory;
=======
    private readonly IExtensionService _extensionService;
    private readonly PackageCatalogViewModelFactory _packageCatalogViewModelFactory;
    private readonly DispatcherQueue _dispatcher;
>>>>>>> c08f7ed2

    [ObservableProperty]
    [NotifyPropertyChangedFor(nameof(CatalogFullPath))]
    private PackageCatalogViewModel _viewAllCatalog;

    public List<string> CatalogFullPath => new()
    {
        AppManagementBehavior.Title,
        ViewAllCatalog?.Name ?? string.Empty,
    };

    /// <summary>
    /// Gets a list of package catalogs to display
    /// </summary>
    public ObservableCollection<PackageCatalogViewModel> PackageCatalogs { get; } = new();

    /// <summary>
    /// Gets a list of shimmer indices.
    /// This list is used to repeat the shimmer control {Count} times
    /// </summary>
    public ObservableCollection<int> PackageCatalogShimmers { get; } = new();

    public PackageCatalogListViewModel(
<<<<<<< HEAD
=======
        IExtensionService extensionService,
>>>>>>> c08f7ed2
        ICatalogDataSourceLoader catalogDataSourceLoader,
        PackageCatalogViewModelFactory packageCatalogViewModelFactory)
    {
        _extensionService = extensionService;
        _dispatcher = DispatcherQueue.GetForCurrentThread();
        _catalogDataSourceLoader = catalogDataSourceLoader;
        _packageCatalogViewModelFactory = packageCatalogViewModelFactory;
    }

    /// <summary>
    /// Load the package catalogs to display
    /// </summary>
    private async Task LoadCatalogsAsync()
    {
<<<<<<< HEAD
=======
        PackageCatalogs.Clear();
>>>>>>> c08f7ed2
        AddShimmers(_catalogDataSourceLoader.CatalogCount);
        try
        {
            await foreach (var dataSourceCatalogs in _catalogDataSourceLoader.LoadCatalogsAsync())
            {
                foreach (var catalog in dataSourceCatalogs)
                {
                    var catalogVM = await Task.Run(() => _packageCatalogViewModelFactory(catalog));
<<<<<<< HEAD
                    catalogVM.CanAddAllPackages = true;
=======
>>>>>>> c08f7ed2
                    PackageCatalogs.Add(catalogVM);
                }

                RemoveShimmers(dataSourceCatalogs.Count);
            }
        }
        catch (Exception e)
        {
            Log.Logger?.ReportError(Log.Component.AppManagement, $"Failed to load catalogs.", e);
        }

        // Remove any remaining shimmers:
        // This can happen if for example a catalog was detected but not
        // displayed (e.g. catalog with no packages to display)
<<<<<<< HEAD
        RemoveShimmers(_catalogDataSourceLoader.CatalogCount);
=======
        RemoveShimmers(PackageCatalogShimmers.Count);
>>>>>>> c08f7ed2
    }

    /// <summary>
    /// Add package catalog shimmers
    /// </summary>
    /// <param name="count">Number of package catalog shimmers to add</param>
    private void AddShimmers(int count)
    {
        while (count-- > 0)
        {
            PackageCatalogShimmers.Add(PackageCatalogShimmers.Count);
        }
    }

    /// <summary>
    /// Remove package catalog shimmers
    /// </summary>
    /// <param name="count">Number of package catalog shimmers to remove</param>
    private void RemoveShimmers(int count)
    {
        while (count-- > 0 && PackageCatalogShimmers.Any())
        {
            PackageCatalogShimmers.Remove(PackageCatalogShimmers.Last());
        }
    }

    [RelayCommand]
    private void ViewAllPackages(PackageCatalogViewModel catalog)
    {
        AppManagementBehavior.SetHeaderVisibility(false);
        ViewAllCatalog = catalog;
    }

    [RelayCommand]
    private void ExitViewAllPackages()
    {
        AppManagementBehavior.SetHeaderVisibility(true);
        ViewAllCatalog = null;
    }

    [RelayCommand]
    private async Task OnLoadedAsync()
    {
        // Listen for extension changes
        _extensionService.OnExtensionsChanged += OnExtensionChangedAsync;

        // When the view is loaded, ensure we exit the view all packages mode
        ExitViewAllPackages();
        await LoadCatalogsAsync();
    }

    [RelayCommand]
    private void OnUnloaded()
    {
        _extensionService.OnExtensionsChanged -= OnExtensionChangedAsync;
    }

    private async void OnExtensionChangedAsync(object sender, EventArgs e)
    {
        await _dispatcher.EnqueueAsync(() => LoadCatalogsAsync());
    }
}
<|MERGE_RESOLUTION|>--- conflicted
+++ resolved
@@ -1,167 +1,149 @@
-﻿// Copyright (c) Microsoft Corporation.
-// Licensed under the MIT License.
-
-using System;
-using System.Collections.Generic;
-using System.Collections.ObjectModel;
-using System.Linq;
-using System.Threading.Tasks;
-using CommunityToolkit.Mvvm.ComponentModel;
-using CommunityToolkit.Mvvm.Input;
-using CommunityToolkit.WinUI;
-using DevHome.Common.Services;
-using DevHome.SetupFlow.Behaviors;
-using DevHome.SetupFlow.Common.Helpers;
-using DevHome.SetupFlow.Services;
-using Microsoft.UI.Dispatching;
-
-namespace DevHome.SetupFlow.ViewModels;
-
-public partial class PackageCatalogListViewModel : ObservableObject
-{
-    private readonly ICatalogDataSourceLoader _catalogDataSourceLoader;
-<<<<<<< HEAD
-    private readonly PackageCatalogViewModelFactory _packageCatalogViewModelFactory;
-=======
-    private readonly IExtensionService _extensionService;
-    private readonly PackageCatalogViewModelFactory _packageCatalogViewModelFactory;
-    private readonly DispatcherQueue _dispatcher;
->>>>>>> c08f7ed2
-
-    [ObservableProperty]
-    [NotifyPropertyChangedFor(nameof(CatalogFullPath))]
-    private PackageCatalogViewModel _viewAllCatalog;
-
-    public List<string> CatalogFullPath => new()
-    {
-        AppManagementBehavior.Title,
-        ViewAllCatalog?.Name ?? string.Empty,
-    };
-
-    /// <summary>
-    /// Gets a list of package catalogs to display
-    /// </summary>
-    public ObservableCollection<PackageCatalogViewModel> PackageCatalogs { get; } = new();
-
-    /// <summary>
-    /// Gets a list of shimmer indices.
-    /// This list is used to repeat the shimmer control {Count} times
-    /// </summary>
-    public ObservableCollection<int> PackageCatalogShimmers { get; } = new();
-
-    public PackageCatalogListViewModel(
-<<<<<<< HEAD
-=======
-        IExtensionService extensionService,
->>>>>>> c08f7ed2
-        ICatalogDataSourceLoader catalogDataSourceLoader,
-        PackageCatalogViewModelFactory packageCatalogViewModelFactory)
-    {
-        _extensionService = extensionService;
-        _dispatcher = DispatcherQueue.GetForCurrentThread();
-        _catalogDataSourceLoader = catalogDataSourceLoader;
-        _packageCatalogViewModelFactory = packageCatalogViewModelFactory;
-    }
-
-    /// <summary>
-    /// Load the package catalogs to display
-    /// </summary>
-    private async Task LoadCatalogsAsync()
-    {
-<<<<<<< HEAD
-=======
-        PackageCatalogs.Clear();
->>>>>>> c08f7ed2
-        AddShimmers(_catalogDataSourceLoader.CatalogCount);
-        try
-        {
-            await foreach (var dataSourceCatalogs in _catalogDataSourceLoader.LoadCatalogsAsync())
-            {
-                foreach (var catalog in dataSourceCatalogs)
-                {
-                    var catalogVM = await Task.Run(() => _packageCatalogViewModelFactory(catalog));
-<<<<<<< HEAD
-                    catalogVM.CanAddAllPackages = true;
-=======
->>>>>>> c08f7ed2
-                    PackageCatalogs.Add(catalogVM);
-                }
-
-                RemoveShimmers(dataSourceCatalogs.Count);
-            }
-        }
-        catch (Exception e)
-        {
-            Log.Logger?.ReportError(Log.Component.AppManagement, $"Failed to load catalogs.", e);
-        }
-
-        // Remove any remaining shimmers:
-        // This can happen if for example a catalog was detected but not
-        // displayed (e.g. catalog with no packages to display)
-<<<<<<< HEAD
-        RemoveShimmers(_catalogDataSourceLoader.CatalogCount);
-=======
-        RemoveShimmers(PackageCatalogShimmers.Count);
->>>>>>> c08f7ed2
-    }
-
-    /// <summary>
-    /// Add package catalog shimmers
-    /// </summary>
-    /// <param name="count">Number of package catalog shimmers to add</param>
-    private void AddShimmers(int count)
-    {
-        while (count-- > 0)
-        {
-            PackageCatalogShimmers.Add(PackageCatalogShimmers.Count);
-        }
-    }
-
-    /// <summary>
-    /// Remove package catalog shimmers
-    /// </summary>
-    /// <param name="count">Number of package catalog shimmers to remove</param>
-    private void RemoveShimmers(int count)
-    {
-        while (count-- > 0 && PackageCatalogShimmers.Any())
-        {
-            PackageCatalogShimmers.Remove(PackageCatalogShimmers.Last());
-        }
-    }
-
-    [RelayCommand]
-    private void ViewAllPackages(PackageCatalogViewModel catalog)
-    {
-        AppManagementBehavior.SetHeaderVisibility(false);
-        ViewAllCatalog = catalog;
-    }
-
-    [RelayCommand]
-    private void ExitViewAllPackages()
-    {
-        AppManagementBehavior.SetHeaderVisibility(true);
-        ViewAllCatalog = null;
-    }
-
-    [RelayCommand]
-    private async Task OnLoadedAsync()
-    {
-        // Listen for extension changes
-        _extensionService.OnExtensionsChanged += OnExtensionChangedAsync;
-
-        // When the view is loaded, ensure we exit the view all packages mode
-        ExitViewAllPackages();
-        await LoadCatalogsAsync();
-    }
-
-    [RelayCommand]
-    private void OnUnloaded()
-    {
-        _extensionService.OnExtensionsChanged -= OnExtensionChangedAsync;
-    }
-
-    private async void OnExtensionChangedAsync(object sender, EventArgs e)
-    {
-        await _dispatcher.EnqueueAsync(() => LoadCatalogsAsync());
-    }
-}
+﻿// Copyright (c) Microsoft Corporation.
+// Licensed under the MIT License.
+
+using System;
+using System.Collections.Generic;
+using System.Collections.ObjectModel;
+using System.Linq;
+using System.Threading.Tasks;
+using CommunityToolkit.Mvvm.ComponentModel;
+using CommunityToolkit.Mvvm.Input;
+using CommunityToolkit.WinUI;
+using DevHome.Common.Services;
+using DevHome.SetupFlow.Behaviors;
+using DevHome.SetupFlow.Common.Helpers;
+using DevHome.SetupFlow.Services;
+using Microsoft.UI.Dispatching;
+
+namespace DevHome.SetupFlow.ViewModels;
+
+public partial class PackageCatalogListViewModel : ObservableObject
+{
+    private readonly ICatalogDataSourceLoader _catalogDataSourceLoader;
+    private readonly IExtensionService _extensionService;
+    private readonly PackageCatalogViewModelFactory _packageCatalogViewModelFactory;
+    private readonly DispatcherQueue _dispatcher;
+
+    [ObservableProperty]
+    [NotifyPropertyChangedFor(nameof(CatalogFullPath))]
+    private PackageCatalogViewModel _viewAllCatalog;
+
+    public List<string> CatalogFullPath => new()
+    {
+        AppManagementBehavior.Title,
+        ViewAllCatalog?.Name ?? string.Empty,
+    };
+
+    /// <summary>
+    /// Gets a list of package catalogs to display
+    /// </summary>
+    public ObservableCollection<PackageCatalogViewModel> PackageCatalogs { get; } = new();
+
+    /// <summary>
+    /// Gets a list of shimmer indices.
+    /// This list is used to repeat the shimmer control {Count} times
+    /// </summary>
+    public ObservableCollection<int> PackageCatalogShimmers { get; } = new();
+
+    public PackageCatalogListViewModel(
+        IExtensionService extensionService,
+        ICatalogDataSourceLoader catalogDataSourceLoader,
+        PackageCatalogViewModelFactory packageCatalogViewModelFactory)
+    {
+        _extensionService = extensionService;
+        _dispatcher = DispatcherQueue.GetForCurrentThread();
+        _catalogDataSourceLoader = catalogDataSourceLoader;
+        _packageCatalogViewModelFactory = packageCatalogViewModelFactory;
+    }
+
+    /// <summary>
+    /// Load the package catalogs to display
+    /// </summary>
+    private async Task LoadCatalogsAsync()
+    {
+        PackageCatalogs.Clear();
+        AddShimmers(_catalogDataSourceLoader.CatalogCount);
+        try
+        {
+            await foreach (var dataSourceCatalogs in _catalogDataSourceLoader.LoadCatalogsAsync())
+            {
+                foreach (var catalog in dataSourceCatalogs)
+                {
+                    var catalogVM = await Task.Run(() => _packageCatalogViewModelFactory(catalog));
+                    PackageCatalogs.Add(catalogVM);
+                }
+
+                RemoveShimmers(dataSourceCatalogs.Count);
+            }
+        }
+        catch (Exception e)
+        {
+            Log.Logger?.ReportError(Log.Component.AppManagement, $"Failed to load catalogs.", e);
+        }
+
+        // Remove any remaining shimmers:
+        // This can happen if for example a catalog was detected but not
+        // displayed (e.g. catalog with no packages to display)
+        RemoveShimmers(PackageCatalogShimmers.Count);
+    }
+
+    /// <summary>
+    /// Add package catalog shimmers
+    /// </summary>
+    /// <param name="count">Number of package catalog shimmers to add</param>
+    private void AddShimmers(int count)
+    {
+        while (count-- > 0)
+        {
+            PackageCatalogShimmers.Add(PackageCatalogShimmers.Count);
+        }
+    }
+
+    /// <summary>
+    /// Remove package catalog shimmers
+    /// </summary>
+    /// <param name="count">Number of package catalog shimmers to remove</param>
+    private void RemoveShimmers(int count)
+    {
+        while (count-- > 0 && PackageCatalogShimmers.Any())
+        {
+            PackageCatalogShimmers.Remove(PackageCatalogShimmers.Last());
+        }
+    }
+
+    [RelayCommand]
+    private void ViewAllPackages(PackageCatalogViewModel catalog)
+    {
+        AppManagementBehavior.SetHeaderVisibility(false);
+        ViewAllCatalog = catalog;
+    }
+
+    [RelayCommand]
+    private void ExitViewAllPackages()
+    {
+        AppManagementBehavior.SetHeaderVisibility(true);
+        ViewAllCatalog = null;
+    }
+
+    [RelayCommand]
+    private async Task OnLoadedAsync()
+    {
+        // Listen for extension changes
+        _extensionService.OnExtensionsChanged += OnExtensionChangedAsync;
+
+        // When the view is loaded, ensure we exit the view all packages mode
+        ExitViewAllPackages();
+        await LoadCatalogsAsync();
+    }
+
+    [RelayCommand]
+    private void OnUnloaded()
+    {
+        _extensionService.OnExtensionsChanged -= OnExtensionChangedAsync;
+    }
+
+    private async void OnExtensionChangedAsync(object sender, EventArgs e)
+    {
+        await _dispatcher.EnqueueAsync(() => LoadCatalogsAsync());
+    }
+}