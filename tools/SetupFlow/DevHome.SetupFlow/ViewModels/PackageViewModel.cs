﻿// Copyright (c) Microsoft Corporation and Contributors
// Licensed under the MIT license.

using System;
using System.Threading.Tasks;
using CommunityToolkit.Mvvm.ComponentModel;
using CommunityToolkit.Mvvm.Input;
<<<<<<< HEAD
using DevHome.Common.Services;
=======
using DevHome.Common.Extensions;
>>>>>>> 68539348
using DevHome.Contracts.Services;
using DevHome.SetupFlow.Common.WindowsPackageManager;
using DevHome.SetupFlow.Models;
using DevHome.SetupFlow.Services;
using Microsoft.Extensions.Hosting;
using Microsoft.Internal.Windows.DevHome.Helpers.Restore;
using Microsoft.UI.Xaml.Media.Imaging;
using Windows.Storage.Streams;
using Windows.System;

namespace DevHome.SetupFlow.ViewModels;

/// <summary>
/// Delegate factory for creating package view models
/// </summary>
/// <param name="package">WinGet package</param>
/// <returns>Package view model</returns>
public delegate PackageViewModel PackageViewModelFactory(IWinGetPackage package);

/// <summary>
/// ViewModel class for the <see cref="Package"/> model.
/// </summary>
public partial class PackageViewModel : ObservableObject
{
    private const string PublisherNameNotAvailable = "-";

    private static readonly BitmapImage DefaultLightPackageIconSource = new (new Uri("ms-appx:///DevHome.SetupFlow/Assets/DefaultLightPackageIcon.png"));
    private static readonly BitmapImage DefaultDarkPackageIconSource = new (new Uri("ms-appx:///DevHome.SetupFlow/Assets/DefaultDarkPackageIcon.png"));

    private readonly Lazy<BitmapImage> _packageDarkThemeIcon;
    private readonly Lazy<BitmapImage> _packageLightThemeIcon;
    private readonly Lazy<InstallPackageTask> _installPackageTask;
    private readonly Lazy<string> _packageDescription;

    private readonly ISetupFlowStringResource _stringResource;
    private readonly IWinGetPackage _package;
    private readonly IWindowsPackageManager _wpm;
    private readonly IThemeSelectorService _themeSelector;
    private readonly IScreenReaderService _screenReaderService;
    private readonly WindowsPackageManagerFactory _wingetFactory;

    /// <summary>
    /// Occurs after the package selection changes
    /// </summary>
    public event EventHandler<PackageViewModel> SelectionChanged;

    /// <summary>
    /// Indicates if a package is selected
    /// </summary>
    [ObservableProperty]
    [NotifyPropertyChangedFor(nameof(ButtonAutomationName))]
    private bool _isSelected;

    public PackageViewModel(
        ISetupFlowStringResource stringResource,
        IWindowsPackageManager wpm,
        IWinGetPackage package,
        IThemeSelectorService themeSelector,
<<<<<<< HEAD
        IScreenReaderService screenReaderService,
        WindowsPackageManagerFactory wingetFactory)
=======
        WindowsPackageManagerFactory wingetFactory,
        IHost host)
>>>>>>> 68539348
    {
        _stringResource = stringResource;
        _wpm = wpm;
        _package = package;
        _themeSelector = themeSelector;
        _screenReaderService = screenReaderService;
        _wingetFactory = wingetFactory;

        // Initialize package view model properties in the constructor to
        // accelerate fetching the data when bound in the view and to avoid
        // frequently requesting the values from the proxy COM object
        Version = _package.Version;
        Name = _package.Name;
        IsInstalled = _package.IsInstalled;
        CatalogName = _package.CatalogName;
        PublisherName = !string.IsNullOrEmpty(_package.PublisherName) ? _package.PublisherName : PublisherNameNotAvailable;

        // Lazy-initialize optional or expensive view model members
        _packageDarkThemeIcon = new Lazy<BitmapImage>(() => GetIconByTheme(RestoreApplicationIconTheme.Dark));
        _packageLightThemeIcon = new Lazy<BitmapImage>(() => GetIconByTheme(RestoreApplicationIconTheme.Light));
        _installPackageTask = new Lazy<InstallPackageTask>(CreateInstallTask(host.GetService<SetupFlowOrchestrator>().ActivityId));
        _packageDescription = new Lazy<string>(GetPackageDescription);
    }

    public PackageUniqueKey UniqueKey => _package.UniqueKey;

    public IWinGetPackage Package => _package;

    public BitmapImage Icon => _themeSelector.IsDarkTheme() ? _packageDarkThemeIcon.Value : _packageLightThemeIcon.Value;

    public string Name { get; }

    public string Version { get; }

    public bool IsInstalled { get; }

    public string CatalogName { get; }

    public string PublisherName { get; }

    public string PackageTitle => Name;

    public string PackageDescription => _packageDescription.Value;

    public string TooltipName => _stringResource.GetLocalized(StringResourceKey.PackageNameTooltip, Name);

    public string TooltipVersion => _stringResource.GetLocalized(StringResourceKey.PackageVersionTooltip, Version);

    public string TooltipIsInstalled => IsInstalled ? _stringResource.GetLocalized(StringResourceKey.PackageInstalledTooltip) : string.Empty;

    public string TooltipSource => _stringResource.GetLocalized(StringResourceKey.PackageSourceTooltip, CatalogName);

    public string TooltipPublisher => _stringResource.GetLocalized(StringResourceKey.PackagePublisherNameTooltip, PublisherName);

    public string ButtonAutomationName => IsSelected ?
        _stringResource.GetLocalized(StringResourceKey.RemoveApplication) :
        _stringResource.GetLocalized(StringResourceKey.AddApplication);

    public InstallPackageTask InstallPackageTask => _installPackageTask.Value;

    /// <summary>
    /// Gets the URI for the "Learn more" button
    /// </summary>
    /// <remarks>
    /// For packages from winget or custom catalogs:
    /// 1. Use package url
    /// 2. Else, use publisher url
    /// 3. Else, use "https://github.com/microsoft/winget-pkgs"
    ///
    /// For packages from ms store catalog:
    /// 1. Use package url
    /// 2. Else, use "ms-windows-store://pdp?productid={ID}"
    /// </remarks>
    /// <returns>Learn more button uri</returns>
    public Uri GetLearnMoreUri()
    {
        if (_package.PackageUrl != null)
        {
            return _package.PackageUrl;
        }

        if (_package.CatalogId == _wpm.MsStoreId)
        {
            return new Uri($"ms-windows-store://pdp/?productid={_package.Id}");
        }

        if (_package.PublisherUrl != null)
        {
            return _package.PublisherUrl;
        }

        return new Uri("https://github.com/microsoft/winget-pkgs");
    }

    partial void OnIsSelectedChanged(bool value) => SelectionChanged?.Invoke(null, this);

    /// <summary>
    /// Toggle package selection
    /// </summary>
    [RelayCommand]
    private void ToggleSelection()
    {
        // TODO Explore option to augment a Button with the option to announce a text when invoked.
        // https://github.com/microsoft/devhome/issues/1451
        var announcementText = IsSelected ?
            _stringResource.GetLocalized(StringResourceKey.RemovedApplication, PackageTitle) :
            _stringResource.GetLocalized(StringResourceKey.AddedApplication, PackageTitle);

        IsSelected = !IsSelected;
        _screenReaderService.Announce(announcementText);
    }

    /// <summary>
    /// Gets the package icon based on the provided theme
    /// </summary>
    /// <param name="theme">Package icon theme</param>
    /// <returns>Package icon</returns>
    private BitmapImage GetIconByTheme(RestoreApplicationIconTheme theme)
    {
        return theme switch
        {
            // Get default dark theme icon if corresponding package icon was not found
            RestoreApplicationIconTheme.Dark =>
                _package.DarkThemeIcon == null ? DefaultDarkPackageIconSource : CreateBitmapImage(_package.DarkThemeIcon),

            // Get default light theme icon if corresponding package icon was not found
            _ => _package.LightThemeIcon == null ? DefaultLightPackageIconSource : CreateBitmapImage(_package.LightThemeIcon),
        };
    }

    private BitmapImage CreateBitmapImage(IRandomAccessStream stream)
    {
        var bitmapImage = new BitmapImage();
        stream.Seek(0);
        bitmapImage.SetSource(stream);
        return bitmapImage;
    }

    private InstallPackageTask CreateInstallTask(Guid activityId)
    {
        return _package.CreateInstallTask(_wpm, _stringResource, _wingetFactory, activityId);
    }

    private string GetPackageDescription()
    {
        // Version | Source | Publisher name
        if (_package.CatalogId != _wpm.MsStoreId && !string.IsNullOrEmpty(_package.PublisherName))
        {
            return _stringResource.GetLocalized(StringResourceKey.PackageDescriptionThreeParts, Version, CatalogName, PublisherName);
        }

        // Version | Source
        if (_package.CatalogId != _wpm.MsStoreId)
        {
            return _stringResource.GetLocalized(StringResourceKey.PackageDescriptionTwoParts, Version, CatalogName);
        }

        // Source | Publisher name
        if (!string.IsNullOrEmpty(_package.PublisherName))
        {
            return _stringResource.GetLocalized(StringResourceKey.PackageDescriptionTwoParts, CatalogName, PublisherName);
        }

        // Source
        return CatalogName;
    }

    /// <summary>
    /// Command for launching a 'Learn more' uri
    /// </summary>
    [RelayCommand]
    private async Task LearnMoreAsync()
    {
        await Launcher.LaunchUriAsync(GetLearnMoreUri());
    }
}<|MERGE_RESOLUTION|>--- conflicted
+++ resolved
@@ -5,11 +5,8 @@
 using System.Threading.Tasks;
 using CommunityToolkit.Mvvm.ComponentModel;
 using CommunityToolkit.Mvvm.Input;
-<<<<<<< HEAD
+using DevHome.Common.Extensions;
 using DevHome.Common.Services;
-=======
-using DevHome.Common.Extensions;
->>>>>>> 68539348
 using DevHome.Contracts.Services;
 using DevHome.SetupFlow.Common.WindowsPackageManager;
 using DevHome.SetupFlow.Models;
@@ -68,13 +65,9 @@
         IWindowsPackageManager wpm,
         IWinGetPackage package,
         IThemeSelectorService themeSelector,
-<<<<<<< HEAD
         IScreenReaderService screenReaderService,
-        WindowsPackageManagerFactory wingetFactory)
-=======
         WindowsPackageManagerFactory wingetFactory,
         IHost host)
->>>>>>> 68539348
     {
         _stringResource = stringResource;
         _wpm = wpm;
