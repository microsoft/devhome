--- conflicted
+++ resolved
@@ -46,6 +46,7 @@
     private readonly IThemeSelectorService _themeSelector;
     private readonly IScreenReaderService _screenReaderService;
     private readonly WindowsPackageManagerFactory _wingetFactory;
+    private readonly SetupFlowOrchestrator _setupFlowOrchestrator;
 
     /// <summary>
     /// Occurs after the package selection changes
@@ -66,7 +67,7 @@
         IThemeSelectorService themeSelector,
         IScreenReaderService screenReaderService,
         WindowsPackageManagerFactory wingetFactory,
-        IHost host,
+        IHost host,
         SetupFlowOrchestrator orchestrator)
     {
         _stringResource = stringResource;
@@ -75,23 +76,8 @@
         _themeSelector = themeSelector;
         _screenReaderService = screenReaderService;
         _wingetFactory = wingetFactory;
-
-<<<<<<< HEAD
-        // Initialize package view model properties in the constructor to
-        // accelerate fetching the data when bound in the view and to avoid
-        // frequently requesting the values from the proxy COM object
-        Version = _package.Version;
-        Name = _package.Name;
-
-        // When in setup target flow don't disable installed packaged.
-        IsInstalled = orchestrator.IsInSetupTargetFlow ? false : _package.IsInstalled;
-        CatalogName = _package.CatalogName;
-        PublisherName = !string.IsNullOrEmpty(_package.PublisherName) ? _package.PublisherName : PublisherNameNotAvailable;
-        InstallationNotes = _package.InstallationNotes;
-        PackageDescription = GetPackageDescription();
-
-=======
->>>>>>> 482d529a
+        _setupFlowOrchestrator = orchestrator;
+
         // Lazy-initialize optional or expensive view model members
         _packageDarkThemeIcon = new Lazy<BitmapImage>(() => GetIconByTheme(RestoreApplicationIconTheme.Dark));
         _packageLightThemeIcon = new Lazy<BitmapImage>(() => GetIconByTheme(RestoreApplicationIconTheme.Light));
@@ -108,15 +94,16 @@
 
     public string Version => _package.Version;
 
-    public bool IsInstalled => _package.IsInstalled;
+    // When in setup target flow don't disable installed packaged.
+    public bool IsInstalled => orchestrator.IsInSetupTargetFlow ? false : _package.IsInstalled;
 
     public string CatalogName => _package.CatalogName;
 
-    public string PublisherName => _package.PublisherName;
-
+    public string PublisherName => _package.PublisherName;
+
     public string InstallationNotes => _package.InstallationNotes;
-
-    public string PackageDescription => GetPackageDescription();
+
+    public string PackageDescription => GetPackageDescription();
 
     public string PackageTitle => Name;
 
