--- conflicted
+++ resolved
@@ -1,230 +1,226 @@
-﻿// Copyright (c) Microsoft Corporation and Contributors
-// Licensed under the MIT license.
-
-using System;
-using System.Collections.Generic;
-using System.Collections.ObjectModel;
-using System.Linq;
-using System.Threading.Tasks;
-using CommunityToolkit.Mvvm.ComponentModel;
-using CommunityToolkit.Mvvm.Input;
-using DevHome.Common.Extensions;
-using DevHome.Common.Services;
-using DevHome.Common.TelemetryEvents;
-using DevHome.Dashboard.ViewModels;
-using DevHome.Settings.ViewModels;
-using DevHome.SetupFlow.Common.Helpers;
-using DevHome.SetupFlow.Models;
-using DevHome.SetupFlow.Services;
-using DevHome.SetupFlow.TaskGroups;
-<<<<<<< HEAD
-using DevHome.SetupFlow.Views;
-using DevHome.Telemetry;
-=======
->>>>>>> 9097b626
-using Microsoft.Extensions.Hosting;
-using Microsoft.UI.Xaml;
-using Windows.System;
-
-namespace DevHome.SetupFlow.ViewModels;
-
-public partial class SummaryViewModel : SetupPageViewModelBase
-{
-    private readonly SetupFlowOrchestrator _orchestrator;
-    private readonly IHost _host;
-    private readonly Lazy<IList<ConfigurationUnitResultViewModel>> _configurationUnitResults;
-    private readonly ConfigurationUnitResultViewModelFactory _configurationUnitResultViewModelFactory;
-    private readonly IWindowsPackageManager _wpm;
-    private readonly PackageProvider _packageProvider;
-    private readonly CatalogDataSourceLoacder _catalogDataSourceLoacder;
-
-    [ObservableProperty]
-    private Visibility _showRestartNeeded;
-
-    // TODO: refactor setup flow so CloneRepoTask can be used without having to
-    // add the app management project.
-    public ObservableCollection<RepoViewListItem> RepositoriesCloned
-    {
-        get
-        {
-            var repositoriesCloned = new ObservableCollection<RepoViewListItem>();
-            var taskGroup = _host.GetService<SetupFlowOrchestrator>().TaskGroups;
-            var group = taskGroup.SingleOrDefault(x => x.GetType() == typeof(RepoConfigTaskGroup));
-            if (group is RepoConfigTaskGroup repoTaskGroup)
-            {
-                foreach (var task in repoTaskGroup.SetupTasks)
-                {
-                    if (task is CloneRepoTask repoTask && repoTask.WasCloningSuccessful)
-                    {
-                        repositoriesCloned.Add(new (repoTask.RepositoryToClone));
-                    }
-                }
-            }
-
-            return repositoriesCloned;
-        }
-    }
-
-    // TODO: refactor setup flow so PackageViewModel and PackageProvider can be used without having to
-    // add the app management project.
-    public ObservableCollection<PackageViewModel> AppsDownloaded
-    {
-        get
-        {
-            var packagesInstalled = new ObservableCollection<PackageViewModel>();
-            var packages = _packageProvider.SelectedPackages.Where(sp => sp.InstallPackageTask.WasInstallSuccessful == true);
-            foreach (var package in packages)
-            {
-                packagesInstalled.Add(package);
-            }
-
-            return packagesInstalled;
-        }
-    }
-
-    public IList<ConfigurationUnitResultViewModel> ConfigurationUnitResults => _configurationUnitResults.Value;
-
-    public bool ShowConfigurationUnitResults => ConfigurationUnitResults.Any();
-
-    public bool CompletedWithErrors => ConfigurationUnitResults.Any(unitResult => unitResult.IsError);
-
-    public int ConfigurationUnitSucceededCount => ConfigurationUnitResults.Count(unitResult => unitResult.IsSuccess);
-
-    public int ConfigurationUnitFailedCount => ConfigurationUnitResults.Count(unitResult => unitResult.IsError);
-
-    public int ConfigurationUnitSkippedCount => ConfigurationUnitResults.Count(unitResult => unitResult.IsSkipped);
-
-    public string ConfigurationUnitStats => StringResource.GetLocalized(
-        StringResourceKey.ConfigurationUnitStats,
-        ConfigurationUnitSucceededCount,
-        ConfigurationUnitFailedCount,
-        ConfigurationUnitSkippedCount);
-
-    [RelayCommand]
-    public void RemoveRestartGrid()
-    {
-        _showRestartNeeded = Visibility.Collapsed;
-    }
-
-    /// <summary>
-    /// Method here for telemetry
-    /// </summary>
-    [RelayCommand]
-    public async void LearnMore()
-    {
-        TelemetryFactory.Get<ITelemetry>().Log("Summary_NavigateTo_Event", LogLevel.Measure, new NavigateFromSummaryEvent("LearnMoreAboutDevHome"));
-        await Launcher.LaunchUriAsync(new Uri("https://learn.microsoft.com/windows/"));
-    }
-
-    private void CancelSetupFlow()
-    {
-        var setupFlowViewModel = _host.GetService<SetupFlowViewModel>();
-        setupFlowViewModel.Cancel();
-    }
-
-    [RelayCommand]
-    public void SetUpAnotherProject()
-    {
-        TelemetryFactory.Get<ITelemetry>().Log("Summary_NavigateTo_Event", LogLevel.Measure, new NavigateFromSummaryEvent("MachineConfiguration"));
-        CancelSetupFlow();
-    }
-
-    [RelayCommand]
-    public void GoToMainPage()
-    {
-        TelemetryFactory.Get<ITelemetry>().Log("Summary_NavigateTo_Event", LogLevel.Measure, new NavigateFromSummaryEvent("MachineConfiguration"));
-        CancelSetupFlow();
-    }
-
-    [RelayCommand]
-    public void GoToDashboard()
-    {
-        TelemetryFactory.Get<ITelemetry>().Log("Summary_NavigateTo_Event", LogLevel.Measure, new NavigateFromSummaryEvent("Dashboard"));
-        _host.GetService<INavigationService>().NavigateTo(typeof(DashboardViewModel).FullName);
-        CancelSetupFlow();
-    }
-
-    [RelayCommand]
-    public void GoToDevHomeSettings()
-    {
-        TelemetryFactory.Get<ITelemetry>().Log("Summary_NavigateTo_Event", LogLevel.Measure, new NavigateFromSummaryEvent("DevHomeSettings"));
-        _host.GetService<INavigationService>().NavigateTo(typeof(SettingsViewModel).FullName);
-        CancelSetupFlow();
-    }
-
-    [RelayCommand]
-    public void GoToForDevelopersSettingsPage()
-    {
-        TelemetryFactory.Get<ITelemetry>().Log("Summary_NavigateTo_Event", LogLevel.Measure, new NavigateFromSummaryEvent("WindowsDeveloperSettings"));
-        Task.Run(() => Launcher.LaunchUriAsync(new Uri("ms-settings:developers"))).Wait();
-    }
-
-    public SummaryViewModel(
-        ISetupFlowStringResource stringResource,
-        SetupFlowOrchestrator orchestrator,
-        IHost host,
-        ConfigurationUnitResultViewModelFactory configurationUnitResultViewModelFactory,
-        IWindowsPackageManager wpm,
-        PackageProvider packageProvider,
-        CatalogDataSourceLoacder catalogDataSourceLoader)
-        : base(stringResource, orchestrator)
-    {
-        _orchestrator = orchestrator;
-        _host = host;
-        _configurationUnitResultViewModelFactory = configurationUnitResultViewModelFactory;
-        _wpm = wpm;
-        _packageProvider = packageProvider;
-        _catalogDataSourceLoacder = catalogDataSourceLoader;
-
-        IsNavigationBarVisible = false;
-        IsStepPage = false;
-        _configurationUnitResults = new (GetConfigurationUnitResults);
-
-        _showRestartNeeded = Visibility.Collapsed;
-    }
-
-    protected async override Task OnFirstNavigateToAsync()
-    {
-        _orchestrator.ReleaseRemoteFactory();
-        await ReloadCatalogsAsync();
-    }
-
-    private async Task ReloadCatalogsAsync()
-    {
-        // After installing packages, we should reconnect to catalogs to
-        // reflect the latest changes when new Package COM objects are created
-        Log.Logger?.ReportInfo(Log.Component.Summary, $"Checking if a new catalog connections should be established");
-        if (_packageProvider.SelectedPackages.Any(package => package.InstallPackageTask.WasInstallSuccessful))
-        {
-            await Task.Run(async () =>
-            {
-                Log.Logger?.ReportInfo(Log.Component.Summary, $"Creating a new catalog connections");
-                await _wpm.ConnectToAllCatalogsAsync(force: true);
-
-                Log.Logger?.ReportInfo(Log.Component.Summary, $"Reloading catalogs from all data sources");
-                _catalogDataSourceLoacder.Clear();
-                await foreach (var dataSourceCatalogs in _catalogDataSourceLoacder.LoadCatalogsAsync())
-                {
-                    Log.Logger?.ReportInfo(Log.Component.Summary, $"Reloaded {dataSourceCatalogs.Count} catalog(s)");
-                }
-            });
-        }
-    }
-
-    /// <summary>
-    /// Get the list of configuratoin unit restults for an applied
-    /// configuration file task.
-    /// </summary>
-    /// <returns>List of configuration unit result</returns>
-    private IList<ConfigurationUnitResultViewModel> GetConfigurationUnitResults()
-    {
-        List<ConfigurationUnitResultViewModel> unitResults = new ();
-        var configTaskGroup = _orchestrator.GetTaskGroup<ConfigurationFileTaskGroup>();
-        if (configTaskGroup?.ConfigureTask?.UnitResults != null)
-        {
-            unitResults.AddRange(configTaskGroup.ConfigureTask.UnitResults.Select(unitResult => _configurationUnitResultViewModelFactory(unitResult)));
-        }
-
-        return unitResults;
-    }
-}
+﻿// Copyright (c) Microsoft Corporation and Contributors
+// Licensed under the MIT license.
+
+using System;
+using System.Collections.Generic;
+using System.Collections.ObjectModel;
+using System.Linq;
+using System.Threading.Tasks;
+using CommunityToolkit.Mvvm.ComponentModel;
+using CommunityToolkit.Mvvm.Input;
+using DevHome.Common.Extensions;
+using DevHome.Common.Services;
+using DevHome.Common.TelemetryEvents;
+using DevHome.Dashboard.ViewModels;
+using DevHome.Settings.ViewModels;
+using DevHome.SetupFlow.Common.Helpers;
+using DevHome.SetupFlow.Models;
+using DevHome.SetupFlow.Services;
+using DevHome.SetupFlow.TaskGroups;
+using DevHome.Telemetry;
+using Microsoft.Extensions.Hosting;
+using Microsoft.UI.Xaml;
+using Windows.System;
+
+namespace DevHome.SetupFlow.ViewModels;
+
+public partial class SummaryViewModel : SetupPageViewModelBase
+{
+    private readonly SetupFlowOrchestrator _orchestrator;
+    private readonly IHost _host;
+    private readonly Lazy<IList<ConfigurationUnitResultViewModel>> _configurationUnitResults;
+    private readonly ConfigurationUnitResultViewModelFactory _configurationUnitResultViewModelFactory;
+    private readonly IWindowsPackageManager _wpm;
+    private readonly PackageProvider _packageProvider;
+    private readonly CatalogDataSourceLoacder _catalogDataSourceLoacder;
+
+    [ObservableProperty]
+    private Visibility _showRestartNeeded;
+
+    // TODO: refactor setup flow so CloneRepoTask can be used without having to
+    // add the app management project.
+    public ObservableCollection<RepoViewListItem> RepositoriesCloned
+    {
+        get
+        {
+            var repositoriesCloned = new ObservableCollection<RepoViewListItem>();
+            var taskGroup = _host.GetService<SetupFlowOrchestrator>().TaskGroups;
+            var group = taskGroup.SingleOrDefault(x => x.GetType() == typeof(RepoConfigTaskGroup));
+            if (group is RepoConfigTaskGroup repoTaskGroup)
+            {
+                foreach (var task in repoTaskGroup.SetupTasks)
+                {
+                    if (task is CloneRepoTask repoTask && repoTask.WasCloningSuccessful)
+                    {
+                        repositoriesCloned.Add(new (repoTask.RepositoryToClone));
+                    }
+                }
+            }
+
+            return repositoriesCloned;
+        }
+    }
+
+    // TODO: refactor setup flow so PackageViewModel and PackageProvider can be used without having to
+    // add the app management project.
+    public ObservableCollection<PackageViewModel> AppsDownloaded
+    {
+        get
+        {
+            var packagesInstalled = new ObservableCollection<PackageViewModel>();
+            var packages = _packageProvider.SelectedPackages.Where(sp => sp.InstallPackageTask.WasInstallSuccessful == true);
+            foreach (var package in packages)
+            {
+                packagesInstalled.Add(package);
+            }
+
+            return packagesInstalled;
+        }
+    }
+
+    public IList<ConfigurationUnitResultViewModel> ConfigurationUnitResults => _configurationUnitResults.Value;
+
+    public bool ShowConfigurationUnitResults => ConfigurationUnitResults.Any();
+
+    public bool CompletedWithErrors => ConfigurationUnitResults.Any(unitResult => unitResult.IsError);
+
+    public int ConfigurationUnitSucceededCount => ConfigurationUnitResults.Count(unitResult => unitResult.IsSuccess);
+
+    public int ConfigurationUnitFailedCount => ConfigurationUnitResults.Count(unitResult => unitResult.IsError);
+
+    public int ConfigurationUnitSkippedCount => ConfigurationUnitResults.Count(unitResult => unitResult.IsSkipped);
+
+    public string ConfigurationUnitStats => StringResource.GetLocalized(
+        StringResourceKey.ConfigurationUnitStats,
+        ConfigurationUnitSucceededCount,
+        ConfigurationUnitFailedCount,
+        ConfigurationUnitSkippedCount);
+
+    [RelayCommand]
+    public void RemoveRestartGrid()
+    {
+        _showRestartNeeded = Visibility.Collapsed;
+    }
+
+    /// <summary>
+    /// Method here for telemetry
+    /// </summary>
+    [RelayCommand]
+    public async void LearnMore()
+    {
+        TelemetryFactory.Get<ITelemetry>().Log("Summary_NavigateTo_Event", LogLevel.Measure, new NavigateFromSummaryEvent("LearnMoreAboutDevHome"));
+        await Launcher.LaunchUriAsync(new Uri("https://learn.microsoft.com/windows/"));
+    }
+
+    private void CancelSetupFlow()
+    {
+        var setupFlowViewModel = _host.GetService<SetupFlowViewModel>();
+        setupFlowViewModel.Cancel();
+    }
+
+    [RelayCommand]
+    public void SetUpAnotherProject()
+    {
+        TelemetryFactory.Get<ITelemetry>().Log("Summary_NavigateTo_Event", LogLevel.Measure, new NavigateFromSummaryEvent("MachineConfiguration"));
+        CancelSetupFlow();
+    }
+
+    [RelayCommand]
+    public void GoToMainPage()
+    {
+        TelemetryFactory.Get<ITelemetry>().Log("Summary_NavigateTo_Event", LogLevel.Measure, new NavigateFromSummaryEvent("MachineConfiguration"));
+        CancelSetupFlow();
+    }
+
+    [RelayCommand]
+    public void GoToDashboard()
+    {
+        TelemetryFactory.Get<ITelemetry>().Log("Summary_NavigateTo_Event", LogLevel.Measure, new NavigateFromSummaryEvent("Dashboard"));
+        _host.GetService<INavigationService>().NavigateTo(typeof(DashboardViewModel).FullName);
+        CancelSetupFlow();
+    }
+
+    [RelayCommand]
+    public void GoToDevHomeSettings()
+    {
+        TelemetryFactory.Get<ITelemetry>().Log("Summary_NavigateTo_Event", LogLevel.Measure, new NavigateFromSummaryEvent("DevHomeSettings"));
+        _host.GetService<INavigationService>().NavigateTo(typeof(SettingsViewModel).FullName);
+        CancelSetupFlow();
+    }
+
+    [RelayCommand]
+    public void GoToForDevelopersSettingsPage()
+    {
+        TelemetryFactory.Get<ITelemetry>().Log("Summary_NavigateTo_Event", LogLevel.Measure, new NavigateFromSummaryEvent("WindowsDeveloperSettings"));
+        Task.Run(() => Launcher.LaunchUriAsync(new Uri("ms-settings:developers"))).Wait();
+    }
+
+    public SummaryViewModel(
+        ISetupFlowStringResource stringResource,
+        SetupFlowOrchestrator orchestrator,
+        IHost host,
+        ConfigurationUnitResultViewModelFactory configurationUnitResultViewModelFactory,
+        IWindowsPackageManager wpm,
+        PackageProvider packageProvider,
+        CatalogDataSourceLoacder catalogDataSourceLoader)
+        : base(stringResource, orchestrator)
+    {
+        _orchestrator = orchestrator;
+        _host = host;
+        _configurationUnitResultViewModelFactory = configurationUnitResultViewModelFactory;
+        _wpm = wpm;
+        _packageProvider = packageProvider;
+        _catalogDataSourceLoacder = catalogDataSourceLoader;
+
+        IsNavigationBarVisible = false;
+        IsStepPage = false;
+        _configurationUnitResults = new (GetConfigurationUnitResults);
+
+        _showRestartNeeded = Visibility.Collapsed;
+    }
+
+    protected async override Task OnFirstNavigateToAsync()
+    {
+        _orchestrator.ReleaseRemoteFactory();
+        await ReloadCatalogsAsync();
+    }
+
+    private async Task ReloadCatalogsAsync()
+    {
+        // After installing packages, we should reconnect to catalogs to
+        // reflect the latest changes when new Package COM objects are created
+        Log.Logger?.ReportInfo(Log.Component.Summary, $"Checking if a new catalog connections should be established");
+        if (_packageProvider.SelectedPackages.Any(package => package.InstallPackageTask.WasInstallSuccessful))
+        {
+            await Task.Run(async () =>
+            {
+                Log.Logger?.ReportInfo(Log.Component.Summary, $"Creating a new catalog connections");
+                await _wpm.ConnectToAllCatalogsAsync(force: true);
+
+                Log.Logger?.ReportInfo(Log.Component.Summary, $"Reloading catalogs from all data sources");
+                _catalogDataSourceLoacder.Clear();
+                await foreach (var dataSourceCatalogs in _catalogDataSourceLoacder.LoadCatalogsAsync())
+                {
+                    Log.Logger?.ReportInfo(Log.Component.Summary, $"Reloaded {dataSourceCatalogs.Count} catalog(s)");
+                }
+            });
+        }
+    }
+
+    /// <summary>
+    /// Get the list of configuratoin unit restults for an applied
+    /// configuration file task.
+    /// </summary>
+    /// <returns>List of configuration unit result</returns>
+    private IList<ConfigurationUnitResultViewModel> GetConfigurationUnitResults()
+    {
+        List<ConfigurationUnitResultViewModel> unitResults = new ();
+        var configTaskGroup = _orchestrator.GetTaskGroup<ConfigurationFileTaskGroup>();
+        if (configTaskGroup?.ConfigureTask?.UnitResults != null)
+        {
+            unitResults.AddRange(configTaskGroup.ConfigureTask.UnitResults.Select(unitResult => _configurationUnitResultViewModelFactory(unitResult)));
+        }
+
+        return unitResults;
+    }
+}