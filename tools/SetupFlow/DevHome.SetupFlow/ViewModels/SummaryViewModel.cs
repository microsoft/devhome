// Copyright (c) Microsoft Corporation.
// Licensed under the MIT License.

using System;
using System.Collections.Generic;
using System.Collections.ObjectModel;
using System.Diagnostics;
using System.Linq;
using System.Threading.Tasks;
using CommunityToolkit.Mvvm.ComponentModel;
using CommunityToolkit.Mvvm.Input;
using DevHome.Common.Extensions;
using DevHome.Common.Services;
using DevHome.Common.TelemetryEvents.SetupFlow;
using DevHome.Common.TelemetryEvents.SetupFlow.SummaryPage;
using DevHome.Contracts.Services;
using DevHome.SetupFlow.Models;
using DevHome.SetupFlow.Services;
using DevHome.SetupFlow.TaskGroups;
using DevHome.SetupFlow.Views;
using DevHome.Telemetry;
using Microsoft.Extensions.Hosting;
using Microsoft.UI.Xaml;
using Microsoft.UI.Xaml.Controls;
using Microsoft.UI.Xaml.Media.Imaging;
using Serilog;
using Windows.System;

namespace DevHome.SetupFlow.ViewModels;

public partial class SummaryViewModel : SetupPageViewModelBase
{
    private static readonly BitmapImage DarkError = new(new Uri("ms-appx:///DevHome.SetupFlow/Assets/DarkError.png"));
    private static readonly BitmapImage LightError = new(new Uri("ms-appx:///DevHome.SetupFlow/Assets/LightError.png"));

    private readonly ILogger _log = Log.ForContext("SourceContext", nameof(SummaryViewModel));
    private readonly SetupFlowOrchestrator _orchestrator;
    private readonly SetupFlowViewModel _setupFlowViewModel;
    private readonly IHost _host;
    private readonly ConfigurationUnitResultViewModelFactory _configurationUnitResultViewModelFactory;
    private readonly PackageProvider _packageProvider;
    private readonly IAppManagementInitializer _appManagementInitializer;

    private readonly List<UserControl> _cloneRepoNextSteps;

    // Holds all the UI to display for "Next Steps".
    public List<UserControl> NextSteps => _cloneRepoNextSteps;

    [ObservableProperty]
    private ObservableCollection<ISummaryInformationViewModel> _summaryInformation;

    [ObservableProperty]
    private List<SummaryErrorMessageViewModel> _failedTasks = new();

    [ObservableProperty]
    private Visibility _showRestartNeeded;

    [RelayCommand]
    public async Task ShowLogFiles()
    {
        await Task.Run(() =>
        {
            var folderToOpen = DevHome.Common.Logging.LogFolderRoot;
            var startInfo = new ProcessStartInfo();
            startInfo.UseShellExecute = true;
            startInfo.FileName = folderToOpen;
            var explorerWindow = new Process();
            explorerWindow.StartInfo = startInfo;
            explorerWindow.Start();
        });
    }

    public ObservableCollection<RepoViewListItem> RepositoriesCloned
    {
        get
        {
            var repositoriesCloned = new ObservableCollection<RepoViewListItem>();
            if (!_orchestrator.IsSettingUpATargetMachine)
            {
                var taskGroup = _host.GetService<SetupFlowOrchestrator>().TaskGroups;
                var group = taskGroup.SingleOrDefault(x => x.GetType() == typeof(RepoConfigTaskGroup));
                if (group is RepoConfigTaskGroup repoTaskGroup)
                {
                    foreach (var task in repoTaskGroup.SetupTasks)
                    {
                        if (task is CloneRepoTask repoTask && repoTask.WasCloningSuccessful)
                        {
                            repositoriesCloned.Add(new(repoTask.RepositoryToClone));
                        }
                    }
                }

                var localizedHeader = (repositoriesCloned.Count == 1) ? StringResourceKey.SummaryPageOneRepositoryCloned : StringResourceKey.SummaryPageReposClonedCount;
                RepositoriesClonedText = StringResource.GetLocalized(localizedHeader);
            }

            return repositoriesCloned;
        }
    }

    public ObservableCollection<PackageViewModel> AppsDownloaded
    {
        get
        {
            var packagesInstalled = new ObservableCollection<PackageViewModel>();
<<<<<<< HEAD
            if (!_orchestrator.IsSettingUpATargetMachine)
            {
                var packages = _packageProvider.SelectedPackages.Where(sp => sp.InstallPackageTask.WasInstallSuccessful == true).ToList();
                packages.ForEach(p => packagesInstalled.Add(p));
                var localizedHeader = (packagesInstalled.Count == 1) ? StringResourceKey.SummaryPageOneApplicationInstalled : StringResourceKey.SummaryPageAppsDownloadedCount;
                ApplicationsClonedText = StringResource.GetLocalized(localizedHeader);
            }

=======
            var packages = _packageProvider.SelectedPackages.Where(sp => sp.CanInstall && sp.InstallPackageTask.WasInstallSuccessful).ToList();
            packages.ForEach(p => packagesInstalled.Add(p));
            var localizedHeader = (packagesInstalled.Count == 1) ? StringResourceKey.SummaryPageOneApplicationInstalled : StringResourceKey.SummaryPageAppsDownloadedCount;
            ApplicationsClonedText = StringResource.GetLocalized(localizedHeader);
>>>>>>> 7cfce450
            return packagesInstalled;
        }
    }

    public List<PackageViewModel> AppsDownloadedInstallationNotes => AppsDownloaded.Where(p => !string.IsNullOrEmpty(p.InstallationNotes)).ToList();

    public List<ConfigurationUnitResultViewModel> ConfigurationUnitResults { get; private set; } = [];

    public List<ConfigurationUnitResultViewModel> TargetCloneResults { get; private set; } = [];

    public List<ConfigurationUnitResultViewModel> TargetInstallResults { get; private set; } = [];

    public List<ConfigurationUnitResultViewModel> TargetFailedResults { get; private set; } = [];

    public bool ShowConfigurationUnitResults => ConfigurationUnitResults.Count > 0;

    public bool CompletedWithErrors => TargetFailedResults.Count > 0;

    public int ConfigurationUnitSucceededCount => ConfigurationUnitResults.Count(unitResult => unitResult.IsSuccess);

    [ObservableProperty]
    private string _repositoriesClonedText;

    [ObservableProperty]
    private string _applicationsClonedText;

    [RelayCommand]
    public void RemoveRestartGrid()
    {
        ShowRestartNeeded = Visibility.Collapsed;
    }

    /// <summary>
    /// Method here for telemetry
    /// </summary>
    [RelayCommand]
    public async Task LearnMoreAsync()
    {
        TelemetryFactory.Get<ITelemetry>().Log("Summary_NavigateTo_Event", LogLevel.Critical, new NavigateFromSummaryEvent("LearnMoreAboutDevHome"), Orchestrator.ActivityId);
        await Launcher.LaunchUriAsync(new Uri("https://learn.microsoft.com/windows/"));
    }

    [RelayCommand]
    public void GoToMainPage()
    {
        TelemetryFactory.Get<ITelemetry>().Log("Summary_NavigateTo_Event", LogLevel.Critical, new NavigateFromSummaryEvent("MachineConfiguration"), Orchestrator.ActivityId);
        _setupFlowViewModel.TerminateCurrentFlow("Summary_GoToMainPage");
    }

    [RelayCommand]
    public void GoToDashboard()
    {
        TelemetryFactory.Get<ITelemetry>().Log("Summary_NavigateTo_Event", LogLevel.Critical, new NavigateFromSummaryEvent("Dashboard"), Orchestrator.ActivityId);
        _host.GetService<INavigationService>().NavigateTo(KnownPageKeys.Dashboard);
        _setupFlowViewModel.TerminateCurrentFlow("Summary_GoToDashboard");
    }

    [RelayCommand]
    public void GoToDevHomeSettings()
    {
        TelemetryFactory.Get<ITelemetry>().Log("Summary_NavigateTo_Event", LogLevel.Critical, new NavigateFromSummaryEvent("DevHomeSettings"), Orchestrator.ActivityId);
        _host.GetService<INavigationService>().NavigateTo(KnownPageKeys.Settings);
        _setupFlowViewModel.TerminateCurrentFlow("Summary_GoToSettings");
    }

    [RelayCommand]
    public void GoToForDevelopersSettingsPage()
    {
        TelemetryFactory.Get<ITelemetry>().Log("Summary_NavigateTo_Event", LogLevel.Critical, new NavigateFromSummaryEvent("WindowsDeveloperSettings"), Orchestrator.ActivityId);
        Task.Run(() => Launcher.LaunchUriAsync(new Uri("ms-settings:developers"))).Wait();
    }

    public SummaryViewModel(
        ISetupFlowStringResource stringResource,
        SetupFlowOrchestrator orchestrator,
        SetupFlowViewModel setupFlowViewModel,
        IHost host,
        ConfigurationUnitResultViewModelFactory configurationUnitResultViewModelFactory,
        IAppManagementInitializer appManagementInitializer,
        PackageProvider packageProvider)
        : base(stringResource, orchestrator)
    {
        _orchestrator = orchestrator;
        _setupFlowViewModel = setupFlowViewModel;
        _host = host;
        _configurationUnitResultViewModelFactory = configurationUnitResultViewModelFactory;
        _packageProvider = packageProvider;

        _showRestartNeeded = Visibility.Collapsed;
        _appManagementInitializer = appManagementInitializer;
        _cloneRepoNextSteps = new();

        IsNavigationBarVisible = true;
        IsStepPage = false;
    }

    protected async override Task OnFirstNavigateToAsync()
    {
        ConfigurationUnitResults = GetConfigurationUnitResults();

        TargetCloneResults = InitializeTargetResults(
            unitResult => unitResult.IsCloneRepoUnit && unitResult.IsSuccess && !unitResult.IsSkipped);

        TargetInstallResults = InitializeTargetResults(
            unitResult => !unitResult.IsCloneRepoUnit && unitResult.IsSuccess && !unitResult.IsSkipped);

        TargetFailedResults = InitializeTargetResults(
            unitResult => unitResult.IsError);

        IList<TaskInformation> failedTasks = new List<TaskInformation>();

        // Find the loading view model.
        foreach (var flowPage in _orchestrator.FlowPages)
        {
            if (flowPage is LoadingViewModel loadingViewModel)
            {
                failedTasks = loadingViewModel.FailedTasks;
            }
        }

        // Collect all next steps.
        var taskGroups = Orchestrator.TaskGroups;
        foreach (var taskGroup in taskGroups)
        {
            var setupTasks = taskGroup.SetupTasks;
            foreach (var setupTask in setupTasks)
            {
                if (setupTask.SummaryScreenInformation is not null &&
                    setupTask.SummaryScreenInformation.HasContent)
                {
                    switch (setupTask)
                    {
                        case CloneRepoTask:
                            var configResult = new CloneRepoSummaryInformationView();
                            configResult.DataContext = setupTask.SummaryScreenInformation;
                            _cloneRepoNextSteps.Add(configResult);
                            break;
                    }
                }
            }
        }

        // Send telemetry about the number of next steps tasks found broken down by their type.
        ReportSummaryTaskCounts(_cloneRepoNextSteps.Count);

        var statusSymbol = _host.GetService<IThemeSelectorService>().IsDarkTheme() ? DarkError : LightError;

        foreach (var failedTask in failedTasks)
        {
            var summaryMessageViewModel = new SummaryErrorMessageViewModel();
            summaryMessageViewModel.MessageToShow = failedTask.MessageToShow;
            summaryMessageViewModel.StatusSymbolIcon = statusSymbol;
            FailedTasks.Add(summaryMessageViewModel);
        }

        if (_orchestrator.IsSettingUpATargetMachine)
        {
            foreach (var targetFailedResult in TargetFailedResults)
            {
                targetFailedResult.StatusSymbolIcon = statusSymbol;
            }

            var localizedHeader = (TargetCloneResults.Count == 1) ? StringResourceKey.SummaryPageOneRepositoryCloned : StringResourceKey.SummaryPageReposClonedCount;
            RepositoriesClonedText = StringResource.GetLocalized(localizedHeader);

            localizedHeader = (TargetInstallResults.Count == 1) ? StringResourceKey.SummaryPageOneApplicationInstalled : StringResourceKey.SummaryPageAppsDownloadedCount;
            ApplicationsClonedText = StringResource.GetLocalized(localizedHeader);
        }

        // If any tasks failed in the loading screen, the user has to click on the "Next" button
        // If no tasks failed, the user is brought to the summary screen, no interaction required.
        if (failedTasks.Count != 0)
        {
            TelemetryFactory.Get<ITelemetry>().LogCritical("Summary_NavigatedTo_Event", false, Orchestrator.ActivityId);
        }

        await ReloadCatalogsAsync();
    }

    /// <summary>
    /// Send telemetry about all next steps.
    /// </summary>
    private void ReportSummaryTaskCounts(int cloneRepoNextStepsCount)
    {
        TelemetryFactory.Get<ITelemetry>().Log("Summary_NextSteps_Event", LogLevel.Critical, new CloneRepoNextStepsEvent(cloneRepoNextStepsCount), Orchestrator.ActivityId);
    }

    private async Task ReloadCatalogsAsync()
    {
        // After installing packages, reconnect to catalogs to
        // reflect the latest changes when new Package COM objects are created
        _log.Information($"Checking if a new catalog connections should be established");
        if (_packageProvider.SelectedPackages.Any(package => package.CanInstall && package.InstallPackageTask.WasInstallSuccessful))
        {
            await _appManagementInitializer.ReinitializeAsync();
        }
    }

    /// <summary>
    /// Get the list of configuration unit results for an applied
    /// configuration file task.
    /// </summary>
    /// <returns>List of configuration unit result</returns>
    private List<ConfigurationUnitResultViewModel> GetConfigurationUnitResults()
    {
        List<ConfigurationUnitResultViewModel> unitResults = new();

        // If we are setting up a target machine, we need to get the configuration results from the setup target task group.
        if (_orchestrator.IsSettingUpATargetMachine)
        {
            var setupTaskGroup = _orchestrator.GetTaskGroup<SetupTargetTaskGroup>();
            if (setupTaskGroup?.ConfigureTask?.ConfigurationResults != null)
            {
                unitResults.AddRange(setupTaskGroup.ConfigureTask.ConfigurationResults.Select(unitResult => _configurationUnitResultViewModelFactory(unitResult)));
            }

            return unitResults;
        }

        var configTaskGroup = _orchestrator.GetTaskGroup<ConfigurationFileTaskGroup>();
        if (configTaskGroup?.ConfigureTask?.UnitResults != null)
        {
            unitResults.AddRange(configTaskGroup.ConfigureTask.UnitResults.Select(unitResult => _configurationUnitResultViewModelFactory(unitResult)));
        }

        return unitResults;
    }

    private List<ConfigurationUnitResultViewModel> InitializeTargetResults(Func<ConfigurationUnitResultViewModel, bool> predicate)
    {
        List<ConfigurationUnitResultViewModel> unitResults = new();
        if (_orchestrator.IsSettingUpATargetMachine)
        {
            unitResults.AddRange(ConfigurationUnitResults.Where(unitResult => predicate(unitResult)));
        }

        return unitResults;
    }
}
<|MERGE_RESOLUTION|>--- conflicted
+++ resolved
@@ -1,359 +1,352 @@
-// Copyright (c) Microsoft Corporation.
-// Licensed under the MIT License.
-
-using System;
-using System.Collections.Generic;
-using System.Collections.ObjectModel;
-using System.Diagnostics;
-using System.Linq;
-using System.Threading.Tasks;
-using CommunityToolkit.Mvvm.ComponentModel;
-using CommunityToolkit.Mvvm.Input;
-using DevHome.Common.Extensions;
-using DevHome.Common.Services;
-using DevHome.Common.TelemetryEvents.SetupFlow;
-using DevHome.Common.TelemetryEvents.SetupFlow.SummaryPage;
-using DevHome.Contracts.Services;
-using DevHome.SetupFlow.Models;
-using DevHome.SetupFlow.Services;
-using DevHome.SetupFlow.TaskGroups;
-using DevHome.SetupFlow.Views;
-using DevHome.Telemetry;
-using Microsoft.Extensions.Hosting;
-using Microsoft.UI.Xaml;
-using Microsoft.UI.Xaml.Controls;
-using Microsoft.UI.Xaml.Media.Imaging;
-using Serilog;
-using Windows.System;
-
-namespace DevHome.SetupFlow.ViewModels;
-
-public partial class SummaryViewModel : SetupPageViewModelBase
-{
-    private static readonly BitmapImage DarkError = new(new Uri("ms-appx:///DevHome.SetupFlow/Assets/DarkError.png"));
-    private static readonly BitmapImage LightError = new(new Uri("ms-appx:///DevHome.SetupFlow/Assets/LightError.png"));
-
-    private readonly ILogger _log = Log.ForContext("SourceContext", nameof(SummaryViewModel));
-    private readonly SetupFlowOrchestrator _orchestrator;
-    private readonly SetupFlowViewModel _setupFlowViewModel;
-    private readonly IHost _host;
-    private readonly ConfigurationUnitResultViewModelFactory _configurationUnitResultViewModelFactory;
-    private readonly PackageProvider _packageProvider;
-    private readonly IAppManagementInitializer _appManagementInitializer;
-
-    private readonly List<UserControl> _cloneRepoNextSteps;
-
-    // Holds all the UI to display for "Next Steps".
-    public List<UserControl> NextSteps => _cloneRepoNextSteps;
-
-    [ObservableProperty]
-    private ObservableCollection<ISummaryInformationViewModel> _summaryInformation;
-
-    [ObservableProperty]
-    private List<SummaryErrorMessageViewModel> _failedTasks = new();
-
-    [ObservableProperty]
-    private Visibility _showRestartNeeded;
-
-    [RelayCommand]
-    public async Task ShowLogFiles()
-    {
-        await Task.Run(() =>
-        {
-            var folderToOpen = DevHome.Common.Logging.LogFolderRoot;
-            var startInfo = new ProcessStartInfo();
-            startInfo.UseShellExecute = true;
-            startInfo.FileName = folderToOpen;
-            var explorerWindow = new Process();
-            explorerWindow.StartInfo = startInfo;
-            explorerWindow.Start();
-        });
-    }
-
-    public ObservableCollection<RepoViewListItem> RepositoriesCloned
-    {
-        get
-        {
-            var repositoriesCloned = new ObservableCollection<RepoViewListItem>();
-            if (!_orchestrator.IsSettingUpATargetMachine)
-            {
-                var taskGroup = _host.GetService<SetupFlowOrchestrator>().TaskGroups;
-                var group = taskGroup.SingleOrDefault(x => x.GetType() == typeof(RepoConfigTaskGroup));
-                if (group is RepoConfigTaskGroup repoTaskGroup)
-                {
-                    foreach (var task in repoTaskGroup.SetupTasks)
-                    {
-                        if (task is CloneRepoTask repoTask && repoTask.WasCloningSuccessful)
-                        {
-                            repositoriesCloned.Add(new(repoTask.RepositoryToClone));
-                        }
-                    }
-                }
-
-                var localizedHeader = (repositoriesCloned.Count == 1) ? StringResourceKey.SummaryPageOneRepositoryCloned : StringResourceKey.SummaryPageReposClonedCount;
-                RepositoriesClonedText = StringResource.GetLocalized(localizedHeader);
-            }
-
-            return repositoriesCloned;
-        }
-    }
-
-    public ObservableCollection<PackageViewModel> AppsDownloaded
-    {
-        get
-        {
-            var packagesInstalled = new ObservableCollection<PackageViewModel>();
-<<<<<<< HEAD
-            if (!_orchestrator.IsSettingUpATargetMachine)
-            {
-                var packages = _packageProvider.SelectedPackages.Where(sp => sp.InstallPackageTask.WasInstallSuccessful == true).ToList();
-                packages.ForEach(p => packagesInstalled.Add(p));
-                var localizedHeader = (packagesInstalled.Count == 1) ? StringResourceKey.SummaryPageOneApplicationInstalled : StringResourceKey.SummaryPageAppsDownloadedCount;
-                ApplicationsClonedText = StringResource.GetLocalized(localizedHeader);
-            }
-
-=======
-            var packages = _packageProvider.SelectedPackages.Where(sp => sp.CanInstall && sp.InstallPackageTask.WasInstallSuccessful).ToList();
-            packages.ForEach(p => packagesInstalled.Add(p));
-            var localizedHeader = (packagesInstalled.Count == 1) ? StringResourceKey.SummaryPageOneApplicationInstalled : StringResourceKey.SummaryPageAppsDownloadedCount;
-            ApplicationsClonedText = StringResource.GetLocalized(localizedHeader);
->>>>>>> 7cfce450
-            return packagesInstalled;
-        }
-    }
-
-    public List<PackageViewModel> AppsDownloadedInstallationNotes => AppsDownloaded.Where(p => !string.IsNullOrEmpty(p.InstallationNotes)).ToList();
-
-    public List<ConfigurationUnitResultViewModel> ConfigurationUnitResults { get; private set; } = [];
-
-    public List<ConfigurationUnitResultViewModel> TargetCloneResults { get; private set; } = [];
-
-    public List<ConfigurationUnitResultViewModel> TargetInstallResults { get; private set; } = [];
-
-    public List<ConfigurationUnitResultViewModel> TargetFailedResults { get; private set; } = [];
-
-    public bool ShowConfigurationUnitResults => ConfigurationUnitResults.Count > 0;
-
-    public bool CompletedWithErrors => TargetFailedResults.Count > 0;
-
-    public int ConfigurationUnitSucceededCount => ConfigurationUnitResults.Count(unitResult => unitResult.IsSuccess);
-
-    [ObservableProperty]
-    private string _repositoriesClonedText;
-
-    [ObservableProperty]
-    private string _applicationsClonedText;
-
-    [RelayCommand]
-    public void RemoveRestartGrid()
-    {
-        ShowRestartNeeded = Visibility.Collapsed;
-    }
-
-    /// <summary>
-    /// Method here for telemetry
-    /// </summary>
-    [RelayCommand]
-    public async Task LearnMoreAsync()
-    {
-        TelemetryFactory.Get<ITelemetry>().Log("Summary_NavigateTo_Event", LogLevel.Critical, new NavigateFromSummaryEvent("LearnMoreAboutDevHome"), Orchestrator.ActivityId);
-        await Launcher.LaunchUriAsync(new Uri("https://learn.microsoft.com/windows/"));
-    }
-
-    [RelayCommand]
-    public void GoToMainPage()
-    {
-        TelemetryFactory.Get<ITelemetry>().Log("Summary_NavigateTo_Event", LogLevel.Critical, new NavigateFromSummaryEvent("MachineConfiguration"), Orchestrator.ActivityId);
-        _setupFlowViewModel.TerminateCurrentFlow("Summary_GoToMainPage");
-    }
-
-    [RelayCommand]
-    public void GoToDashboard()
-    {
-        TelemetryFactory.Get<ITelemetry>().Log("Summary_NavigateTo_Event", LogLevel.Critical, new NavigateFromSummaryEvent("Dashboard"), Orchestrator.ActivityId);
-        _host.GetService<INavigationService>().NavigateTo(KnownPageKeys.Dashboard);
-        _setupFlowViewModel.TerminateCurrentFlow("Summary_GoToDashboard");
-    }
-
-    [RelayCommand]
-    public void GoToDevHomeSettings()
-    {
-        TelemetryFactory.Get<ITelemetry>().Log("Summary_NavigateTo_Event", LogLevel.Critical, new NavigateFromSummaryEvent("DevHomeSettings"), Orchestrator.ActivityId);
-        _host.GetService<INavigationService>().NavigateTo(KnownPageKeys.Settings);
-        _setupFlowViewModel.TerminateCurrentFlow("Summary_GoToSettings");
-    }
-
-    [RelayCommand]
-    public void GoToForDevelopersSettingsPage()
-    {
-        TelemetryFactory.Get<ITelemetry>().Log("Summary_NavigateTo_Event", LogLevel.Critical, new NavigateFromSummaryEvent("WindowsDeveloperSettings"), Orchestrator.ActivityId);
-        Task.Run(() => Launcher.LaunchUriAsync(new Uri("ms-settings:developers"))).Wait();
-    }
-
-    public SummaryViewModel(
-        ISetupFlowStringResource stringResource,
-        SetupFlowOrchestrator orchestrator,
-        SetupFlowViewModel setupFlowViewModel,
-        IHost host,
-        ConfigurationUnitResultViewModelFactory configurationUnitResultViewModelFactory,
-        IAppManagementInitializer appManagementInitializer,
-        PackageProvider packageProvider)
-        : base(stringResource, orchestrator)
-    {
-        _orchestrator = orchestrator;
-        _setupFlowViewModel = setupFlowViewModel;
-        _host = host;
-        _configurationUnitResultViewModelFactory = configurationUnitResultViewModelFactory;
-        _packageProvider = packageProvider;
-
-        _showRestartNeeded = Visibility.Collapsed;
-        _appManagementInitializer = appManagementInitializer;
-        _cloneRepoNextSteps = new();
-
-        IsNavigationBarVisible = true;
-        IsStepPage = false;
-    }
-
-    protected async override Task OnFirstNavigateToAsync()
-    {
-        ConfigurationUnitResults = GetConfigurationUnitResults();
-
-        TargetCloneResults = InitializeTargetResults(
-            unitResult => unitResult.IsCloneRepoUnit && unitResult.IsSuccess && !unitResult.IsSkipped);
-
-        TargetInstallResults = InitializeTargetResults(
-            unitResult => !unitResult.IsCloneRepoUnit && unitResult.IsSuccess && !unitResult.IsSkipped);
-
-        TargetFailedResults = InitializeTargetResults(
-            unitResult => unitResult.IsError);
-
-        IList<TaskInformation> failedTasks = new List<TaskInformation>();
-
-        // Find the loading view model.
-        foreach (var flowPage in _orchestrator.FlowPages)
-        {
-            if (flowPage is LoadingViewModel loadingViewModel)
-            {
-                failedTasks = loadingViewModel.FailedTasks;
-            }
-        }
-
-        // Collect all next steps.
-        var taskGroups = Orchestrator.TaskGroups;
-        foreach (var taskGroup in taskGroups)
-        {
-            var setupTasks = taskGroup.SetupTasks;
-            foreach (var setupTask in setupTasks)
-            {
-                if (setupTask.SummaryScreenInformation is not null &&
-                    setupTask.SummaryScreenInformation.HasContent)
-                {
-                    switch (setupTask)
-                    {
-                        case CloneRepoTask:
-                            var configResult = new CloneRepoSummaryInformationView();
-                            configResult.DataContext = setupTask.SummaryScreenInformation;
-                            _cloneRepoNextSteps.Add(configResult);
-                            break;
-                    }
-                }
-            }
-        }
-
-        // Send telemetry about the number of next steps tasks found broken down by their type.
-        ReportSummaryTaskCounts(_cloneRepoNextSteps.Count);
-
-        var statusSymbol = _host.GetService<IThemeSelectorService>().IsDarkTheme() ? DarkError : LightError;
-
-        foreach (var failedTask in failedTasks)
-        {
-            var summaryMessageViewModel = new SummaryErrorMessageViewModel();
-            summaryMessageViewModel.MessageToShow = failedTask.MessageToShow;
-            summaryMessageViewModel.StatusSymbolIcon = statusSymbol;
-            FailedTasks.Add(summaryMessageViewModel);
-        }
-
-        if (_orchestrator.IsSettingUpATargetMachine)
-        {
-            foreach (var targetFailedResult in TargetFailedResults)
-            {
-                targetFailedResult.StatusSymbolIcon = statusSymbol;
-            }
-
-            var localizedHeader = (TargetCloneResults.Count == 1) ? StringResourceKey.SummaryPageOneRepositoryCloned : StringResourceKey.SummaryPageReposClonedCount;
-            RepositoriesClonedText = StringResource.GetLocalized(localizedHeader);
-
-            localizedHeader = (TargetInstallResults.Count == 1) ? StringResourceKey.SummaryPageOneApplicationInstalled : StringResourceKey.SummaryPageAppsDownloadedCount;
-            ApplicationsClonedText = StringResource.GetLocalized(localizedHeader);
-        }
-
-        // If any tasks failed in the loading screen, the user has to click on the "Next" button
-        // If no tasks failed, the user is brought to the summary screen, no interaction required.
-        if (failedTasks.Count != 0)
-        {
-            TelemetryFactory.Get<ITelemetry>().LogCritical("Summary_NavigatedTo_Event", false, Orchestrator.ActivityId);
-        }
-
-        await ReloadCatalogsAsync();
-    }
-
-    /// <summary>
-    /// Send telemetry about all next steps.
-    /// </summary>
-    private void ReportSummaryTaskCounts(int cloneRepoNextStepsCount)
-    {
-        TelemetryFactory.Get<ITelemetry>().Log("Summary_NextSteps_Event", LogLevel.Critical, new CloneRepoNextStepsEvent(cloneRepoNextStepsCount), Orchestrator.ActivityId);
-    }
-
-    private async Task ReloadCatalogsAsync()
-    {
-        // After installing packages, reconnect to catalogs to
-        // reflect the latest changes when new Package COM objects are created
-        _log.Information($"Checking if a new catalog connections should be established");
-        if (_packageProvider.SelectedPackages.Any(package => package.CanInstall && package.InstallPackageTask.WasInstallSuccessful))
-        {
-            await _appManagementInitializer.ReinitializeAsync();
-        }
-    }
-
-    /// <summary>
-    /// Get the list of configuration unit results for an applied
-    /// configuration file task.
-    /// </summary>
-    /// <returns>List of configuration unit result</returns>
-    private List<ConfigurationUnitResultViewModel> GetConfigurationUnitResults()
-    {
-        List<ConfigurationUnitResultViewModel> unitResults = new();
-
-        // If we are setting up a target machine, we need to get the configuration results from the setup target task group.
-        if (_orchestrator.IsSettingUpATargetMachine)
-        {
-            var setupTaskGroup = _orchestrator.GetTaskGroup<SetupTargetTaskGroup>();
-            if (setupTaskGroup?.ConfigureTask?.ConfigurationResults != null)
-            {
-                unitResults.AddRange(setupTaskGroup.ConfigureTask.ConfigurationResults.Select(unitResult => _configurationUnitResultViewModelFactory(unitResult)));
-            }
-
-            return unitResults;
-        }
-
-        var configTaskGroup = _orchestrator.GetTaskGroup<ConfigurationFileTaskGroup>();
-        if (configTaskGroup?.ConfigureTask?.UnitResults != null)
-        {
-            unitResults.AddRange(configTaskGroup.ConfigureTask.UnitResults.Select(unitResult => _configurationUnitResultViewModelFactory(unitResult)));
-        }
-
-        return unitResults;
-    }
-
-    private List<ConfigurationUnitResultViewModel> InitializeTargetResults(Func<ConfigurationUnitResultViewModel, bool> predicate)
-    {
-        List<ConfigurationUnitResultViewModel> unitResults = new();
-        if (_orchestrator.IsSettingUpATargetMachine)
-        {
-            unitResults.AddRange(ConfigurationUnitResults.Where(unitResult => predicate(unitResult)));
-        }
-
-        return unitResults;
-    }
-}
+// Copyright (c) Microsoft Corporation.
+// Licensed under the MIT License.
+
+using System;
+using System.Collections.Generic;
+using System.Collections.ObjectModel;
+using System.Diagnostics;
+using System.Linq;
+using System.Threading.Tasks;
+using CommunityToolkit.Mvvm.ComponentModel;
+using CommunityToolkit.Mvvm.Input;
+using DevHome.Common.Extensions;
+using DevHome.Common.Services;
+using DevHome.Common.TelemetryEvents.SetupFlow;
+using DevHome.Common.TelemetryEvents.SetupFlow.SummaryPage;
+using DevHome.Contracts.Services;
+using DevHome.SetupFlow.Models;
+using DevHome.SetupFlow.Services;
+using DevHome.SetupFlow.TaskGroups;
+using DevHome.SetupFlow.Views;
+using DevHome.Telemetry;
+using Microsoft.Extensions.Hosting;
+using Microsoft.UI.Xaml;
+using Microsoft.UI.Xaml.Controls;
+using Microsoft.UI.Xaml.Media.Imaging;
+using Serilog;
+using Windows.System;
+
+namespace DevHome.SetupFlow.ViewModels;
+
+public partial class SummaryViewModel : SetupPageViewModelBase
+{
+    private static readonly BitmapImage DarkError = new(new Uri("ms-appx:///DevHome.SetupFlow/Assets/DarkError.png"));
+    private static readonly BitmapImage LightError = new(new Uri("ms-appx:///DevHome.SetupFlow/Assets/LightError.png"));
+
+    private readonly ILogger _log = Log.ForContext("SourceContext", nameof(SummaryViewModel));
+    private readonly SetupFlowOrchestrator _orchestrator;
+    private readonly SetupFlowViewModel _setupFlowViewModel;
+    private readonly IHost _host;
+    private readonly ConfigurationUnitResultViewModelFactory _configurationUnitResultViewModelFactory;
+    private readonly PackageProvider _packageProvider;
+    private readonly IAppManagementInitializer _appManagementInitializer;
+
+    private readonly List<UserControl> _cloneRepoNextSteps;
+
+    // Holds all the UI to display for "Next Steps".
+    public List<UserControl> NextSteps => _cloneRepoNextSteps;
+
+    [ObservableProperty]
+    private ObservableCollection<ISummaryInformationViewModel> _summaryInformation;
+
+    [ObservableProperty]
+    private List<SummaryErrorMessageViewModel> _failedTasks = new();
+
+    [ObservableProperty]
+    private Visibility _showRestartNeeded;
+
+    [RelayCommand]
+    public async Task ShowLogFiles()
+    {
+        await Task.Run(() =>
+        {
+            var folderToOpen = DevHome.Common.Logging.LogFolderRoot;
+            var startInfo = new ProcessStartInfo();
+            startInfo.UseShellExecute = true;
+            startInfo.FileName = folderToOpen;
+            var explorerWindow = new Process();
+            explorerWindow.StartInfo = startInfo;
+            explorerWindow.Start();
+        });
+    }
+
+    public ObservableCollection<RepoViewListItem> RepositoriesCloned
+    {
+        get
+        {
+            var repositoriesCloned = new ObservableCollection<RepoViewListItem>();
+            if (!_orchestrator.IsSettingUpATargetMachine)
+            {
+                var taskGroup = _host.GetService<SetupFlowOrchestrator>().TaskGroups;
+                var group = taskGroup.SingleOrDefault(x => x.GetType() == typeof(RepoConfigTaskGroup));
+                if (group is RepoConfigTaskGroup repoTaskGroup)
+                {
+                    foreach (var task in repoTaskGroup.SetupTasks)
+                    {
+                        if (task is CloneRepoTask repoTask && repoTask.WasCloningSuccessful)
+                        {
+                            repositoriesCloned.Add(new(repoTask.RepositoryToClone));
+                        }
+                    }
+                }
+
+                var localizedHeader = (repositoriesCloned.Count == 1) ? StringResourceKey.SummaryPageOneRepositoryCloned : StringResourceKey.SummaryPageReposClonedCount;
+                RepositoriesClonedText = StringResource.GetLocalized(localizedHeader);
+            }
+
+            return repositoriesCloned;
+        }
+    }
+
+    public ObservableCollection<PackageViewModel> AppsDownloaded
+    {
+        get
+        {
+            var packagesInstalled = new ObservableCollection<PackageViewModel>();
+            if (!_orchestrator.IsSettingUpATargetMachine)
+            {
+                var packages = _packageProvider.SelectedPackages.Where(sp => sp.CanInstall && sp.InstallPackageTask.WasInstallSuccessful).ToList();
+                packages.ForEach(p => packagesInstalled.Add(p));
+                var localizedHeader = (packagesInstalled.Count == 1) ? StringResourceKey.SummaryPageOneApplicationInstalled : StringResourceKey.SummaryPageAppsDownloadedCount;
+                ApplicationsClonedText = StringResource.GetLocalized(localizedHeader);
+            }
+
+            return packagesInstalled;
+        }
+    }
+
+    public List<PackageViewModel> AppsDownloadedInstallationNotes => AppsDownloaded.Where(p => !string.IsNullOrEmpty(p.InstallationNotes)).ToList();
+
+    public List<ConfigurationUnitResultViewModel> ConfigurationUnitResults { get; private set; } = [];
+
+    public List<ConfigurationUnitResultViewModel> TargetCloneResults { get; private set; } = [];
+
+    public List<ConfigurationUnitResultViewModel> TargetInstallResults { get; private set; } = [];
+
+    public List<ConfigurationUnitResultViewModel> TargetFailedResults { get; private set; } = [];
+
+    public bool ShowConfigurationUnitResults => ConfigurationUnitResults.Count > 0;
+
+    public bool CompletedWithErrors => TargetFailedResults.Count > 0;
+
+    public int ConfigurationUnitSucceededCount => ConfigurationUnitResults.Count(unitResult => unitResult.IsSuccess);
+
+    [ObservableProperty]
+    private string _repositoriesClonedText;
+
+    [ObservableProperty]
+    private string _applicationsClonedText;
+
+    [RelayCommand]
+    public void RemoveRestartGrid()
+    {
+        ShowRestartNeeded = Visibility.Collapsed;
+    }
+
+    /// <summary>
+    /// Method here for telemetry
+    /// </summary>
+    [RelayCommand]
+    public async Task LearnMoreAsync()
+    {
+        TelemetryFactory.Get<ITelemetry>().Log("Summary_NavigateTo_Event", LogLevel.Critical, new NavigateFromSummaryEvent("LearnMoreAboutDevHome"), Orchestrator.ActivityId);
+        await Launcher.LaunchUriAsync(new Uri("https://learn.microsoft.com/windows/"));
+    }
+
+    [RelayCommand]
+    public void GoToMainPage()
+    {
+        TelemetryFactory.Get<ITelemetry>().Log("Summary_NavigateTo_Event", LogLevel.Critical, new NavigateFromSummaryEvent("MachineConfiguration"), Orchestrator.ActivityId);
+        _setupFlowViewModel.TerminateCurrentFlow("Summary_GoToMainPage");
+    }
+
+    [RelayCommand]
+    public void GoToDashboard()
+    {
+        TelemetryFactory.Get<ITelemetry>().Log("Summary_NavigateTo_Event", LogLevel.Critical, new NavigateFromSummaryEvent("Dashboard"), Orchestrator.ActivityId);
+        _host.GetService<INavigationService>().NavigateTo(KnownPageKeys.Dashboard);
+        _setupFlowViewModel.TerminateCurrentFlow("Summary_GoToDashboard");
+    }
+
+    [RelayCommand]
+    public void GoToDevHomeSettings()
+    {
+        TelemetryFactory.Get<ITelemetry>().Log("Summary_NavigateTo_Event", LogLevel.Critical, new NavigateFromSummaryEvent("DevHomeSettings"), Orchestrator.ActivityId);
+        _host.GetService<INavigationService>().NavigateTo(KnownPageKeys.Settings);
+        _setupFlowViewModel.TerminateCurrentFlow("Summary_GoToSettings");
+    }
+
+    [RelayCommand]
+    public void GoToForDevelopersSettingsPage()
+    {
+        TelemetryFactory.Get<ITelemetry>().Log("Summary_NavigateTo_Event", LogLevel.Critical, new NavigateFromSummaryEvent("WindowsDeveloperSettings"), Orchestrator.ActivityId);
+        Task.Run(() => Launcher.LaunchUriAsync(new Uri("ms-settings:developers"))).Wait();
+    }
+
+    public SummaryViewModel(
+        ISetupFlowStringResource stringResource,
+        SetupFlowOrchestrator orchestrator,
+        SetupFlowViewModel setupFlowViewModel,
+        IHost host,
+        ConfigurationUnitResultViewModelFactory configurationUnitResultViewModelFactory,
+        IAppManagementInitializer appManagementInitializer,
+        PackageProvider packageProvider)
+        : base(stringResource, orchestrator)
+    {
+        _orchestrator = orchestrator;
+        _setupFlowViewModel = setupFlowViewModel;
+        _host = host;
+        _configurationUnitResultViewModelFactory = configurationUnitResultViewModelFactory;
+        _packageProvider = packageProvider;
+
+        _showRestartNeeded = Visibility.Collapsed;
+        _appManagementInitializer = appManagementInitializer;
+        _cloneRepoNextSteps = new();
+
+        IsNavigationBarVisible = true;
+        IsStepPage = false;
+    }
+
+    protected async override Task OnFirstNavigateToAsync()
+    {
+        ConfigurationUnitResults = GetConfigurationUnitResults();
+
+        TargetCloneResults = InitializeTargetResults(
+            unitResult => unitResult.IsCloneRepoUnit && unitResult.IsSuccess && !unitResult.IsSkipped);
+
+        TargetInstallResults = InitializeTargetResults(
+            unitResult => !unitResult.IsCloneRepoUnit && unitResult.IsSuccess && !unitResult.IsSkipped);
+
+        TargetFailedResults = InitializeTargetResults(
+            unitResult => unitResult.IsError);
+
+        IList<TaskInformation> failedTasks = new List<TaskInformation>();
+
+        // Find the loading view model.
+        foreach (var flowPage in _orchestrator.FlowPages)
+        {
+            if (flowPage is LoadingViewModel loadingViewModel)
+            {
+                failedTasks = loadingViewModel.FailedTasks;
+            }
+        }
+
+        // Collect all next steps.
+        var taskGroups = Orchestrator.TaskGroups;
+        foreach (var taskGroup in taskGroups)
+        {
+            var setupTasks = taskGroup.SetupTasks;
+            foreach (var setupTask in setupTasks)
+            {
+                if (setupTask.SummaryScreenInformation is not null &&
+                    setupTask.SummaryScreenInformation.HasContent)
+                {
+                    switch (setupTask)
+                    {
+                        case CloneRepoTask:
+                            var configResult = new CloneRepoSummaryInformationView();
+                            configResult.DataContext = setupTask.SummaryScreenInformation;
+                            _cloneRepoNextSteps.Add(configResult);
+                            break;
+                    }
+                }
+            }
+        }
+
+        // Send telemetry about the number of next steps tasks found broken down by their type.
+        ReportSummaryTaskCounts(_cloneRepoNextSteps.Count);
+
+        var statusSymbol = _host.GetService<IThemeSelectorService>().IsDarkTheme() ? DarkError : LightError;
+
+        foreach (var failedTask in failedTasks)
+        {
+            var summaryMessageViewModel = new SummaryErrorMessageViewModel();
+            summaryMessageViewModel.MessageToShow = failedTask.MessageToShow;
+            summaryMessageViewModel.StatusSymbolIcon = statusSymbol;
+            FailedTasks.Add(summaryMessageViewModel);
+        }
+
+        if (_orchestrator.IsSettingUpATargetMachine)
+        {
+            foreach (var targetFailedResult in TargetFailedResults)
+            {
+                targetFailedResult.StatusSymbolIcon = statusSymbol;
+            }
+
+            var localizedHeader = (TargetCloneResults.Count == 1) ? StringResourceKey.SummaryPageOneRepositoryCloned : StringResourceKey.SummaryPageReposClonedCount;
+            RepositoriesClonedText = StringResource.GetLocalized(localizedHeader);
+
+            localizedHeader = (TargetInstallResults.Count == 1) ? StringResourceKey.SummaryPageOneApplicationInstalled : StringResourceKey.SummaryPageAppsDownloadedCount;
+            ApplicationsClonedText = StringResource.GetLocalized(localizedHeader);
+        }
+
+        // If any tasks failed in the loading screen, the user has to click on the "Next" button
+        // If no tasks failed, the user is brought to the summary screen, no interaction required.
+        if (failedTasks.Count != 0)
+        {
+            TelemetryFactory.Get<ITelemetry>().LogCritical("Summary_NavigatedTo_Event", false, Orchestrator.ActivityId);
+        }
+
+        await ReloadCatalogsAsync();
+    }
+
+    /// <summary>
+    /// Send telemetry about all next steps.
+    /// </summary>
+    private void ReportSummaryTaskCounts(int cloneRepoNextStepsCount)
+    {
+        TelemetryFactory.Get<ITelemetry>().Log("Summary_NextSteps_Event", LogLevel.Critical, new CloneRepoNextStepsEvent(cloneRepoNextStepsCount), Orchestrator.ActivityId);
+    }
+
+    private async Task ReloadCatalogsAsync()
+    {
+        // After installing packages, reconnect to catalogs to
+        // reflect the latest changes when new Package COM objects are created
+        _log.Information($"Checking if a new catalog connections should be established");
+        if (_packageProvider.SelectedPackages.Any(package => package.CanInstall && package.InstallPackageTask.WasInstallSuccessful))
+        {
+            await _appManagementInitializer.ReinitializeAsync();
+        }
+    }
+
+    /// <summary>
+    /// Get the list of configuration unit results for an applied
+    /// configuration file task.
+    /// </summary>
+    /// <returns>List of configuration unit result</returns>
+    private List<ConfigurationUnitResultViewModel> GetConfigurationUnitResults()
+    {
+        List<ConfigurationUnitResultViewModel> unitResults = new();
+
+        // If we are setting up a target machine, we need to get the configuration results from the setup target task group.
+        if (_orchestrator.IsSettingUpATargetMachine)
+        {
+            var setupTaskGroup = _orchestrator.GetTaskGroup<SetupTargetTaskGroup>();
+            if (setupTaskGroup?.ConfigureTask?.ConfigurationResults != null)
+            {
+                unitResults.AddRange(setupTaskGroup.ConfigureTask.ConfigurationResults.Select(unitResult => _configurationUnitResultViewModelFactory(unitResult)));
+            }
+
+            return unitResults;
+        }
+
+        var configTaskGroup = _orchestrator.GetTaskGroup<ConfigurationFileTaskGroup>();
+        if (configTaskGroup?.ConfigureTask?.UnitResults != null)
+        {
+            unitResults.AddRange(configTaskGroup.ConfigureTask.UnitResults.Select(unitResult => _configurationUnitResultViewModelFactory(unitResult)));
+        }
+
+        return unitResults;
+    }
+
+    private List<ConfigurationUnitResultViewModel> InitializeTargetResults(Func<ConfigurationUnitResultViewModel, bool> predicate)
+    {
+        List<ConfigurationUnitResultViewModel> unitResults = new();
+        if (_orchestrator.IsSettingUpATargetMachine)
+        {
+            unitResults.AddRange(ConfigurationUnitResults.Where(unitResult => predicate(unitResult)));
+        }
+
+        return unitResults;
+    }
+}