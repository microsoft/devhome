--- conflicted
+++ resolved
@@ -1,78 +1,3 @@
-<<<<<<< HEAD
-﻿// Copyright (c) Microsoft Corporation.
-// Licensed under the MIT License.
-
-using System;
-using System.Collections.Generic;
-using System.Collections.ObjectModel;
-using System.Threading.Tasks;
-using CommunityToolkit.Mvvm.ComponentModel;
-using DevHome.Common.Environments.Helpers;
-using DevHome.Common.Environments.Models;
-using DevHome.Common.Environments.Services;
-using DevHome.SetupFlow.Common.Helpers;
-using Microsoft.UI.Xaml.Media.Imaging;
-using Microsoft.Windows.DevHome.SDK;
-
-using Dispatching = Microsoft.UI.Dispatching;
-
-namespace DevHome.SetupFlow.ViewModels.Environments;
-
-/// <summary>
-/// View model for the card that represents a compute system on the setup target page.
-/// </summary>
-public partial class ComputeSystemCardViewModel : ObservableObject
-{
-    private readonly Dispatching.DispatcherQueue _dispatcher;
-
-    private readonly IComputeSystemManager _computeSystemManager;
-
-    private const int _maxCardProperties = 6;
-
-    public ComputeSystem ComputeSystemWrapper { get; private set; }
-
-    public BitmapImage ComputeSystemImage { get; set; }
-
-    public BitmapImage ComputeSystemProviderImage { get; set; }
-
-    public string ComputeSystemProviderName { get; set; }
-
-    [ObservableProperty]
-    private bool _isSelected;
-
-    [ObservableProperty]
-    private string _computeSystemTitle;
-
-    [ObservableProperty]
-    private string _computeSystemProviderDisplayName;
-
-    [ObservableProperty]
-    private ComputeSystemState _cardState;
-
-    [ObservableProperty]
-    private CardStateColor _stateColor;
-
-    // This will be used for the accessibility name of the compute system card.
-    [ObservableProperty]
-    private Lazy<string> _accessibilityName;
-
-    public List<CardProperty> ComputeSystemProperties { get; set; }
-
-    // only display first 6 properties
-    public ObservableCollection<CardProperty> ComputeSystemPropertiesForCardUI
-    {
-        get
-        {
-            var properties = new ObservableCollection<CardProperty>();
-            for (var i = 0; i < Math.Min(ComputeSystemProperties.Count, _maxCardProperties); i++)
-            {
-                properties.Add(ComputeSystemProperties[i]);
-            }
-
-            return properties;
-        }
-    }
-=======
 ﻿// Copyright (c) Microsoft Corporation.
 // Licensed under the MIT License.
 
@@ -92,7 +17,7 @@
 using Microsoft.UI.Xaml.Media.Imaging;
 using Microsoft.Windows.DevHome.SDK;
 using Serilog;
-using WinUIEx;
+using WinUIEx;
 
 namespace DevHome.SetupFlow.ViewModels.Environments;
 
@@ -107,8 +32,8 @@
 
     private readonly IComputeSystemManager _computeSystemManager;
 
-    private readonly string _packageFullName;
-
+    private readonly string _packageFullName;
+
     private readonly object _lock = new();
 
     public ComputeSystemCache ComputeSystem { get; private set; }
@@ -146,7 +71,7 @@
         ComputeSystemTitle = computeSystem.DisplayName.Value;
         ComputeSystem = computeSystem;
         ComputeSystem.StateChanged += _computeSystemManager.OnComputeSystemStateChanged;
-        _computeSystemManager.ComputeSystemStateChanged += OnComputeSystemStateChanged;
+        _computeSystemManager.ComputeSystemStateChanged += OnComputeSystemStateChanged;
         AccessibilityName = new Lazy<string>(BuildAutomationName);
         _packageFullName = packageFullName;
     }
@@ -155,52 +80,43 @@
     {
         _windowEx.DispatcherQueue.EnqueueAsync(async () =>
         {
-            if (sender.Id == ComputeSystem.Id.Value &&
+            if (sender.Id == ComputeSystem.Id.Value &&
                 sender.AssociatedProviderId.Equals(ComputeSystem.AssociatedProviderId.Value, StringComparison.OrdinalIgnoreCase))
             {
                 CardState = state;
-                StateColor = ComputeSystemHelpers.GetColorBasedOnState(state);
-                ComputeSystem.ResetComputeSystemProperties();
+                StateColor = ComputeSystemHelpers.GetColorBasedOnState(state);
+                ComputeSystem.ResetComputeSystemProperties();
                 await RefreshOperationDataAsync();
             }
         });
     }
->>>>>>> 7155ed77
+
+    private async Task RefreshOperationDataAsync()
+    {
+        ComputeSystem.ResetComputeSystemProperties();
+        await UpdatePropertiesAsync();
+    }
 
-    public ComputeSystemCardViewModel(ComputeSystem computeSystem, IComputeSystemManager manager)
-    {
-        _dispatcher = Dispatching.DispatcherQueue.GetForCurrentThread();
-        _computeSystemManager = manager;
-        ComputeSystemTitle = computeSystem.DisplayName;
-        ComputeSystemWrapper = computeSystem;
-        ComputeSystemWrapper.StateChanged += _computeSystemManager.OnComputeSystemStateChanged;
-        _computeSystemManager.ComputeSystemStateChanged += OnComputeSystemStateChanged;
-    }
-
-    public void OnComputeSystemStateChanged(ComputeSystem sender, ComputeSystemState state)
-    {
-        _dispatcher.TryEnqueue(() =>
-        {
-<<<<<<< HEAD
-            if (sender.Id == ComputeSystemWrapper.Id)
-=======
-            ComputeSystemHelpers.RemoveAllItems(ComputeSystemProperties);
-            foreach (var property in properties)
->>>>>>> 7155ed77
-            {
-                CardState = state;
-                StateColor = ComputeSystemHelpers.GetColorBasedOnState(state);
-            }
-        });
+    private async Task UpdatePropertiesAsync()
+    {
+        var properties = await ComputeSystemHelpers.GetComputeSystemCardPropertiesAsync(ComputeSystem, _packageFullName);
+        lock (_lock)
+        {
+            ComputeSystemHelpers.RemoveAllItems(ComputeSystemProperties);
+            foreach (var property in properties)
+            {
+                ComputeSystemProperties.Add(property);
+            }
+        }
     }
 
     public async Task<ComputeSystemState> GetCardStateAsync()
     {
-        var result = await ComputeSystemWrapper.GetStateAsync();
+        var result = await ComputeSystem.GetStateAsync();
 
         if (result.Result.Status == ProviderOperationStatus.Failure)
         {
-            Log.Logger.ReportError(Log.Component.ComputeSystemCardViewModel, $"Failed to get state for compute system {ComputeSystemWrapper.DisplayName} from provider {ComputeSystemWrapper.AssociatedProviderId}. Error: {result.Result.DiagnosticText}");
+            _log.Error($"Failed to get state for compute system {ComputeSystem.DisplayName} from provider {ComputeSystem.AssociatedProviderId}. Error: {result.Result.DiagnosticText}");
         }
 
         StateColor = ComputeSystemHelpers.GetColorBasedOnState(result.State);
@@ -209,7 +125,21 @@
 
     public void RemoveComputeSystemStateChangedHandler()
     {
-        ComputeSystemWrapper.StateChanged -= _computeSystemManager.OnComputeSystemStateChanged;
+        ComputeSystem.StateChanged -= _computeSystemManager.OnComputeSystemStateChanged;
         _computeSystemManager.ComputeSystemStateChanged -= OnComputeSystemStateChanged;
     }
-}
+
+    private string BuildAutomationName()
+    {
+        var stringBuilder = new StringBuilder();
+        stringBuilder.AppendLine(CultureInfo.CurrentCulture, $"{ComputeSystemTitle}");
+        stringBuilder.AppendLine(CultureInfo.CurrentCulture, $"{CardState}");
+
+        foreach (var property in ComputeSystemProperties)
+        {
+            stringBuilder.AppendLine(CultureInfo.CurrentCulture, $"{property}");
+        }
+
+        return stringBuilder.ToString();
+    }
+}