--- conflicted
+++ resolved
@@ -178,8 +178,6 @@
             cardViewModel.RemoveComputeSystemStateChangedHandler();
         }
     }
-<<<<<<< HEAD
-=======
 
     public void SortBySpecificProperty(SortByKind sortByKind, SortDirection direction)
     {
@@ -193,5 +191,4 @@
         ComputeSystemCardAdvancedCollectionView.SortDescriptions.Clear();
         ComputeSystemCardAdvancedCollectionView.SortDescriptions.Add(new SortDescription(sortOption, direction));
     }
->>>>>>> 003bac93
 }