<<<<<<< HEAD
﻿// Copyright (c) Microsoft Corporation and Contributors
// Licensed under the MIT license.

using System.Collections.Generic;
using System.Linq;
using CommunityToolkit.Mvvm.ComponentModel;
using CommunityToolkit.Mvvm.Input;
using DevHome.Common.Extensions;
using DevHome.Common.Services;
using DevHome.SetupFlow.Common.Helpers;
using DevHome.SetupFlow.Models;
using DevHome.SetupFlow.Services;

namespace DevHome.SetupFlow.ViewModels;

/// <summary>
/// Delegate factory for creating package catalog view models
/// </summary>
/// <param name="catalog">Package catalog</param>
/// <returns>Package catalog view model</returns>
public delegate PackageCatalogViewModel PackageCatalogViewModelFactory(PackageCatalog catalog);

/// <summary>
/// ViewModel class for a <see cref="PackageCatalog"/> model.
/// </summary>
public partial class PackageCatalogViewModel : ObservableObject
{
    private readonly IScreenReaderService _screenReaderService;
    private readonly ISetupFlowStringResource _stringResource;
    private readonly PackageCatalog _packageCatalog;

    public string Name => _packageCatalog.Name;

    public string Description => _packageCatalog.Description;

    public IReadOnlyCollection<PackageViewModel> Packages { get; private set; }

    public PackageCatalogViewModel(
        PackageProvider packageProvider,
        PackageCatalog packageCatalog,
        IScreenReaderService screenReaderService,
        ISetupFlowStringResource stringResource)
    {
        _packageCatalog = packageCatalog;
        _screenReaderService = screenReaderService;
        _stringResource = stringResource;
        Packages = packageCatalog.Packages
            .Select(p => packageProvider.CreateOrGet(p, cachePermanently: true))
            .OrderBy(p => p.IsInstalled)
            .ToReadOnlyCollection();
    }

    [RelayCommand]
    private void AddAllPackages()
    {
        Log.Logger?.ReportInfo(Log.Component.AppManagement, $"Adding all packages from catalog {Name} to selection");
        foreach (var package in Packages)
        {
            // Select all non-installed packages
            if (!package.IsInstalled)
            {
                package.IsSelected = true;
            }
        }

        // TODO Explore option to augment a Button with the option to announce a text when invoked.
        // https://github.com/microsoft/devhome/issues/1451
        _screenReaderService.Announce(_stringResource.GetLocalized(StringResourceKey.AddAllApplications));
    }
}
=======
﻿// Copyright (c) Microsoft Corporation.
// Licensed under the MIT License.

using System.Collections.Generic;
using System.Linq;
using CommunityToolkit.Mvvm.ComponentModel;
using CommunityToolkit.Mvvm.Input;
using DevHome.Common.Extensions;
using DevHome.Common.Services;
using DevHome.SetupFlow.Common.Helpers;
using DevHome.SetupFlow.Models;
using DevHome.SetupFlow.Services;

namespace DevHome.SetupFlow.ViewModels;

/// <summary>
/// Delegate factory for creating package catalog view models
/// </summary>
/// <param name="catalog">Package catalog</param>
/// <returns>Package catalog view model</returns>
public delegate PackageCatalogViewModel PackageCatalogViewModelFactory(PackageCatalog catalog);

/// <summary>
/// ViewModel class for a <see cref="PackageCatalog"/> model.
/// </summary>
public partial class PackageCatalogViewModel : ObservableObject
{
    private readonly IScreenReaderService _screenReaderService;
    private readonly ISetupFlowStringResource _stringResource;
    private readonly PackageCatalog _packageCatalog;

    [ObservableProperty]
    private bool _canAddAllPackages;

    public string Name => _packageCatalog.Name;

    public string Description => _packageCatalog.Description;

    public IReadOnlyCollection<PackageViewModel> Packages { get; private set; }

    public PackageCatalogViewModel(
        PackageProvider packageProvider,
        PackageCatalog packageCatalog,
        IScreenReaderService screenReaderService,
        ISetupFlowStringResource stringResource)
    {
        _packageCatalog = packageCatalog;
        _screenReaderService = screenReaderService;
        _stringResource = stringResource;
        Packages = packageCatalog.Packages
            .Select(p => packageProvider.CreateOrGet(p, cachePermanently: true))
            .OrderBy(p => p.IsInstalled)
            .ToReadOnlyCollection();
    }

    [RelayCommand]
    private void AddAllPackages()
    {
        Log.Logger?.ReportInfo(Log.Component.AppManagement, $"Adding all packages from catalog {Name} to selection");
        foreach (var package in Packages)
        {
            // Select all non-installed packages
            if (!package.IsInstalled)
            {
                package.IsSelected = true;
            }
        }

        // TODO Explore option to augment a Button with the option to announce a text when invoked.
        // https://github.com/microsoft/devhome/issues/1451
        _screenReaderService.Announce(_stringResource.GetLocalized(StringResourceKey.AddAllApplications));
    }
}
>>>>>>> 213913e8
<|MERGE_RESOLUTION|>--- conflicted
+++ resolved
@@ -1,6 +1,5 @@
-<<<<<<< HEAD
-﻿// Copyright (c) Microsoft Corporation and Contributors
-// Licensed under the MIT license.
+﻿// Copyright (c) Microsoft Corporation.
+// Licensed under the MIT License.
 
 using System.Collections.Generic;
 using System.Linq;
@@ -68,79 +67,4 @@
         // https://github.com/microsoft/devhome/issues/1451
         _screenReaderService.Announce(_stringResource.GetLocalized(StringResourceKey.AddAllApplications));
     }
-}
-=======
-﻿// Copyright (c) Microsoft Corporation.
-// Licensed under the MIT License.
-
-using System.Collections.Generic;
-using System.Linq;
-using CommunityToolkit.Mvvm.ComponentModel;
-using CommunityToolkit.Mvvm.Input;
-using DevHome.Common.Extensions;
-using DevHome.Common.Services;
-using DevHome.SetupFlow.Common.Helpers;
-using DevHome.SetupFlow.Models;
-using DevHome.SetupFlow.Services;
-
-namespace DevHome.SetupFlow.ViewModels;
-
-/// <summary>
-/// Delegate factory for creating package catalog view models
-/// </summary>
-/// <param name="catalog">Package catalog</param>
-/// <returns>Package catalog view model</returns>
-public delegate PackageCatalogViewModel PackageCatalogViewModelFactory(PackageCatalog catalog);
-
-/// <summary>
-/// ViewModel class for a <see cref="PackageCatalog"/> model.
-/// </summary>
-public partial class PackageCatalogViewModel : ObservableObject
-{
-    private readonly IScreenReaderService _screenReaderService;
-    private readonly ISetupFlowStringResource _stringResource;
-    private readonly PackageCatalog _packageCatalog;
-
-    [ObservableProperty]
-    private bool _canAddAllPackages;
-
-    public string Name => _packageCatalog.Name;
-
-    public string Description => _packageCatalog.Description;
-
-    public IReadOnlyCollection<PackageViewModel> Packages { get; private set; }
-
-    public PackageCatalogViewModel(
-        PackageProvider packageProvider,
-        PackageCatalog packageCatalog,
-        IScreenReaderService screenReaderService,
-        ISetupFlowStringResource stringResource)
-    {
-        _packageCatalog = packageCatalog;
-        _screenReaderService = screenReaderService;
-        _stringResource = stringResource;
-        Packages = packageCatalog.Packages
-            .Select(p => packageProvider.CreateOrGet(p, cachePermanently: true))
-            .OrderBy(p => p.IsInstalled)
-            .ToReadOnlyCollection();
-    }
-
-    [RelayCommand]
-    private void AddAllPackages()
-    {
-        Log.Logger?.ReportInfo(Log.Component.AppManagement, $"Adding all packages from catalog {Name} to selection");
-        foreach (var package in Packages)
-        {
-            // Select all non-installed packages
-            if (!package.IsInstalled)
-            {
-                package.IsSelected = true;
-            }
-        }
-
-        // TODO Explore option to augment a Button with the option to announce a text when invoked.
-        // https://github.com/microsoft/devhome/issues/1451
-        _screenReaderService.Announce(_stringResource.GetLocalized(StringResourceKey.AddAllApplications));
-    }
-}
->>>>>>> 213913e8
+}