--- conflicted
+++ resolved
@@ -1,691 +1,670 @@
-﻿// Copyright (c) Microsoft Corporation.
-// Licensed under the MIT License.
-
-using System;
-using System.Collections.ObjectModel;
-using System.ComponentModel;
-using System.Diagnostics;
-using System.Globalization;
-using System.IO;
-using System.Linq;
-using System.Threading.Tasks;
-using CommunityToolkit.Mvvm.ComponentModel;
-using CommunityToolkit.Mvvm.Input;
-using DevHome.Common.Contracts;
-using DevHome.Common.Extensions;
-using DevHome.Common.TelemetryEvents.SetupFlow.QuickstartPlayground;
-using DevHome.SetupFlow.Models;
-using DevHome.SetupFlow.Services;
-using DevHome.Telemetry;
-using Microsoft.UI.Xaml;
-using Microsoft.UI.Xaml.Controls;
-using Microsoft.Windows.DevHome.SDK;
-using Serilog;
-using Windows.Storage;
-using Windows.Storage.Pickers;
-using Windows.System;
-<<<<<<< HEAD
-=======
-using WinUIEx;
->>>>>>> 04e3e9b1
-
-namespace DevHome.SetupFlow.ViewModels;
-
-#nullable enable
-
-public partial class QuickstartPlaygroundViewModel : SetupPageViewModelBase
-{
-    public class FolderComboBoxItem
-    {
-        public string? DisplayFolderOutput
-        {
-            get; set;
-        }
-
-        public string? FullFolderOutput
-        {
-            get; set;
-        }
-    }
-
-    private readonly ILogger _log = Log.ForContext("SourceContext", nameof(QuickstartPlaygroundViewModel));
-
-    private readonly IQuickStartProjectService _quickStartProjectService;
-
-    private readonly ILocalSettingsService _localSettingsService;
-
-    private readonly ObservableCollection<ExplorerItem> _dataSource = new();
-
-    public Guid ActivityId { get; }
-
-    private IQuickStartProjectGenerationOperation _quickStartProjectGenerationOperation = null!;
-
-    private QuickStartProjectResult _quickStartProject = null!;
-
-    [ObservableProperty]
-    private bool _showExamplePrompts = false;
-
-    [ObservableProperty]
-    private bool _showPrivacyAndTermsLink = false;
-
-    [ObservableProperty]
-    private bool _enableQuickstartProjectCombobox = true;
-
-    [ObservableProperty]
-    private bool _isQuickstartProjectComboboxExpanded = false;
-
-    [ObservableProperty]
-    private IQuickStartProjectHost[] _quickStartProjectHosts = [];
-
-    [ObservableProperty]
-    private bool _isLaunchButtonVisible = true;
-
-    [ObservableProperty]
-    private bool _isLaunchDropDownVisible = false;
-
-    [ObservableProperty]
-    private string _launchButtonText = string.Empty;
-
-    public ObservableCollection<ExplorerItem> DataSource => _dataSource;
-
-    public ObservableCollection<QuickStartProjectProvider> QuickstartProviders { get; private set; } = [];
-
-    [ObservableProperty]
-    private string _samplePromptOne = string.Empty;
-
-    [ObservableProperty]
-    private string _samplePromptTwo = string.Empty;
-
-    [ObservableProperty]
-    private string _samplePromptThree = string.Empty;
-
-    [ObservableProperty]
-    private Uri? _privacyUri = default;
-
-    [ObservableProperty]
-    private Uri? _termsUri = default;
-
-    [ObservableProperty]
-    [NotifyCanExecuteChangedFor(nameof(OpenReferenceSampleCommand))]
-    private Uri? _referenceSampleUri = default;
-
-    [ObservableProperty]
-    private string _outputFolderRoot = Path.Combine(Path.GetTempPath(), "DevHomeQuickstart");
-
-    private string _outputFolderForCurrentPrompt = string.Empty;
-
-    [ObservableProperty]
-    private QuickStartProjectProvider? _activeQuickstartSelection;
-
-    [ObservableProperty]
-    [NotifyCanExecuteChangedFor(nameof(GenerateCodespaceCommand))]
-    private string? _customPrompt;
-
-    [ObservableProperty]
-    private string? _promptTextBoxPlaceholder;
-
-    [ObservableProperty]
-    private bool _isFileViewVisible = false;
-
-    [ObservableProperty]
-    private string _generatedFileContent = string.Empty;
-
-    [ObservableProperty]
-    private bool _isProgressOutputVisible = false;
-
-    [ObservableProperty]
-    private bool _isPromptTextBoxReadOnly = false;
-
-    [ObservableProperty]
-    private bool _isErrorViewVisible = false;
-
-    [ObservableProperty]
-    private string _errorMessage = string.Empty;
-
-    [ObservableProperty]
-    [NotifyCanExecuteChangedFor(nameof(GenerateCodespaceCommand))]
-    private bool _areDependenciesPresent = false;
-
-    [ObservableProperty]
-    private string? _progressMessage;
-
-    [ObservableProperty]
-    private int _progressValue;
-
-    [ObservableProperty]
-    private IExtensionAdaptiveCardSession2? _progressAdaptiveCardSession = null;
-
-    // The four properties below are used to track the visibility state of the five controls
-    // that make up the positive and negative feedback flyouts. These states are set in the "submit"
-    // and "close" handlers. It turns out that the states can be completely represented by two
-    // booleans, so each flyout has its own group that the View will data-bind to.
-    [ObservableProperty]
-    private bool _negativesGroupOne = true;
-
-    [ObservableProperty]
-    private bool _negativesGroupTwo = false;
-
-    [ObservableProperty]
-    private bool _positivesGroupOne = true;
-
-    [ObservableProperty]
-    private bool _positivesGroupTwo = false;
-
-    [ObservableProperty]
-    [NotifyCanExecuteChangedFor(nameof(LaunchProjectHostCommand), nameof(SaveProjectCommand))]
-    private bool _enableProjectButtons = false;
-
-    public QuickstartPlaygroundViewModel(
-        ISetupFlowStringResource stringResource,
-        IQuickStartProjectService quickStartProjectService,
-        ILocalSettingsService localSettingsService,
-        SetupFlowOrchestrator orchestrator)
-        : base(stringResource, orchestrator)
-    {
-        IsStepPage = false;
-
-        _quickStartProjectService = quickStartProjectService;
-        _localSettingsService = localSettingsService;
-
-        ActivityId = orchestrator.ActivityId;
-
-        // Placeholder launch text while button is disabled.
-        LaunchButtonText = StringResource.GetLocalized(StringResourceKey.QuickstartPlaygroundLaunchButton, string.Empty);
-    }
-
-    [RelayCommand(CanExecute = nameof(EnableProjectButtons))]
-    public Task SaveProject()
-    {
-        return Task.Run(async () =>
-        {
-            TelemetryFactory.Get<ITelemetry>().LogCritical("QuickstartPlaygroundSaveProjectClicked", relatedActivityId: ActivityId);
-
-            // TODO: Replace with WindowSaveFileDialog
-            var folderPicker = new FolderPicker();
-            var hWnd = Application.Current.GetService<Window>().GetWindowHandle();
-            WinRT.Interop.InitializeWithWindow.Initialize(folderPicker, hWnd);
-            folderPicker.FileTypeFilter.Add("*");
-
-            var location = await folderPicker.PickSingleFolderAsync();
-            if (!string.IsNullOrWhiteSpace(location?.Path))
-            {
-                CopyDirectory(_outputFolderForCurrentPrompt, location.Path);
-                TelemetryFactory.Get<ITelemetry>().LogCritical("QuickstartPlaygroundSaveProjectCompleted", relatedActivityId: ActivityId);
-            }
-        });
-    }
-
-    private static void CopyDirectory(string sourceDir, string destinationDir)
-    {
-        var dir = new DirectoryInfo(sourceDir);
-        if (dir.Exists)
-        {
-            // Cache directories before we start copying
-            var dirs = dir.GetDirectories();
-
-            // Create the destination directory
-            Directory.CreateDirectory(destinationDir);
-
-            // Get the files in the source directory and copy to the destination directory
-            foreach (var file in dir.GetFiles())
-            {
-                var targetFilePath = Path.Combine(destinationDir, file.Name);
-                file.CopyTo(targetFilePath);
-            }
-
-            // Copy subdirectories
-            foreach (var subDir in dirs)
-            {
-                var newDestinationDir = Path.Combine(destinationDir, subDir.Name);
-                CopyDirectory(subDir.FullName, newDestinationDir);
-            }
-        }
-    }
-
-    public async Task<StorageFolder> GetOutputFolder()
-    {
-        // Ensure we're starting from a clean state
-        DeleteDirectoryContents(OutputFolderRoot);
-
-        var outputFolderForCurrentPrompt = Path.Combine(OutputFolderRoot, DateTime.Now.ToString("yyyyMMdd-HHmmss", CultureInfo.InvariantCulture));
-
-        if (!Directory.Exists(outputFolderForCurrentPrompt))
-        {
-            Directory.CreateDirectory(outputFolderForCurrentPrompt);
-        }
-        else
-        {
-            throw new IOException("Directory already exists.");
-        }
-
-        return await StorageFolder.GetFolderFromPathAsync(outputFolderForCurrentPrompt);
-    }
-
-    private void DeleteDirectoryContents(string folder)
-    {
-        // This is best-effort, so we won't block on failing to delete a prior project
-        try
-        {
-            var files = Directory.GetFiles(folder);
-            foreach (var file in files)
-            {
-                File.Delete(file);
-            }
-
-            // Delete all subdirectories and their contents
-            var subDirs = Directory.GetDirectories(folder);
-            foreach (var dir in subDirs)
-            {
-                Directory.Delete(dir, true);
-            }
-        }
-        catch (Exception ex)
-        {
-            TelemetryFactory.Get<ITelemetry>().LogException("QuickstartPlaygroundDeleteDirectoryContents", ex, ActivityId);
-        }
-    }
-
-    public void SetUpFileView()
-    {
-        var explorerItems = CreateExplorerItem(_outputFolderForCurrentPrompt);
-
-        if (explorerItems != null)
-        {
-            DataSource.Clear();
-            DataSource.Add(explorerItems);
-        }
-        else
-        {
-            throw new ArgumentNullException("Error creating explorer items.");
-        }
-
-        // TODO: Eventually the Dev Home UI will need to be generalized to support
-        // multiple reference samples. For now, it displays the first one returned.
-        ReferenceSampleUri = _quickStartProject.ReferenceSamples.FirstOrDefault();
-        if (ReferenceSampleUri == null)
-        {
-            _log.Error("Failed to retrieve a valid reference sample URI when setting up FileView for project");
-        }
-        else
-        {
-            _log.Information($"Using {ReferenceSampleUri.AbsoluteUri} as reference sample");
-        }
-
-        // Prepare the progress bar for the next run (this also ensures that the user doesn't see
-        // stale data from the previous run when they click generate the next time).
-        ProgressValue = 0;
-        ProgressMessage = string.Empty;
-
-        IsFileViewVisible = true;
-    }
-
-    public static ExplorerItem? CreateExplorerItem(string path)
-    {
-        ExplorerItem? item = null;
-        try
-        {
-            item = new ExplorerItem
-            {
-                Name = Path.GetFileName(path),
-                Type = File.GetAttributes(path).HasFlag(System.IO.FileAttributes.Directory) ? ExplorerItem.ExplorerItemType.Folder : ExplorerItem.ExplorerItemType.File,
-                FullPath = path,
-            };
-
-            if (item.Type == ExplorerItem.ExplorerItemType.Folder)
-            {
-                foreach (var subFolderPathString in Directory.GetDirectories(path))
-                {
-                    var subDirectory = CreateExplorerItem(subFolderPathString);
-                    if (subDirectory != null)
-                    {
-                        item.Children.Add(subDirectory);
-                    }
-                    else
-                    {
-                        throw new ArgumentNullException($"Failed to add an ExplorerItem for {subFolderPathString}, CreateExplorerItem generated a null item");
-                    }
-                }
-
-                foreach (var subPath in Directory.GetFiles(path))
-                {
-                    item.Children.Add(new ExplorerItem
-                    {
-                        Name = Path.GetFileName(subPath),
-                        Type = ExplorerItem.ExplorerItemType.File,
-                        FullPath = subPath,
-                    });
-                }
-            }
-        }
-        catch (Exception ex)
-        {
-            Debug.WriteLine(ex.Message);
-        }
-
-        return item;
-    }
-
-    [RelayCommand]
-    public async Task PopulateQuickstartProvidersComboBox()
-    {
-        var providers = await _quickStartProjectService.GetQuickStartProjectProvidersAsync();
-        foreach (var provider in providers)
-        {
-            ArgumentNullException.ThrowIfNull(provider);
-            QuickstartProviders.Add(provider);
-        }
-
-        // If there are no providers, update the placeholder text and return
-        if (QuickstartProviders.Count == 0)
-        {
-            _log.Information("No installed Quickstart providers detected");
-            PromptTextBoxPlaceholder = StringResource.GetLocalized("QuickstartPlaygroundNoProviderInstalled");
-            return;
-        }
-
-        // Check to see if there's already a previous provider selected. If so, we will automatically set it.
-        // This will raise the selection changed event and trigger the OnQuickstartSelectionChanged method.
-        if (_localSettingsService.HasSettingAsync("QuickstartPlaygroundSelectedProvider").Result)
-        {
-            // Check to see if that DisplayName is in the list of providers
-            var defaultProviderDisplayName = _localSettingsService.ReadSettingAsync<string>("QuickstartPlaygroundSelectedProvider").Result;
-            var selectedProvider = QuickstartProviders.FirstOrDefault(p => p.DisplayName == defaultProviderDisplayName);
-            if (selectedProvider != null)
-            {
-                _log.Information("Automatically using previously-selected Quickstart extension provider");
-                ActiveQuickstartSelection = selectedProvider;
-                PromptTextBoxPlaceholder = StringResource.GetLocalized("QuickstartPlaygroundGenerationPromptPlaceholder");
-            }
-            else
-            {
-                _log.Information("Previously-selected provider not found in provider list (maybe it was uninstalled or the extension was turned off)");
-                ConfigureForProviderSelection();
-            }
-        }
-        else
-        {
-            _log.Information("No prior provider selection found.");
-            ConfigureForProviderSelection();
-        }
-    }
-
-    private void ConfigureForProviderSelection()
-    {
-        _log.Information("Asking user to select a new provider");
-        IsQuickstartProjectComboboxExpanded = true;
-        PromptTextBoxPlaceholder = StringResource.GetLocalized("QuickstartPlaygroundSelectProvider");
-    }
-
-    public void UpdateProgress(QuickStartProjectProgress progress)
-    {
-        ProgressMessage = progress.DisplayStatus;
-        ProgressValue = (int)(progress.Progress * 100);
-        var adaptiveCardSession = _quickStartProjectGenerationOperation.AdaptiveCardSession;
-        if (adaptiveCardSession != ProgressAdaptiveCardSession)
-        {
-            ProgressAdaptiveCardSession = adaptiveCardSession;
-            IsProgressOutputVisible = adaptiveCardSession != null;
-        }
-    }
-
-    [RelayCommand(CanExecute = nameof(CanGenerateCodespace))]
-    public async Task GenerateCodespace()
-    {
-        try
-        {
-            var userPrompt = CustomPrompt;
-
-            // TODO: Replace this (and throughout) with proper diagnostics / logging
-            ArgumentNullException.ThrowIfNullOrEmpty(userPrompt);
-            ArgumentNullException.ThrowIfNull(ActiveQuickstartSelection);
-
-            TelemetryFactory.Get<ITelemetry>().Log("QuickstartPlaygroundGenerateButtonClicked", LogLevel.Critical, new GenerateButtonClicked(userPrompt), ActivityId);
-
-            // Ensure file view isn't visible (in the case where the user has previously run a Generate command)
-            IsFileViewVisible = false;
-            IsErrorViewVisible = false;
-
-<<<<<<< HEAD
-            // Ensure that the launch buttons are in their default state. This is important for scenarios where
-            // the extension has more than one project host and the user is doing multiple generate attempts in sequence.
-            // It makes sure that the code in the code-behind for populating the dropdown button gets re-run to pick up
-            // the new project host objects.
-            IsLaunchButtonVisible = true;
-            IsLaunchDropDownVisible = false;
-
-=======
->>>>>>> 04e3e9b1
-            // Without this, when the user generates two projects in sequence, the text box
-            // will contain any text from last-opened file in the previous project (which is
-            // confusing as this project may not have anything to do with the current one). This
-            // ensures that the file view is back to a known, clean state.
-            GeneratedFileContent = string.Empty;
-
-            // Temporarily turn off the provider combobox and ensure user cannot edit the prompt for the moment
-            EnableQuickstartProjectCombobox = false;
-            IsPromptTextBoxReadOnly = true;
-            EnableProjectButtons = false;
-
-            IProgress<QuickStartProjectProgress> progress = new Progress<QuickStartProjectProgress>(UpdateProgress);
-
-            var outputFolder = await GetOutputFolder();
-            _outputFolderForCurrentPrompt = outputFolder.Path;
-
-            _quickStartProjectGenerationOperation = ActiveQuickstartSelection.CreateProjectGenerationOperation(userPrompt, outputFolder, ActivityId);
-            _quickStartProject = await _quickStartProjectGenerationOperation.GenerateAsync().AsTask(progress);
-            _quickStartProjectGenerationOperation = null!;
-            if (_quickStartProject.Result.Status == ProviderOperationStatus.Success)
-            {
-                SetUpFileView();
-                SetupLaunchButton();
-                EnableProjectButtons = true;
-                TelemetryFactory.Get<ITelemetry>().LogCritical("QuickstartPlaygroundGenerateSuccceded", relatedActivityId: ActivityId);
-            }
-            else
-            {
-                IsErrorViewVisible = true;
-                ErrorMessage = StringResource.GetLocalized("QuickstartPlaygroundGenerationFailedDetails", _quickStartProject.Result.DisplayMessage);
-                TelemetryFactory.Get<ITelemetry>().Log(
-                    "QuickstartPlaygroundGenerateFailed",
-                    LogLevel.Critical,
-                    new ProjectGenerationErrorInfo(_quickStartProject.Result.DisplayMessage, _quickStartProject.Result.ExtendedError, _quickStartProject.Result.DiagnosticText),
-                    ActivityId);
-            }
-        }
-        finally
-        {
-            // Re-enable the provider combobox and prompt textbox
-            EnableQuickstartProjectCombobox = true;
-            IsPromptTextBoxReadOnly = false;
-        }
-    }
-
-    private void SetupLaunchButton()
-    {
-        QuickStartProjectHosts = _quickStartProject.ProjectHosts;
-
-        IsLaunchButtonVisible = QuickStartProjectHosts.Length == 1;
-        IsLaunchDropDownVisible = QuickStartProjectHosts.Length > 1;
-
-        if (IsLaunchButtonVisible)
-        {
-            LaunchButtonText = StringResource.GetLocalized(StringResourceKey.QuickstartPlaygroundLaunchButton, QuickStartProjectHosts[0].DisplayName);
-        }
-    }
-
-    [RelayCommand(CanExecute = nameof(EnableProjectButtons))]
-    private async Task LaunchProjectHost(IQuickStartProjectHost? projectHost = null)
-    {
-        TelemetryFactory.Get<ITelemetry>().LogCritical("QuickstartPlaygroundLaunchProjectClicked", relatedActivityId: ActivityId);
-        var projectHostToLaunch = projectHost ?? QuickStartProjectHosts[0];
-        await Task.Run(projectHostToLaunch.Launch);
-    }
-
-    private bool EnableReferenceSample()
-    {
-        return ReferenceSampleUri != null;
-    }
-
-    [RelayCommand(CanExecute = nameof(EnableReferenceSample))]
-    private async Task OpenReferenceSample()
-    {
-        if (ReferenceSampleUri != null)
-        {
-            _log.Information("Launching reference sample for generated project");
-            await Launcher.LaunchUriAsync(ReferenceSampleUri);
-        }
-        else
-        {
-            _log.Error("User has requested to see reference sample but the URI from the extension is null.");
-        }
-    }
-
-    public void ProvideFeedback(bool isPositive, string feedback)
-    {
-        TelemetryFactory.Get<ITelemetry>().Log("QuickstartPlaygroundFeedbackSubmitted", LogLevel.Critical, new FeedbackSubmitted(isPositive, feedback), ActivityId);
-        _quickStartProject?.FeedbackHandler?.ProvideFeedback(isPositive, feedback);
-    }
-
-    public bool CanGenerateCodespace()
-    {
-        return !string.IsNullOrEmpty(CustomPrompt) && ActiveQuickstartSelection != null;
-    }
-
-    [RelayCommand]
-    public void CopyExamplePrompt(string selectedPrompt)
-    {
-        CustomPrompt = selectedPrompt;
-    }
-
-    [RelayCommand]
-    public void OnQuickstartSelectionChanged()
-    {
-        if (ActiveQuickstartSelection != null)
-        {
-            var prompts = ActiveQuickstartSelection.SamplePrompts;
-
-            // TODO: this needs to be more robust to potentially handle variable numbers of
-            // prompts supplied by an extension. Right now, we're going to assume that we are
-            // only dealing with three prompts and that extensions conform to this.
-            if (prompts.Length == 3)
-            {
-                SamplePromptOne = prompts[0];
-                SamplePromptTwo = prompts[1];
-                SamplePromptThree = prompts[2];
-            }
-            else
-            {
-                _log.Error($"{ActiveQuickstartSelection.DisplayName} did not provide the expected number of sample prompts. Expected 3, but got {prompts.Length}");
-            }
-
-            TermsUri = ActiveQuickstartSelection.TermsOfServiceUri;
-            PrivacyUri = ActiveQuickstartSelection.PrivacyPolicyUri;
-
-            // Reset state
-            ShowExamplePrompts = true;
-            CustomPrompt = string.Empty;
-            IsPromptTextBoxReadOnly = false;
-            ShowPrivacyAndTermsLink = true;
-            _outputFolderForCurrentPrompt = string.Empty;
-            DataSource.Clear();
-            IsFileViewVisible = false;
-            IsLaunchDropDownVisible = false;
-            IsLaunchButtonVisible = true;
-            EnableProjectButtons = false;
-            IsQuickstartProjectComboboxExpanded = false;
-            PromptTextBoxPlaceholder = StringResource.GetLocalized("QuickstartPlaygroundGenerationPromptPlaceholder");
-            ReferenceSampleUri = null;
-
-            // Update our setting to indicate the user preference
-            _localSettingsService.SaveSettingAsync("QuickstartPlaygroundSelectedProvider", ActiveQuickstartSelection.DisplayName);
-
-            _log.Information("Completed setup work for extension selection");
-        }
-        else
-        {
-            _log.Information("Reset extension selection");
-
-            ShowExamplePrompts = false;
-            ShowPrivacyAndTermsLink = false;
-            IsLaunchButtonVisible = false;
-            ConfigureForProviderSelection();
-        }
-    }
-}
-
-public class ExplorerItem : INotifyPropertyChanged
-{
-    public event PropertyChangedEventHandler? PropertyChanged;
-
-    public enum ExplorerItemType
-    {
-        Folder,
-        File,
-    }
-
-    public string? Name
-    {
-        get; set;
-    }
-
-    public ExplorerItemType Type
-    {
-        get; set;
-    }
-
-    public string? FullPath
-    {
-        get; set;
-    }
-
-    private ObservableCollection<ExplorerItem>? _children;
-
-    public ObservableCollection<ExplorerItem> Children
-    {
-        get
-        {
-            _children ??= new ObservableCollection<ExplorerItem>();
-            return _children;
-        }
-        set => _children = value;
-    }
-
-    private bool _isExpanded;
-
-    public bool IsExpanded
-    {
-        get => _isExpanded;
-        set
-        {
-            if (_isExpanded != value)
-            {
-                _isExpanded = value;
-                NotifyPropertyChanged(nameof(IsExpanded));
-            }
-        }
-    }
-
-    private void NotifyPropertyChanged(string propertyName)
-    {
-        PropertyChanged?.Invoke(this, new PropertyChangedEventArgs(propertyName));
-    }
-}
-
-public class ExplorerItemTemplateSelector : DataTemplateSelector
-{
-    public DataTemplate? FolderTemplate
-    {
-        get; set;
-    }
-
-    public DataTemplate? FileTemplate
-    {
-        get; set;
-    }
-
-    protected override DataTemplate? SelectTemplateCore(object item)
-    {
-        var explorerItem = (ExplorerItem)item;
-        return explorerItem.Type == ExplorerItem.ExplorerItemType.Folder ? FolderTemplate : FileTemplate;
-    }
-}
+﻿// Copyright (c) Microsoft Corporation.
+// Licensed under the MIT License.
+
+using System;
+using System.Collections.ObjectModel;
+using System.ComponentModel;
+using System.Diagnostics;
+using System.Globalization;
+using System.IO;
+using System.Linq;
+using System.Threading.Tasks;
+using CommunityToolkit.Mvvm.ComponentModel;
+using CommunityToolkit.Mvvm.Input;
+using DevHome.Common.Contracts;
+using DevHome.Common.Extensions;
+using DevHome.Common.TelemetryEvents.SetupFlow.QuickstartPlayground;
+using DevHome.SetupFlow.Models;
+using DevHome.SetupFlow.Services;
+using DevHome.Telemetry;
+using Microsoft.UI.Xaml;
+using Microsoft.UI.Xaml.Controls;
+using Microsoft.Windows.DevHome.SDK;
+using Serilog;
+using Windows.Storage;
+using Windows.Storage.Pickers;
+using Windows.System;
+using WinUIEx;
+
+namespace DevHome.SetupFlow.ViewModels;
+
+#nullable enable
+
+public partial class QuickstartPlaygroundViewModel : SetupPageViewModelBase
+{
+    public class FolderComboBoxItem
+    {
+        public string? DisplayFolderOutput
+        {
+            get; set;
+        }
+
+        public string? FullFolderOutput
+        {
+            get; set;
+        }
+    }
+
+    private readonly ILogger _log = Log.ForContext("SourceContext", nameof(QuickstartPlaygroundViewModel));
+
+    private readonly IQuickStartProjectService _quickStartProjectService;
+
+    private readonly ILocalSettingsService _localSettingsService;
+
+    private readonly ObservableCollection<ExplorerItem> _dataSource = new();
+
+    private IQuickStartProjectGenerationOperation _quickStartProjectGenerationOperation = null!;
+
+    private QuickStartProjectResult _quickStartProject = null!;
+
+    [ObservableProperty]
+    private bool _showExamplePrompts = false;
+
+    [ObservableProperty]
+    private bool _showPrivacyAndTermsLink = false;
+
+    [ObservableProperty]
+    private bool _enableQuickstartProjectCombobox = true;
+
+    [ObservableProperty]
+    private bool _isQuickstartProjectComboboxExpanded = false;
+
+    [ObservableProperty]
+    private IQuickStartProjectHost[] _quickStartProjectHosts = [];
+
+    [ObservableProperty]
+    private bool _isLaunchButtonVisible = true;
+
+    [ObservableProperty]
+    private bool _isLaunchDropDownVisible = false;
+
+    [ObservableProperty]
+    private string _launchButtonText = string.Empty;
+
+    public ObservableCollection<ExplorerItem> DataSource => _dataSource;
+
+    public ObservableCollection<QuickStartProjectProvider> QuickstartProviders { get; private set; } = [];
+
+    [ObservableProperty]
+    private string _samplePromptOne = string.Empty;
+
+    [ObservableProperty]
+    private string _samplePromptTwo = string.Empty;
+
+    [ObservableProperty]
+    private string _samplePromptThree = string.Empty;
+
+    [ObservableProperty]
+    private Uri? _privacyUri = default;
+
+    [ObservableProperty]
+    private Uri? _termsUri = default;
+
+    [ObservableProperty]
+    [NotifyCanExecuteChangedFor(nameof(OpenReferenceSampleCommand))]
+    private Uri? _referenceSampleUri = default;
+
+    [ObservableProperty]
+    private string _outputFolderRoot = Path.Combine(Path.GetTempPath(), "DevHomeQuickstart");
+
+    private string _outputFolderForCurrentPrompt = string.Empty;
+
+    [ObservableProperty]
+    private QuickStartProjectProvider? _activeQuickstartSelection;
+
+    [ObservableProperty]
+    [NotifyCanExecuteChangedFor(nameof(GenerateCodespaceCommand))]
+    private string? _customPrompt;
+
+    [ObservableProperty]
+    private string? _promptTextBoxPlaceholder;
+
+    [ObservableProperty]
+    private bool _isFileViewVisible = false;
+
+    [ObservableProperty]
+    private string _generatedFileContent = string.Empty;
+
+    [ObservableProperty]
+    private bool _isProgressOutputVisible = false;
+
+    [ObservableProperty]
+    private bool _isPromptTextBoxReadOnly = false;
+
+    [ObservableProperty]
+    private bool _isErrorViewVisible = false;
+
+    [ObservableProperty]
+    private string _errorMessage = string.Empty;
+
+    [ObservableProperty]
+    [NotifyCanExecuteChangedFor(nameof(GenerateCodespaceCommand))]
+    private bool _areDependenciesPresent = false;
+
+    [ObservableProperty]
+    private string? _progressMessage;
+
+    [ObservableProperty]
+    private int _progressValue;
+
+    [ObservableProperty]
+    private IExtensionAdaptiveCardSession2? _progressAdaptiveCardSession = null;
+
+    // The four properties below are used to track the visibility state of the five controls
+    // that make up the positive and negative feedback flyouts. These states are set in the "submit"
+    // and "close" handlers. It turns out that the states can be completely represented by two
+    // booleans, so each flyout has its own group that the View will data-bind to.
+    [ObservableProperty]
+    private bool _negativesGroupOne = true;
+
+    [ObservableProperty]
+    private bool _negativesGroupTwo = false;
+
+    [ObservableProperty]
+    private bool _positivesGroupOne = true;
+
+    [ObservableProperty]
+    private bool _positivesGroupTwo = false;
+
+    [ObservableProperty]
+    [NotifyCanExecuteChangedFor(nameof(LaunchProjectHostCommand), nameof(SaveProjectCommand))]
+    private bool _enableProjectButtons = false;
+
+    public QuickstartPlaygroundViewModel(
+        ISetupFlowStringResource stringResource,
+        IQuickStartProjectService quickStartProjectService,
+        ILocalSettingsService localSettingsService,
+        SetupFlowOrchestrator orchestrator)
+        : base(stringResource, orchestrator)
+    {
+        IsStepPage = false;
+
+        _quickStartProjectService = quickStartProjectService;
+        _localSettingsService = localSettingsService;
+
+        // Placeholder launch text while button is disabled.
+        LaunchButtonText = StringResource.GetLocalized(StringResourceKey.QuickstartPlaygroundLaunchButton, string.Empty);
+    }
+
+    [RelayCommand(CanExecute = nameof(EnableProjectButtons))]
+    public Task SaveProject()
+    {
+        return Task.Run(async () =>
+        {
+            TelemetryFactory.Get<ITelemetry>().LogCritical("QuickstartPlaygroundSaveProjectClicked");
+
+            // TODO: Replace with WindowSaveFileDialog
+            var folderPicker = new FolderPicker();
+            var hWnd = Application.Current.GetService<WindowEx>().GetWindowHandle();
+            WinRT.Interop.InitializeWithWindow.Initialize(folderPicker, hWnd);
+            folderPicker.FileTypeFilter.Add("*");
+
+            var location = await folderPicker.PickSingleFolderAsync();
+            if (!string.IsNullOrWhiteSpace(location?.Path))
+            {
+                CopyDirectory(_outputFolderForCurrentPrompt, location.Path);
+                TelemetryFactory.Get<ITelemetry>().LogCritical("QuickstartPlaygroundSaveProjectCompleted");
+            }
+        });
+    }
+
+    private static void CopyDirectory(string sourceDir, string destinationDir)
+    {
+        var dir = new DirectoryInfo(sourceDir);
+        if (dir.Exists)
+        {
+            // Cache directories before we start copying
+            var dirs = dir.GetDirectories();
+
+            // Create the destination directory
+            Directory.CreateDirectory(destinationDir);
+
+            // Get the files in the source directory and copy to the destination directory
+            foreach (var file in dir.GetFiles())
+            {
+                var targetFilePath = Path.Combine(destinationDir, file.Name);
+                file.CopyTo(targetFilePath);
+            }
+
+            // Copy subdirectories
+            foreach (var subDir in dirs)
+            {
+                var newDestinationDir = Path.Combine(destinationDir, subDir.Name);
+                CopyDirectory(subDir.FullName, newDestinationDir);
+            }
+        }
+    }
+
+    public async Task<StorageFolder> GetOutputFolder()
+    {
+        // Ensure we're starting from a clean state
+        DeleteDirectoryContents(OutputFolderRoot);
+
+        var outputFolderForCurrentPrompt = Path.Combine(OutputFolderRoot, DateTime.Now.ToString("yyyyMMdd-HHmmss", CultureInfo.InvariantCulture));
+
+        if (!Directory.Exists(outputFolderForCurrentPrompt))
+        {
+            Directory.CreateDirectory(outputFolderForCurrentPrompt);
+        }
+        else
+        {
+            throw new IOException("Directory already exists.");
+        }
+
+        return await StorageFolder.GetFolderFromPathAsync(outputFolderForCurrentPrompt);
+    }
+
+    private void DeleteDirectoryContents(string folder)
+    {
+        // This is best-effort, so we won't block on failing to delete a prior project
+        try
+        {
+            var files = Directory.GetFiles(folder);
+            foreach (var file in files)
+            {
+                File.Delete(file);
+            }
+
+            // Delete all subdirectories and their contents
+            var subDirs = Directory.GetDirectories(folder);
+            foreach (var dir in subDirs)
+            {
+                Directory.Delete(dir, true);
+            }
+        }
+        catch (Exception ex)
+        {
+            TelemetryFactory.Get<ITelemetry>().LogException("QuickstartPlaygroundDeleteDirectoryContents", ex);
+        }
+    }
+
+    public void SetUpFileView()
+    {
+        var explorerItems = CreateExplorerItem(_outputFolderForCurrentPrompt);
+
+        if (explorerItems != null)
+        {
+            DataSource.Clear();
+            DataSource.Add(explorerItems);
+        }
+        else
+        {
+            throw new ArgumentNullException("Error creating explorer items.");
+        }
+
+        // TODO: Eventually the Dev Home UI will need to be generalized to support
+        // multiple reference samples. For now, it displays the first one returned.
+        ReferenceSampleUri = _quickStartProject.ReferenceSamples.FirstOrDefault();
+        if (ReferenceSampleUri == null)
+        {
+            _log.Error("Failed to retrieve a valid reference sample URI when setting up FileView for project");
+        }
+        else
+        {
+            _log.Information($"Using {ReferenceSampleUri.AbsoluteUri} as reference sample");
+        }
+
+        // Prepare the progress bar for the next run (this also ensures that the user doesn't see
+        // stale data from the previous run when they click generate the next time).
+        ProgressValue = 0;
+        ProgressMessage = string.Empty;
+
+        IsFileViewVisible = true;
+    }
+
+    public static ExplorerItem? CreateExplorerItem(string path)
+    {
+        ExplorerItem? item = null;
+        try
+        {
+            item = new ExplorerItem
+            {
+                Name = Path.GetFileName(path),
+                Type = File.GetAttributes(path).HasFlag(System.IO.FileAttributes.Directory) ? ExplorerItem.ExplorerItemType.Folder : ExplorerItem.ExplorerItemType.File,
+                FullPath = path,
+            };
+
+            if (item.Type == ExplorerItem.ExplorerItemType.Folder)
+            {
+                foreach (var subFolderPathString in Directory.GetDirectories(path))
+                {
+                    var subDirectory = CreateExplorerItem(subFolderPathString);
+                    if (subDirectory != null)
+                    {
+                        item.Children.Add(subDirectory);
+                    }
+                    else
+                    {
+                        throw new ArgumentNullException($"Failed to add an ExplorerItem for {subFolderPathString}, CreateExplorerItem generated a null item");
+                    }
+                }
+
+                foreach (var subPath in Directory.GetFiles(path))
+                {
+                    item.Children.Add(new ExplorerItem
+                    {
+                        Name = Path.GetFileName(subPath),
+                        Type = ExplorerItem.ExplorerItemType.File,
+                        FullPath = subPath,
+                    });
+                }
+            }
+        }
+        catch (Exception ex)
+        {
+            Debug.WriteLine(ex.Message);
+        }
+
+        return item;
+    }
+
+    [RelayCommand]
+    public async Task PopulateQuickstartProvidersComboBox()
+    {
+        var providers = await _quickStartProjectService.GetQuickStartProjectProvidersAsync();
+        foreach (var provider in providers)
+        {
+            ArgumentNullException.ThrowIfNull(provider);
+            QuickstartProviders.Add(provider);
+        }
+
+        // If there are no providers, update the placeholder text and return
+        if (QuickstartProviders.Count == 0)
+        {
+            _log.Information("No installed Quickstart providers detected");
+            PromptTextBoxPlaceholder = StringResource.GetLocalized("QuickstartPlaygroundNoProviderInstalled");
+            return;
+        }
+
+        // Check to see if there's already a previous provider selected. If so, we will automatically set it.
+        // This will raise the selection changed event and trigger the OnQuickstartSelectionChanged method.
+        if (_localSettingsService.HasSettingAsync("QuickstartPlaygroundSelectedProvider").Result)
+        {
+            // Check to see if that DisplayName is in the list of providers
+            var defaultProviderDisplayName = _localSettingsService.ReadSettingAsync<string>("QuickstartPlaygroundSelectedProvider").Result;
+            var selectedProvider = QuickstartProviders.FirstOrDefault(p => p.DisplayName == defaultProviderDisplayName);
+            if (selectedProvider != null)
+            {
+                _log.Information("Automatically using previously-selected Quickstart extension provider");
+                ActiveQuickstartSelection = selectedProvider;
+                PromptTextBoxPlaceholder = StringResource.GetLocalized("QuickstartPlaygroundGenerationPromptPlaceholder");
+            }
+            else
+            {
+                _log.Information("Previously-selected provider not found in provider list (maybe it was uninstalled or the extension was turned off)");
+                ConfigureForProviderSelection();
+            }
+        }
+        else
+        {
+            _log.Information("No prior provider selection found.");
+            ConfigureForProviderSelection();
+        }
+    }
+
+    private void ConfigureForProviderSelection()
+    {
+        _log.Information("Asking user to select a new provider");
+        IsQuickstartProjectComboboxExpanded = true;
+        PromptTextBoxPlaceholder = StringResource.GetLocalized("QuickstartPlaygroundSelectProvider");
+    }
+
+    public void UpdateProgress(QuickStartProjectProgress progress)
+    {
+        ProgressMessage = progress.DisplayStatus;
+        ProgressValue = (int)(progress.Progress * 100);
+        var adaptiveCardSession = _quickStartProjectGenerationOperation.AdaptiveCardSession;
+        if (adaptiveCardSession != ProgressAdaptiveCardSession)
+        {
+            ProgressAdaptiveCardSession = adaptiveCardSession;
+            IsProgressOutputVisible = adaptiveCardSession != null;
+        }
+    }
+
+    [RelayCommand(CanExecute = nameof(CanGenerateCodespace))]
+    public async Task GenerateCodespace()
+    {
+        try
+        {
+            var userPrompt = CustomPrompt;
+
+            // TODO: Replace this (and throughout) with proper diagnostics / logging
+            ArgumentNullException.ThrowIfNullOrEmpty(userPrompt);
+            ArgumentNullException.ThrowIfNull(ActiveQuickstartSelection);
+
+            TelemetryFactory.Get<ITelemetry>().Log("QuickstartPlaygroundGenerateButtonClicked", LogLevel.Critical, new GenerateButtonClicked(userPrompt));
+
+            // Ensure file view isn't visible (in the case where the user has previously run a Generate command
+            IsFileViewVisible = false;
+            IsErrorViewVisible = false;
+
+            // Without this, when the user generates two projects in sequence, the text box
+            // will contain any text from last-opened file in the previous project (which is
+            // confusing as this project may not have anything to do with the current one). This
+            // ensures that the file view is back to a known, clean state.
+            GeneratedFileContent = string.Empty;
+
+            // Temporarily turn off the provider combobox and ensure user cannot edit the prompt for the moment
+            EnableQuickstartProjectCombobox = false;
+            IsPromptTextBoxReadOnly = true;
+            EnableProjectButtons = false;
+
+            IProgress<QuickStartProjectProgress> progress = new Progress<QuickStartProjectProgress>(UpdateProgress);
+
+            var outputFolder = await GetOutputFolder();
+            _outputFolderForCurrentPrompt = outputFolder.Path;
+
+            _quickStartProjectGenerationOperation = ActiveQuickstartSelection.CreateProjectGenerationOperation(userPrompt, outputFolder);
+            _quickStartProject = await _quickStartProjectGenerationOperation.GenerateAsync().AsTask(progress);
+            _quickStartProjectGenerationOperation = null!;
+            if (_quickStartProject.Result.Status == ProviderOperationStatus.Success)
+            {
+                SetUpFileView();
+                SetupLaunchButton();
+                EnableProjectButtons = true;
+                TelemetryFactory.Get<ITelemetry>().LogCritical("QuickstartPlaygroundGenerateSuccceded");
+            }
+            else
+            {
+                IsErrorViewVisible = true;
+                ErrorMessage = StringResource.GetLocalized("QuickstartPlaygroundGenerationFailedDetails", _quickStartProject.Result.DisplayMessage);
+                TelemetryFactory.Get<ITelemetry>().Log("QuickstartPlaygroundGenerateFailed", LogLevel.Critical, new ProjectGenerationErrorInfo(_quickStartProject.Result.DisplayMessage, _quickStartProject.Result.ExtendedError, _quickStartProject.Result.DiagnosticText));
+            }
+        }
+        finally
+        {
+            // Re-enable the provider combobox and prompt textbox
+            EnableQuickstartProjectCombobox = true;
+            IsPromptTextBoxReadOnly = false;
+        }
+    }
+
+    private void SetupLaunchButton()
+    {
+        QuickStartProjectHosts = _quickStartProject.ProjectHosts;
+
+        IsLaunchButtonVisible = QuickStartProjectHosts.Length == 1;
+        IsLaunchDropDownVisible = QuickStartProjectHosts.Length > 1;
+
+        if (IsLaunchButtonVisible)
+        {
+            LaunchButtonText = StringResource.GetLocalized(StringResourceKey.QuickstartPlaygroundLaunchButton, QuickStartProjectHosts[0].DisplayName);
+        }
+    }
+
+    [RelayCommand(CanExecute = nameof(EnableProjectButtons))]
+    private async Task LaunchProjectHost(IQuickStartProjectHost? projectHost = null)
+    {
+        TelemetryFactory.Get<ITelemetry>().LogCritical("QuickstartPlaygroundLaunchProjectClicked");
+        var projectHostToLaunch = projectHost ?? QuickStartProjectHosts[0];
+        await Task.Run(projectHostToLaunch.Launch);
+    }
+
+    private bool EnableReferenceSample()
+    {
+        return ReferenceSampleUri != null;
+    }
+
+    [RelayCommand(CanExecute = nameof(EnableReferenceSample))]
+    private async Task OpenReferenceSample()
+    {
+        if (ReferenceSampleUri != null)
+        {
+            _log.Information("Launching reference sample for generated project");
+            await Launcher.LaunchUriAsync(ReferenceSampleUri);
+        }
+        else
+        {
+            _log.Error("User has requested to see reference sample but the URI from the extension is null.");
+        }
+    }
+
+    public void ProvideFeedback(bool isPositive, string feedback)
+    {
+        TelemetryFactory.Get<ITelemetry>().Log("QuickstartPlaygroundFeedbackSubmitted", LogLevel.Critical, new FeedbackSubmitted(isPositive, feedback));
+        _quickStartProject?.FeedbackHandler?.ProvideFeedback(isPositive, feedback);
+    }
+
+    public bool CanGenerateCodespace()
+    {
+        return !string.IsNullOrEmpty(CustomPrompt) && ActiveQuickstartSelection != null;
+    }
+
+    [RelayCommand]
+    public void CopyExamplePrompt(string selectedPrompt)
+    {
+        CustomPrompt = selectedPrompt;
+    }
+
+    [RelayCommand]
+    public void OnQuickstartSelectionChanged()
+    {
+        if (ActiveQuickstartSelection != null)
+        {
+            var prompts = ActiveQuickstartSelection.SamplePrompts;
+
+            // TODO: this needs to be more robust to potentially handle variable numbers of
+            // prompts supplied by an extension. Right now, we're going to assume that we are
+            // only dealing with three prompts and that extensions conform to this.
+            if (prompts.Length == 3)
+            {
+                SamplePromptOne = prompts[0];
+                SamplePromptTwo = prompts[1];
+                SamplePromptThree = prompts[2];
+            }
+            else
+            {
+                _log.Error($"{ActiveQuickstartSelection.DisplayName} did not provide the expected number of sample prompts. Expected 3, but got {prompts.Length}");
+            }
+
+            TermsUri = ActiveQuickstartSelection.TermsOfServiceUri;
+            PrivacyUri = ActiveQuickstartSelection.PrivacyPolicyUri;
+
+            // Reset state
+            ShowExamplePrompts = true;
+            CustomPrompt = string.Empty;
+            IsPromptTextBoxReadOnly = false;
+            ShowPrivacyAndTermsLink = true;
+            _outputFolderForCurrentPrompt = string.Empty;
+            DataSource.Clear();
+            IsFileViewVisible = false;
+            IsLaunchDropDownVisible = false;
+            IsLaunchButtonVisible = true;
+            EnableProjectButtons = false;
+            IsQuickstartProjectComboboxExpanded = false;
+            PromptTextBoxPlaceholder = StringResource.GetLocalized("QuickstartPlaygroundGenerationPromptPlaceholder");
+            ReferenceSampleUri = null;
+
+            // Update our setting to indicate the user preference
+            _localSettingsService.SaveSettingAsync("QuickstartPlaygroundSelectedProvider", ActiveQuickstartSelection.DisplayName);
+
+            _log.Information("Completed setup work for extension selection");
+        }
+        else
+        {
+            _log.Information("Reset extension selection");
+
+            ShowExamplePrompts = false;
+            ShowPrivacyAndTermsLink = false;
+            IsLaunchButtonVisible = false;
+            ConfigureForProviderSelection();
+        }
+    }
+}
+
+public class ExplorerItem : INotifyPropertyChanged
+{
+    public event PropertyChangedEventHandler? PropertyChanged;
+
+    public enum ExplorerItemType
+    {
+        Folder,
+        File,
+    }
+
+    public string? Name
+    {
+        get; set;
+    }
+
+    public ExplorerItemType Type
+    {
+        get; set;
+    }
+
+    public string? FullPath
+    {
+        get; set;
+    }
+
+    private ObservableCollection<ExplorerItem>? children;
+
+    public ObservableCollection<ExplorerItem> Children
+    {
+        get
+        {
+            children ??= new ObservableCollection<ExplorerItem>();
+            return children;
+        }
+        set => children = value;
+    }
+
+    private bool isExpanded;
+
+    public bool IsExpanded
+    {
+        get => isExpanded;
+        set
+        {
+            if (isExpanded != value)
+            {
+                isExpanded = value;
+                NotifyPropertyChanged(nameof(IsExpanded));
+            }
+        }
+    }
+
+    private void NotifyPropertyChanged(string propertyName)
+    {
+        PropertyChanged?.Invoke(this, new PropertyChangedEventArgs(propertyName));
+    }
+}
+
+public class ExplorerItemTemplateSelector : DataTemplateSelector
+{
+    public DataTemplate? FolderTemplate
+    {
+        get; set;
+    }
+
+    public DataTemplate? FileTemplate
+    {
+        get; set;
+    }
+
+    protected override DataTemplate? SelectTemplateCore(object item)
+    {
+        var explorerItem = (ExplorerItem)item;
+        return explorerItem.Type == ExplorerItem.ExplorerItemType.Folder ? FolderTemplate : FileTemplate;
+    }
+}