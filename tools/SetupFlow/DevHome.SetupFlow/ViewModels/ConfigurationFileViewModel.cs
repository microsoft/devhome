﻿// Copyright (c) Microsoft Corporation and Contributors
// Licensed under the MIT license.

using System;
using System.Collections.Generic;
using System.Threading.Tasks;
using CommunityToolkit.Mvvm.ComponentModel;
using CommunityToolkit.Mvvm.Input;
using DevHome.Common.Extensions;
using DevHome.SetupFlow.Exceptions;
using DevHome.SetupFlow.Helpers;
using DevHome.SetupFlow.Models;
using DevHome.SetupFlow.Services;
using Microsoft.UI.Xaml;
using WinUIEx;

namespace DevHome.SetupFlow.ViewModels;

public partial class ConfigurationFileViewModel : SetupPageViewModelBase
{
    public List<ConfigureTask> TaskList { get; } = new List<ConfigureTask>();

    /// <summary>
    /// Configuration file
    /// </summary>
    [ObservableProperty]
    [NotifyPropertyChangedFor(nameof(TitleText))]
    [NotifyPropertyChangedFor(nameof(Content))]
    private Configuration _configuration;

    /// <summary>
    /// Store the value for whether the agreements are read.
    /// </summary>
    [ObservableProperty]
    [NotifyCanExecuteChangedFor(nameof(ConfigureAsAdminCommand))]
    [NotifyCanExecuteChangedFor(nameof(ConfigureAsNonAdminCommand))]
    private bool _readAndAgree;

    public ConfigurationFileViewModel(
        ISetupFlowStringResource stringResource,
        SetupFlowOrchestrator orchestrator)
        : base(stringResource, orchestrator)
    {
        // Configure navigation bar
        NextPageButtonText = StringResource.GetLocalized(StringResourceKey.SetUpButton);
        IsStepPage = false;
    }

<<<<<<< HEAD
    partial void OnReadAndAgreeChanged(bool value)
    {
        Log.Logger?.ReportInfo(Log.Component.Configuration, $"Read and agree changed. Value: {value}");
        CanGoToNextPage = value;
        Orchestrator.NotifyNavigationCanExecuteChanged();
    }

=======
>>>>>>> f2061dca
    /// <summary>
    /// Gets the title for the configuration page
    /// </summary>
    public string TitleText => StringResource.GetLocalized(StringResourceKey.ConfigurationViewTitle, _configuration.Name);

    /// <summary>
    /// Gets the configuration file content
    /// </summary>
    public string Content => _configuration.Content;

    [RelayCommand(CanExecute = nameof(ReadAndAgree))]
    public async Task ConfigureAsAdminAsync()
    {
        foreach (var task in TaskList)
        {
            task.RequiresAdmin = true;
        }

        await Orchestrator.GoToNextPage();
    }

    [RelayCommand(CanExecute = nameof(ReadAndAgree))]
    public async Task ConfigureAsNonAdminAsync()
    {
        await Orchestrator.GoToNextPage();
    }

    /// <summary>
    /// Open file picker to select a YAML configuration file.
    /// </summary>
    /// <returns>True if a YAML configuration file was selected, false otherwise</returns>
    public async Task<bool> PickConfigurationFileAsync()
    {
        // Get the application root window.
        var mainWindow = Application.Current.GetService<WindowEx>();

        // Create and configure file picker
        Log.Logger?.ReportInfo(Log.Component.Configuration, "Launching file picker to select configurationf file");
        var filePicker = mainWindow.CreateOpenFilePicker();
        filePicker.FileTypeFilter.Add(".yaml");
        filePicker.FileTypeFilter.Add(".yml");
        var file = await filePicker.PickSingleFileAsync();

        // Check if a file was selected
        if (file == null)
        {
            Log.Logger?.ReportInfo(Log.Component.Configuration, "No configuration file selected");
        }
        else
        {
            try
            {
                Log.Logger?.ReportInfo(Log.Component.Configuration, $"Selected file: {file.Path}");
                Configuration = new (file.Path);
                var task = new ConfigureTask(StringResource, file);
                await task.OpenConfigurationSetAsync();
                TaskList.Add(task);
                return true;
            }
            catch (OpenConfigurationSetException e)
            {
                Log.Logger?.ReportError(Log.Component.Configuration, $"Opening configuration set failed: {e.Message}");
                await mainWindow.ShowErrorMessageDialogAsync(
                    StringResource.GetLocalized(StringResourceKey.ConfigurationViewTitle, file.Name),
                    GetErrorMessage(e),
                    StringResource.GetLocalized(StringResourceKey.Close));
            }
            catch (Exception e)
            {
                Log.Logger?.ReportError(Log.Component.Configuration, $"Unknown error while opening configuration set: {e.Message}");

                await mainWindow.ShowErrorMessageDialogAsync(
                    file.Name,
                    StringResource.GetLocalized(StringResourceKey.ConfigurationFileOpenUnknownError),
                    StringResource.GetLocalized(StringResourceKey.Close));
            }
        }

        return false;
    }

    private string GetErrorMessage(OpenConfigurationSetException exception)
    {
        return exception.ResultCode?.HResult switch
        {
            OpenConfigurationSetException.WingetConfigErrorInvalidField =>
                StringResource.GetLocalized(StringResourceKey.ConfigurationFieldInvalid, exception.Field),
            OpenConfigurationSetException.WingetConfigErrorUnknownConfigurationFileVersion =>
                StringResource.GetLocalized(StringResourceKey.ConfigurationFileVersionUnknown, exception.Field),
            _ => StringResource.GetLocalized(StringResourceKey.ConfigurationFileInvalid),
        };
    }
}
<|MERGE_RESOLUTION|>--- conflicted
+++ resolved
@@ -1,151 +1,148 @@
-﻿// Copyright (c) Microsoft Corporation and Contributors
-// Licensed under the MIT license.
-
-using System;
-using System.Collections.Generic;
-using System.Threading.Tasks;
-using CommunityToolkit.Mvvm.ComponentModel;
-using CommunityToolkit.Mvvm.Input;
-using DevHome.Common.Extensions;
-using DevHome.SetupFlow.Exceptions;
-using DevHome.SetupFlow.Helpers;
-using DevHome.SetupFlow.Models;
-using DevHome.SetupFlow.Services;
-using Microsoft.UI.Xaml;
-using WinUIEx;
-
-namespace DevHome.SetupFlow.ViewModels;
-
-public partial class ConfigurationFileViewModel : SetupPageViewModelBase
-{
-    public List<ConfigureTask> TaskList { get; } = new List<ConfigureTask>();
-
-    /// <summary>
-    /// Configuration file
-    /// </summary>
-    [ObservableProperty]
-    [NotifyPropertyChangedFor(nameof(TitleText))]
-    [NotifyPropertyChangedFor(nameof(Content))]
-    private Configuration _configuration;
-
-    /// <summary>
-    /// Store the value for whether the agreements are read.
-    /// </summary>
-    [ObservableProperty]
-    [NotifyCanExecuteChangedFor(nameof(ConfigureAsAdminCommand))]
-    [NotifyCanExecuteChangedFor(nameof(ConfigureAsNonAdminCommand))]
-    private bool _readAndAgree;
-
-    public ConfigurationFileViewModel(
-        ISetupFlowStringResource stringResource,
-        SetupFlowOrchestrator orchestrator)
-        : base(stringResource, orchestrator)
-    {
-        // Configure navigation bar
-        NextPageButtonText = StringResource.GetLocalized(StringResourceKey.SetUpButton);
-        IsStepPage = false;
-    }
-
-<<<<<<< HEAD
-    partial void OnReadAndAgreeChanged(bool value)
-    {
-        Log.Logger?.ReportInfo(Log.Component.Configuration, $"Read and agree changed. Value: {value}");
-        CanGoToNextPage = value;
-        Orchestrator.NotifyNavigationCanExecuteChanged();
-    }
-
-=======
->>>>>>> f2061dca
-    /// <summary>
-    /// Gets the title for the configuration page
-    /// </summary>
-    public string TitleText => StringResource.GetLocalized(StringResourceKey.ConfigurationViewTitle, _configuration.Name);
-
-    /// <summary>
-    /// Gets the configuration file content
-    /// </summary>
-    public string Content => _configuration.Content;
-
-    [RelayCommand(CanExecute = nameof(ReadAndAgree))]
-    public async Task ConfigureAsAdminAsync()
-    {
-        foreach (var task in TaskList)
-        {
-            task.RequiresAdmin = true;
-        }
-
-        await Orchestrator.GoToNextPage();
-    }
-
-    [RelayCommand(CanExecute = nameof(ReadAndAgree))]
-    public async Task ConfigureAsNonAdminAsync()
-    {
-        await Orchestrator.GoToNextPage();
-    }
-
-    /// <summary>
-    /// Open file picker to select a YAML configuration file.
-    /// </summary>
-    /// <returns>True if a YAML configuration file was selected, false otherwise</returns>
-    public async Task<bool> PickConfigurationFileAsync()
-    {
-        // Get the application root window.
-        var mainWindow = Application.Current.GetService<WindowEx>();
-
-        // Create and configure file picker
-        Log.Logger?.ReportInfo(Log.Component.Configuration, "Launching file picker to select configurationf file");
-        var filePicker = mainWindow.CreateOpenFilePicker();
-        filePicker.FileTypeFilter.Add(".yaml");
-        filePicker.FileTypeFilter.Add(".yml");
-        var file = await filePicker.PickSingleFileAsync();
-
-        // Check if a file was selected
-        if (file == null)
-        {
-            Log.Logger?.ReportInfo(Log.Component.Configuration, "No configuration file selected");
-        }
-        else
-        {
-            try
-            {
-                Log.Logger?.ReportInfo(Log.Component.Configuration, $"Selected file: {file.Path}");
-                Configuration = new (file.Path);
-                var task = new ConfigureTask(StringResource, file);
-                await task.OpenConfigurationSetAsync();
-                TaskList.Add(task);
-                return true;
-            }
-            catch (OpenConfigurationSetException e)
-            {
-                Log.Logger?.ReportError(Log.Component.Configuration, $"Opening configuration set failed: {e.Message}");
-                await mainWindow.ShowErrorMessageDialogAsync(
-                    StringResource.GetLocalized(StringResourceKey.ConfigurationViewTitle, file.Name),
-                    GetErrorMessage(e),
-                    StringResource.GetLocalized(StringResourceKey.Close));
-            }
-            catch (Exception e)
-            {
-                Log.Logger?.ReportError(Log.Component.Configuration, $"Unknown error while opening configuration set: {e.Message}");
-
-                await mainWindow.ShowErrorMessageDialogAsync(
-                    file.Name,
-                    StringResource.GetLocalized(StringResourceKey.ConfigurationFileOpenUnknownError),
-                    StringResource.GetLocalized(StringResourceKey.Close));
-            }
-        }
-
-        return false;
-    }
-
-    private string GetErrorMessage(OpenConfigurationSetException exception)
-    {
-        return exception.ResultCode?.HResult switch
-        {
-            OpenConfigurationSetException.WingetConfigErrorInvalidField =>
-                StringResource.GetLocalized(StringResourceKey.ConfigurationFieldInvalid, exception.Field),
-            OpenConfigurationSetException.WingetConfigErrorUnknownConfigurationFileVersion =>
-                StringResource.GetLocalized(StringResourceKey.ConfigurationFileVersionUnknown, exception.Field),
-            _ => StringResource.GetLocalized(StringResourceKey.ConfigurationFileInvalid),
-        };
-    }
-}
+﻿// Copyright (c) Microsoft Corporation and Contributors
+// Licensed under the MIT license.
+
+using System;
+using System.Collections.Generic;
+using System.Threading.Tasks;
+using CommunityToolkit.Mvvm.ComponentModel;
+using CommunityToolkit.Mvvm.Input;
+using DevHome.Common.Extensions;
+using DevHome.SetupFlow.Exceptions;
+using DevHome.SetupFlow.Helpers;
+using DevHome.SetupFlow.Models;
+using DevHome.SetupFlow.Services;
+using Microsoft.UI.Xaml;
+using WinUIEx;
+
+namespace DevHome.SetupFlow.ViewModels;
+
+public partial class ConfigurationFileViewModel : SetupPageViewModelBase
+{
+    public List<ConfigureTask> TaskList { get; } = new List<ConfigureTask>();
+
+    /// <summary>
+    /// Configuration file
+    /// </summary>
+    [ObservableProperty]
+    [NotifyPropertyChangedFor(nameof(TitleText))]
+    [NotifyPropertyChangedFor(nameof(Content))]
+    private Configuration _configuration;
+
+    /// <summary>
+    /// Store the value for whether the agreements are read.
+    /// </summary>
+    [ObservableProperty]
+    [NotifyCanExecuteChangedFor(nameof(ConfigureAsAdminCommand))]
+    [NotifyCanExecuteChangedFor(nameof(ConfigureAsNonAdminCommand))]
+    private bool _readAndAgree;
+
+    public ConfigurationFileViewModel(
+        ISetupFlowStringResource stringResource,
+        SetupFlowOrchestrator orchestrator)
+        : base(stringResource, orchestrator)
+    {
+        // Configure navigation bar
+        NextPageButtonText = StringResource.GetLocalized(StringResourceKey.SetUpButton);
+        IsStepPage = false;
+    }
+
+    partial void OnReadAndAgreeChanged(bool value)
+    {
+        Log.Logger?.ReportInfo(Log.Component.Configuration, $"Read and agree changed. Value: {value}");
+        CanGoToNextPage = value;
+        Orchestrator.NotifyNavigationCanExecuteChanged();
+    }
+
+    /// <summary>
+    /// Gets the title for the configuration page
+    /// </summary>
+    public string TitleText => StringResource.GetLocalized(StringResourceKey.ConfigurationViewTitle, _configuration.Name);
+
+    /// <summary>
+    /// Gets the configuration file content
+    /// </summary>
+    public string Content => _configuration.Content;
+
+    [RelayCommand(CanExecute = nameof(ReadAndAgree))]
+    public async Task ConfigureAsAdminAsync()
+    {
+        foreach (var task in TaskList)
+        {
+            task.RequiresAdmin = true;
+        }
+
+        await Orchestrator.GoToNextPage();
+    }
+
+    [RelayCommand(CanExecute = nameof(ReadAndAgree))]
+    public async Task ConfigureAsNonAdminAsync()
+    {
+        await Orchestrator.GoToNextPage();
+    }
+
+    /// <summary>
+    /// Open file picker to select a YAML configuration file.
+    /// </summary>
+    /// <returns>True if a YAML configuration file was selected, false otherwise</returns>
+    public async Task<bool> PickConfigurationFileAsync()
+    {
+        // Get the application root window.
+        var mainWindow = Application.Current.GetService<WindowEx>();
+
+        // Create and configure file picker
+        Log.Logger?.ReportInfo(Log.Component.Configuration, "Launching file picker to select configurationf file");
+        var filePicker = mainWindow.CreateOpenFilePicker();
+        filePicker.FileTypeFilter.Add(".yaml");
+        filePicker.FileTypeFilter.Add(".yml");
+        var file = await filePicker.PickSingleFileAsync();
+
+        // Check if a file was selected
+        if (file == null)
+        {
+            Log.Logger?.ReportInfo(Log.Component.Configuration, "No configuration file selected");
+        }
+        else
+        {
+            try
+            {
+                Log.Logger?.ReportInfo(Log.Component.Configuration, $"Selected file: {file.Path}");
+                Configuration = new (file.Path);
+                var task = new ConfigureTask(StringResource, file);
+                await task.OpenConfigurationSetAsync();
+                TaskList.Add(task);
+                return true;
+            }
+            catch (OpenConfigurationSetException e)
+            {
+                Log.Logger?.ReportError(Log.Component.Configuration, $"Opening configuration set failed: {e.Message}");
+                await mainWindow.ShowErrorMessageDialogAsync(
+                    StringResource.GetLocalized(StringResourceKey.ConfigurationViewTitle, file.Name),
+                    GetErrorMessage(e),
+                    StringResource.GetLocalized(StringResourceKey.Close));
+            }
+            catch (Exception e)
+            {
+                Log.Logger?.ReportError(Log.Component.Configuration, $"Unknown error while opening configuration set: {e.Message}");
+
+                await mainWindow.ShowErrorMessageDialogAsync(
+                    file.Name,
+                    StringResource.GetLocalized(StringResourceKey.ConfigurationFileOpenUnknownError),
+                    StringResource.GetLocalized(StringResourceKey.Close));
+            }
+        }
+
+        return false;
+    }
+
+    private string GetErrorMessage(OpenConfigurationSetException exception)
+    {
+        return exception.ResultCode?.HResult switch
+        {
+            OpenConfigurationSetException.WingetConfigErrorInvalidField =>
+                StringResource.GetLocalized(StringResourceKey.ConfigurationFieldInvalid, exception.Field),
+            OpenConfigurationSetException.WingetConfigErrorUnknownConfigurationFileVersion =>
+                StringResource.GetLocalized(StringResourceKey.ConfigurationFileVersionUnknown, exception.Field),
+            _ => StringResource.GetLocalized(StringResourceKey.ConfigurationFileInvalid),
+        };
+    }
+}