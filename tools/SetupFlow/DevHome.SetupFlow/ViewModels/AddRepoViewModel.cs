--- conflicted
+++ resolved
@@ -1,383 +1,380 @@
-﻿// Copyright (c) Microsoft Corporation and Contributors
-// Licensed under the MIT license.
-
-using System;
-using System.Collections.Generic;
-using System.Collections.ObjectModel;
-using System.IO;
-using System.Linq;
-using System.Threading.Tasks;
-using CommunityToolkit.Mvvm.ComponentModel;
-using CommunityToolkit.Mvvm.Input;
-using DevHome.Common.Extensions;
-using DevHome.Common.Services;
-using DevHome.SetupFlow.Common.Helpers;
-using DevHome.SetupFlow.Models;
-using DevHome.SetupFlow.Services;
-using Microsoft.UI.Xaml;
-using Microsoft.Windows.DevHome.SDK;
-using static DevHome.SetupFlow.Models.Common;
-
-namespace DevHome.SetupFlow.ViewModels;
-
-/// <summary>
-/// View model to handle the top layer of the repo tool including
-/// 1. Repo Review
-/// 2. Switching between account, repositories, and url page
-/// </summary>
-public partial class AddRepoViewModel : ObservableObject
-{
-    private readonly ISetupFlowStringResource _stringResource;
-
-    /// <summary>
-    /// Gets or sets the list that keeps all repositories the user wants to clone.
-    /// </summary>
-    public List<CloningInformation> EverythingToClone
-    {
-        get; set;
-    }
-
-    /// <summary>
-    /// The url of the repository the user wants to clone.
-    /// </summary>
-    [ObservableProperty]
-    private string _url = string.Empty;
-
-    /// <summary>
-    /// All the providers Dev Home found.  Used for logging in the accounts and getting all repositories.
-    /// </summary>
-    private RepositoryProviders _providers;
-
-    /// <summary>
-    /// The list of all repositories shown to the user on the repositories page.
-    /// </summary>
-    private IEnumerable<IRepository> _repositoriesForAccount;
-
-    /// <summary>
-    /// Names of all providers.  This is shown to the user on the accounts page.
-    /// </summary>
-    [ObservableProperty]
-    private ObservableCollection<string> _providerNames = new ();
-
-    /// <summary>
-    /// Names of all accounts the user has logged into for a particular provider.
-    /// </summary>
-    [ObservableProperty]
-    private ObservableCollection<string> _accounts = new ();
-
-    /// <summary>
-    /// All the repositories for a specific account.
-    /// </summary>
-    [ObservableProperty]
-    private ObservableCollection<string> _repositories = new ();
-
-    /// <summary>
-    /// Should the URL page be visible?
-    /// </summary>
-    [ObservableProperty]
-    private Visibility _showUrlPage;
-
-    /// <summary>
-    /// Should the account page be visible?
-    /// </summary>
-    [ObservableProperty]
-    private Visibility _showAccountPage;
-
-    /// <summary>
-    /// Should the repositories page be visible?
-    /// </summary>
-    [ObservableProperty]
-    private Visibility _showRepoPage;
-
-    /// <summary>
-    /// Should the error text be shown?
-    /// </summary>
-    [ObservableProperty]
-    private Visibility _showErrorTextBox;
-
-    /// <summary>
-    /// Keeps track of if the account button is checked.  Used to switch UIs
-    /// </summary>
-    [ObservableProperty]
-    private bool? _isAccountToggleButtonChecked;
-
-    /// <summary>
-    /// Keeps track if the URL button is checked.  Used to switch UIs
-    /// </summary>
-    [ObservableProperty]
-    private bool? _isUrlAccountButtonChecked;
-
-    /// <summary>
-    /// COntrols if the primary button is enabled.  Turns true if everything is correct.
-    /// </summary>
-    [ObservableProperty]
-    private bool _shouldPrimaryButtonBeEnabled;
-
-    [ObservableProperty]
-    private string _textToFilterBy;
-
-    [ObservableProperty]
-    private string _primaryButtonText;
-
-    [RelayCommand]
-    private void FilterRepositories(string text)
-    {
-        IEnumerable<string> filteredRepositories;
-        if (text.Equals(string.Empty, StringComparison.OrdinalIgnoreCase))
-        {
-            filteredRepositories = _repositoriesForAccount.OrderBy(x => x.IsPrivate).Select(x => x.DisplayName);
-        }
-        else
-        {
-            filteredRepositories = _repositoriesForAccount.OrderBy(x => x.IsPrivate).Where(x => x.DisplayName.StartsWith(text, StringComparison.OrdinalIgnoreCase)).Select(x => x.DisplayName);
-        }
-
-        Repositories = new ObservableCollection<string>(filteredRepositories);
-    }
-
-    /// <summary>
-    /// Gets or sets what page the user is currently on.  Used to branch logic depending on the page.
-    /// </summary>
-    internal PageKind CurrentPage
-    {
-        get; set;
-    }
-
-    public AddRepoViewModel(ISetupFlowStringResource stringResource)
-    {
-        _stringResource = stringResource;
-        ChangeToUrlPage();
-
-        // override changes ChangeToUrlPage to correctly set the state.
-        IsUrlAccountButtonChecked = true;
-        IsAccountToggleButtonChecked = false;
-        ShouldPrimaryButtonBeEnabled = false;
-        ShowErrorTextBox = Visibility.Collapsed;
-        EverythingToClone = new ();
-    }
-
-    /// <summary>
-    /// Gets all the plugins the DevHome can see.
-    /// </summary>
-    /// <remarks>
-    /// A valid plugin is one that has a repository provider and devid provider.
-    /// </remarks>
-    public void GetPlugins()
-    {
-        Log.Logger?.ReportInfo(Log.Component.RepoConfig, "Getting installed plugins with Repository and DevId providers");
-        var pluginService = Application.Current.GetService<IPluginService>();
-        var pluginWrappers = pluginService.GetInstalledPluginsAsync().Result;
-        var plugins = pluginWrappers.Where(
-            plugin => plugin.HasProviderType(ProviderType.Repository) &&
-            plugin.HasProviderType(ProviderType.DeveloperId));
-
-        _providers = new RepositoryProviders(plugins);
-
-        ProviderNames = new ObservableCollection<string>(_providers.GetAllProviderNames());
-    }
-
-    public void ChangeToUrlPage()
-    {
-        Log.Logger?.ReportInfo(Log.Component.RepoConfig, "Changing to Url page");
-        ShowUrlPage = Visibility.Visible;
-        ShowAccountPage = Visibility.Collapsed;
-        ShowRepoPage = Visibility.Collapsed;
-        IsUrlAccountButtonChecked = true;
-        IsAccountToggleButtonChecked = false;
-        CurrentPage = PageKind.AddViaUrl;
-        PrimaryButtonText = _stringResource.GetLocalized(StringResourceKey.RepoEverythingElsePrimaryButtonText);
-    }
-
-    public void ChangeToAccountPage()
-    {
-        Log.Logger?.ReportInfo(Log.Component.RepoConfig, "Changing to Account page");
-        ShowUrlPage = Visibility.Collapsed;
-        ShowAccountPage = Visibility.Visible;
-        ShowRepoPage = Visibility.Collapsed;
-        IsUrlAccountButtonChecked = false;
-        IsAccountToggleButtonChecked = true;
-        CurrentPage = PageKind.AddViaAccount;
-        PrimaryButtonText = _stringResource.GetLocalized(StringResourceKey.RepoAccountPagePrimaryButtonText);
-    }
-
-    public void ChangeToRepoPage()
-    {
-        Log.Logger?.ReportInfo(Log.Component.RepoConfig, "Changing to Repo page");
-        ShowUrlPage = Visibility.Collapsed;
-        ShowAccountPage = Visibility.Collapsed;
-        ShowRepoPage = Visibility.Visible;
-        CurrentPage = PageKind.Repositories;
-        PrimaryButtonText = _stringResource.GetLocalized(StringResourceKey.RepoEverythingElsePrimaryButtonText);
-
-        // The only way to get the repo page is through the account page.
-        // No need to change toggle buttons.
-    }
-
-    /// <summary>
-    /// Makes sure all needed information is present.
-    /// </summary>
-    /// <returns>True if all information is in order, otherwise false</returns>
-    public bool ValidateRepoInformation()
-    {
-        if (CurrentPage == PageKind.AddViaUrl)
-        {
-            // check if url or username/repo is filled in.
-            return !string.IsNullOrWhiteSpace(Url) && !string.IsNullOrEmpty(Url);
-        }
-        else if (CurrentPage == PageKind.AddViaAccount || CurrentPage == PageKind.Repositories)
-        {
-            // make sure the user has selected some repositories.
-            return EverythingToClone.Count > 0;
-        }
-        else
-        {
-            return false;
-        }
-    }
-
-    public void EnablePrimaryButton()
-    {
-        ShouldPrimaryButtonBeEnabled = true;
-    }
-
-    public void DisablePrimaryButton()
-    {
-        ShouldPrimaryButtonBeEnabled = false;
-    }
-
-    /// <summary>
-    /// Gets all the accounts for a provider and updates the UI.
-    /// </summary>
-    /// <param name="repositoryProviderName">The provider the user wants to use.</param>
-    public async Task GetAccountsAsync(string repositoryProviderName)
-    {
-        await Task.Run(() => _providers.StartIfNotRunning(repositoryProviderName));
-        var loggedInAccounts = await Task.Run(() => _providers.GetAllLoggedInAccounts(repositoryProviderName));
-        if (!loggedInAccounts.Any())
-        {
-            // Throw away developer id becase we're calling GetAllLoggedInAccounts in anticipation
-            // of 1 Provider : N DeveloperIds
-            await Task.Run(() => _providers.LogInToProvider(repositoryProviderName));
-            loggedInAccounts = await Task.Run(() => _providers.GetAllLoggedInAccounts(repositoryProviderName));
-        }
-
-        Accounts = new ObservableCollection<string>(loggedInAccounts.Select(x => x.LoginId()));
-    }
-
-    /// <summary>
-    /// Adds repositories to the list of repos to clone.
-    /// Removes repositories from the list of repos to clone.
-    /// </summary>
-    /// <param name="providerName">The provider that is used to do the cloning.</param>
-    /// <param name="accountName">The account used to authenticate into the provider.</param>
-    /// <param name="repositoriesToAdd">Repositories to add</param>
-    /// <param name="repositoriesToRemove">Repositories to remove.</param>
-    public void AddOrRemoveRepository(string providerName, string accountName, IList<object> repositoriesToAdd, IList<object> repositoriesToRemove)
-    {
-        Log.Logger?.ReportInfo(Log.Component.RepoConfig, $"Adding and removing repositories");
-        var developerId = _providers.GetAllLoggedInAccounts(providerName).FirstOrDefault(x => x.LoginId() == accountName);
-        foreach (string repositoryToRemove in repositoriesToRemove)
-        {
-            Log.Logger?.ReportInfo(Log.Component.RepoConfig, $"Removing repository {repositoryToRemove}");
-            var cloningInformation = new CloningInformation();
-            cloningInformation.ProviderName = providerName;
-            cloningInformation.OwningAccount = developerId;
-            cloningInformation.RepositoryToClone = _repositoriesForAccount.FirstOrDefault(x => x.DisplayName == repositoryToRemove);
-
-            EverythingToClone.Remove(cloningInformation);
-        }
-
-        foreach (string repositoryToAdd in repositoriesToAdd)
-        {
-            Log.Logger?.ReportInfo(Log.Component.RepoConfig, $"Adding repository {repositoryToAdd}");
-            var cloningInformation = new CloningInformation();
-            cloningInformation.ProviderName = providerName;
-            cloningInformation.OwningAccount = developerId;
-            cloningInformation.RepositoryToClone = _repositoriesForAccount.FirstOrDefault(x => x.DisplayName == repositoryToAdd);
-
-            EverythingToClone.Add(cloningInformation);
-        }
-    }
-
-    /// <summary>
-    /// Adds a repository from the URL page. Steps to determine what repoProvider to use.
-    /// 1. All providers are asked "Can you parse this into a URL you understand."  If yes, that provider to clone the repo.
-    /// 2. If no providers can parse the URL a fall back "GitProvider" is used that uses libgit2sharp to clone the repo.
-    /// </summary>
-    /// <param name="cloneLocation">The location to clone the repo to</param>
-    public void AddRepositoryViaUri(string url, string cloneLocation)
-    {
-        // if the url isn't valid don't bother finding a provider.
-        Uri uriToParse;
-        if (!Uri.TryCreate(url, UriKind.Absolute, out uriToParse))
-        {
-            return;
-        }
-
-        var cloningInformation = new CloningInformation();
-        var providerNameAndRepo = _providers.ParseRepositoryFromUri(uriToParse);
-        if (providerNameAndRepo.Item2 != null)
-        {
-            // a provider parsed the Url and returned a valid IRepository
-            var repository = providerNameAndRepo.Item2;
-            var developerId = new DeveloperId(repository.OwningAccountName, string.Empty, repository.OwningAccountName, Url);
-            cloningInformation.ProviderName = providerNameAndRepo.Item1;
-            cloningInformation.OwningAccount = developerId;
-            cloningInformation.RepositoryToClone = repository;
-            cloningInformation.CloningLocation = new DirectoryInfo(cloneLocation);
-        }
-        else
-        {
-            // no providers can parse the Url.
-            // Fall back to a git Url.
-            cloningInformation.ProviderName = "git";
-
-            // Because the user is cloning via URL the developer account is unknown.
-            var gitDeveloperId = new DeveloperId("Unknown", string.Empty, "FromGitUrl", Url);
-            cloningInformation.OwningAccount = gitDeveloperId;
-            cloningInformation.RepositoryToClone = new GenericRepository(uriToParse);
-            cloningInformation.CloningLocation = new DirectoryInfo(cloneLocation);
-        }
-<<<<<<< HEAD
-
-        var repository = providerNameAndRepo.Item2;
-        var developerId = new DeveloperId(repository.OwningAccountName, Url);
-        var cloningInformation = new CloningInformation();
-        cloningInformation.ProviderName = providerNameAndRepo.Item1;
-        cloningInformation.OwningAccount = developerId;
-        cloningInformation.RepositoryToClone = repository;
-        cloningInformation.CloningLocation = new DirectoryInfo(cloneLocation);
-=======
->>>>>>> 2b3e7196
-
-        Log.Logger?.ReportInfo(Log.Component.RepoConfig, $"Adding repository to clone {cloningInformation.RepositoryId} to location '{cloneLocation}'");
-        EverythingToClone.Add(cloningInformation);
-    }
-
-    /// <summary>
-    /// Gets all the repositories for the the specified provider and account.
-    /// </summary>
-    /// <param name="repositoryProvider">The provider.  This should match IRepositoryProvider.LoginId</param>
-    /// <param name="loginId">The login Id to get the repositories for</param>
-    public void GetRepositories(string repositoryProvider, string loginId)
-    {
-        var loggedInDeveloper = _providers.GetAllLoggedInAccounts(repositoryProvider).FirstOrDefault(x => x.LoginId() == loginId);
-        _repositoriesForAccount = _providers.GetAllRepositories(repositoryProvider, loggedInDeveloper);
-
-        // TODO: What if the user comes back here with repos selected?
-        Repositories = new ObservableCollection<string>(_repositoriesForAccount.OrderBy(x => x.IsPrivate).Select(x => x.DisplayName));
-    }
-
-    /// <summary>
-    /// Sets the clone location for all repositories to cloneLocation
-    /// </summary>
-    /// <param name="cloneLocation">The location to clone all repositories to.</param>
-    public void SetCloneLocation(string cloneLocation)
-    {
-        Log.Logger?.ReportInfo(Log.Component.RepoConfig, $"Setting the clone location for all repositories to {cloneLocation}");
-        foreach (var cloningInformation in EverythingToClone)
-        {
-            cloningInformation.CloningLocation = new DirectoryInfo(cloneLocation);
-        }
-    }
-}
+﻿// Copyright (c) Microsoft Corporation and Contributors
+// Licensed under the MIT license.
+
+using System;
+using System.Collections.Generic;
+using System.Collections.ObjectModel;
+using System.IO;
+using System.Linq;
+using System.Threading.Tasks;
+using CommunityToolkit.Mvvm.ComponentModel;
+using CommunityToolkit.Mvvm.Input;
+using DevHome.Common.Extensions;
+using DevHome.Common.Services;
+using DevHome.SetupFlow.Common.Helpers;
+using DevHome.SetupFlow.Models;
+using DevHome.SetupFlow.Services;
+using Microsoft.UI.Xaml;
+using Microsoft.Windows.DevHome.SDK;
+using static DevHome.SetupFlow.Models.Common;
+
+namespace DevHome.SetupFlow.ViewModels;
+
+/// <summary>
+/// View model to handle the top layer of the repo tool including
+/// 1. Repo Review
+/// 2. Switching between account, repositories, and url page
+/// </summary>
+public partial class AddRepoViewModel : ObservableObject
+{
+    private readonly ISetupFlowStringResource _stringResource;
+
+    /// <summary>
+    /// Gets or sets the list that keeps all repositories the user wants to clone.
+    /// </summary>
+    public List<CloningInformation> EverythingToClone
+    {
+        get; set;
+    }
+
+    /// <summary>
+    /// The url of the repository the user wants to clone.
+    /// </summary>
+    [ObservableProperty]
+    private string _url = string.Empty;
+
+    /// <summary>
+    /// All the providers Dev Home found.  Used for logging in the accounts and getting all repositories.
+    /// </summary>
+    private RepositoryProviders _providers;
+
+    /// <summary>
+    /// The list of all repositories shown to the user on the repositories page.
+    /// </summary>
+    private IEnumerable<IRepository> _repositoriesForAccount;
+
+    /// <summary>
+    /// Names of all providers.  This is shown to the user on the accounts page.
+    /// </summary>
+    [ObservableProperty]
+    private ObservableCollection<string> _providerNames = new ();
+
+    /// <summary>
+    /// Names of all accounts the user has logged into for a particular provider.
+    /// </summary>
+    [ObservableProperty]
+    private ObservableCollection<string> _accounts = new ();
+
+    /// <summary>
+    /// All the repositories for a specific account.
+    /// </summary>
+    [ObservableProperty]
+    private ObservableCollection<string> _repositories = new ();
+
+    /// <summary>
+    /// Should the URL page be visible?
+    /// </summary>
+    [ObservableProperty]
+    private Visibility _showUrlPage;
+
+    /// <summary>
+    /// Should the account page be visible?
+    /// </summary>
+    [ObservableProperty]
+    private Visibility _showAccountPage;
+
+    /// <summary>
+    /// Should the repositories page be visible?
+    /// </summary>
+    [ObservableProperty]
+    private Visibility _showRepoPage;
+
+    /// <summary>
+    /// Should the error text be shown?
+    /// </summary>
+    [ObservableProperty]
+    private Visibility _showErrorTextBox;
+
+    /// <summary>
+    /// Keeps track of if the account button is checked.  Used to switch UIs
+    /// </summary>
+    [ObservableProperty]
+    private bool? _isAccountToggleButtonChecked;
+
+    /// <summary>
+    /// Keeps track if the URL button is checked.  Used to switch UIs
+    /// </summary>
+    [ObservableProperty]
+    private bool? _isUrlAccountButtonChecked;
+
+    /// <summary>
+    /// COntrols if the primary button is enabled.  Turns true if everything is correct.
+    /// </summary>
+    [ObservableProperty]
+    private bool _shouldPrimaryButtonBeEnabled;
+
+    [ObservableProperty]
+    private string _textToFilterBy;
+
+    [ObservableProperty]
+    private string _primaryButtonText;
+
+    [RelayCommand]
+    private void FilterRepositories(string text)
+    {
+        IEnumerable<string> filteredRepositories;
+        if (text.Equals(string.Empty, StringComparison.OrdinalIgnoreCase))
+        {
+            filteredRepositories = _repositoriesForAccount.OrderBy(x => x.IsPrivate).Select(x => x.DisplayName);
+        }
+        else
+        {
+            filteredRepositories = _repositoriesForAccount.OrderBy(x => x.IsPrivate).Where(x => x.DisplayName.StartsWith(text, StringComparison.OrdinalIgnoreCase)).Select(x => x.DisplayName);
+        }
+
+        Repositories = new ObservableCollection<string>(filteredRepositories);
+    }
+
+    /// <summary>
+    /// Gets or sets what page the user is currently on.  Used to branch logic depending on the page.
+    /// </summary>
+    internal PageKind CurrentPage
+    {
+        get; set;
+    }
+
+    public AddRepoViewModel(ISetupFlowStringResource stringResource)
+    {
+        _stringResource = stringResource;
+        ChangeToUrlPage();
+
+        // override changes ChangeToUrlPage to correctly set the state.
+        IsUrlAccountButtonChecked = true;
+        IsAccountToggleButtonChecked = false;
+        ShouldPrimaryButtonBeEnabled = false;
+        ShowErrorTextBox = Visibility.Collapsed;
+        EverythingToClone = new ();
+    }
+
+    /// <summary>
+    /// Gets all the plugins the DevHome can see.
+    /// </summary>
+    /// <remarks>
+    /// A valid plugin is one that has a repository provider and devid provider.
+    /// </remarks>
+    public void GetPlugins()
+    {
+        Log.Logger?.ReportInfo(Log.Component.RepoConfig, "Getting installed plugins with Repository and DevId providers");
+        var pluginService = Application.Current.GetService<IPluginService>();
+        var pluginWrappers = pluginService.GetInstalledPluginsAsync().Result;
+        var plugins = pluginWrappers.Where(
+            plugin => plugin.HasProviderType(ProviderType.Repository) &&
+            plugin.HasProviderType(ProviderType.DeveloperId));
+
+        _providers = new RepositoryProviders(plugins);
+
+        ProviderNames = new ObservableCollection<string>(_providers.GetAllProviderNames());
+    }
+
+    public void ChangeToUrlPage()
+    {
+        Log.Logger?.ReportInfo(Log.Component.RepoConfig, "Changing to Url page");
+        ShowUrlPage = Visibility.Visible;
+        ShowAccountPage = Visibility.Collapsed;
+        ShowRepoPage = Visibility.Collapsed;
+        IsUrlAccountButtonChecked = true;
+        IsAccountToggleButtonChecked = false;
+        CurrentPage = PageKind.AddViaUrl;
+        PrimaryButtonText = _stringResource.GetLocalized(StringResourceKey.RepoEverythingElsePrimaryButtonText);
+    }
+
+    public void ChangeToAccountPage()
+    {
+        Log.Logger?.ReportInfo(Log.Component.RepoConfig, "Changing to Account page");
+        ShowUrlPage = Visibility.Collapsed;
+        ShowAccountPage = Visibility.Visible;
+        ShowRepoPage = Visibility.Collapsed;
+        IsUrlAccountButtonChecked = false;
+        IsAccountToggleButtonChecked = true;
+        CurrentPage = PageKind.AddViaAccount;
+        PrimaryButtonText = _stringResource.GetLocalized(StringResourceKey.RepoAccountPagePrimaryButtonText);
+    }
+
+    public void ChangeToRepoPage()
+    {
+        Log.Logger?.ReportInfo(Log.Component.RepoConfig, "Changing to Repo page");
+        ShowUrlPage = Visibility.Collapsed;
+        ShowAccountPage = Visibility.Collapsed;
+        ShowRepoPage = Visibility.Visible;
+        CurrentPage = PageKind.Repositories;
+        PrimaryButtonText = _stringResource.GetLocalized(StringResourceKey.RepoEverythingElsePrimaryButtonText);
+
+        // The only way to get the repo page is through the account page.
+        // No need to change toggle buttons.
+    }
+
+    /// <summary>
+    /// Makes sure all needed information is present.
+    /// </summary>
+    /// <returns>True if all information is in order, otherwise false</returns>
+    public bool ValidateRepoInformation()
+    {
+        if (CurrentPage == PageKind.AddViaUrl)
+        {
+            // check if url or username/repo is filled in.
+            return !string.IsNullOrWhiteSpace(Url) && !string.IsNullOrEmpty(Url);
+        }
+        else if (CurrentPage == PageKind.AddViaAccount || CurrentPage == PageKind.Repositories)
+        {
+            // make sure the user has selected some repositories.
+            return EverythingToClone.Count > 0;
+        }
+        else
+        {
+            return false;
+        }
+    }
+
+    public void EnablePrimaryButton()
+    {
+        ShouldPrimaryButtonBeEnabled = true;
+    }
+
+    public void DisablePrimaryButton()
+    {
+        ShouldPrimaryButtonBeEnabled = false;
+    }
+
+    /// <summary>
+    /// Gets all the accounts for a provider and updates the UI.
+    /// </summary>
+    /// <param name="repositoryProviderName">The provider the user wants to use.</param>
+    public async Task GetAccountsAsync(string repositoryProviderName)
+    {
+        await Task.Run(() => _providers.StartIfNotRunning(repositoryProviderName));
+        var loggedInAccounts = await Task.Run(() => _providers.GetAllLoggedInAccounts(repositoryProviderName));
+        if (!loggedInAccounts.Any())
+        {
+            // Throw away developer id becase we're calling GetAllLoggedInAccounts in anticipation
+            // of 1 Provider : N DeveloperIds
+            await Task.Run(() => _providers.LogInToProvider(repositoryProviderName));
+            loggedInAccounts = await Task.Run(() => _providers.GetAllLoggedInAccounts(repositoryProviderName));
+        }
+
+        Accounts = new ObservableCollection<string>(loggedInAccounts.Select(x => x.LoginId()));
+    }
+
+    /// <summary>
+    /// Adds repositories to the list of repos to clone.
+    /// Removes repositories from the list of repos to clone.
+    /// </summary>
+    /// <param name="providerName">The provider that is used to do the cloning.</param>
+    /// <param name="accountName">The account used to authenticate into the provider.</param>
+    /// <param name="repositoriesToAdd">Repositories to add</param>
+    /// <param name="repositoriesToRemove">Repositories to remove.</param>
+    public void AddOrRemoveRepository(string providerName, string accountName, IList<object> repositoriesToAdd, IList<object> repositoriesToRemove)
+    {
+        Log.Logger?.ReportInfo(Log.Component.RepoConfig, $"Adding and removing repositories");
+        var developerId = _providers.GetAllLoggedInAccounts(providerName).FirstOrDefault(x => x.LoginId() == accountName);
+        foreach (string repositoryToRemove in repositoriesToRemove)
+        {
+            Log.Logger?.ReportInfo(Log.Component.RepoConfig, $"Removing repository {repositoryToRemove}");
+            var cloningInformation = new CloningInformation();
+            cloningInformation.ProviderName = providerName;
+            cloningInformation.OwningAccount = developerId;
+            cloningInformation.RepositoryToClone = _repositoriesForAccount.FirstOrDefault(x => x.DisplayName == repositoryToRemove);
+
+            EverythingToClone.Remove(cloningInformation);
+        }
+
+        foreach (string repositoryToAdd in repositoriesToAdd)
+        {
+            Log.Logger?.ReportInfo(Log.Component.RepoConfig, $"Adding repository {repositoryToAdd}");
+            var cloningInformation = new CloningInformation();
+            cloningInformation.ProviderName = providerName;
+            cloningInformation.OwningAccount = developerId;
+            cloningInformation.RepositoryToClone = _repositoriesForAccount.FirstOrDefault(x => x.DisplayName == repositoryToAdd);
+
+            EverythingToClone.Add(cloningInformation);
+        }
+    }
+
+    /// <summary>
+    /// Adds a repository from the URL page. Steps to determine what repoProvider to use.
+    /// 1. All providers are asked "Can you parse this into a URL you understand."  If yes, that provider to clone the repo.
+    /// 2. If no providers can parse the URL a fall back "GitProvider" is used that uses libgit2sharp to clone the repo.
+    /// </summary>
+    /// <param name="cloneLocation">The location to clone the repo to</param>
+    public void AddRepositoryViaUri(string url, string cloneLocation)
+    {
+        // if the url isn't valid don't bother finding a provider.
+        Uri uriToParse;
+        if (!Uri.TryCreate(url, UriKind.Absolute, out uriToParse))
+        {
+            return;
+        }
+
+        var providerNameAndRepo = _providers.ParseRepositoryFromUri(uriToParse);
+        if (providerNameAndRepo.Item2 == null)
+        {
+            return;
+        }
+
+        var repository = providerNameAndRepo.Item2;
+        var developerId = new DeveloperId(repository.OwningAccountName, Url);
+        var cloningInformation = new CloningInformation();
+        var providerNameAndRepo = _providers.ParseRepositoryFromUri(uriToParse);
+        if (providerNameAndRepo.Item2 != null)
+        {
+            // a provider parsed the Url and returned a valid IRepository
+            var repository = providerNameAndRepo.Item2;
+            var developerId = new DeveloperId(repository.OwningAccountName, string.Empty, repository.OwningAccountName, Url);
+            cloningInformation.ProviderName = providerNameAndRepo.Item1;
+            cloningInformation.OwningAccount = developerId;
+            cloningInformation.RepositoryToClone = repository;
+            cloningInformation.CloningLocation = new DirectoryInfo(cloneLocation);
+        }
+        else
+        {
+            // no providers can parse the Url.
+            // Fall back to a git Url.
+            cloningInformation.ProviderName = "git";
+
+            // Because the user is cloning via URL the developer account is unknown.
+            var gitDeveloperId = new DeveloperId("Unknown", string.Empty, "FromGitUrl", Url);
+            cloningInformation.OwningAccount = gitDeveloperId;
+            cloningInformation.RepositoryToClone = new GenericRepository(uriToParse);
+            cloningInformation.CloningLocation = new DirectoryInfo(cloneLocation);
+        }
+
+        Log.Logger?.ReportInfo(Log.Component.RepoConfig, $"Adding repository to clone {cloningInformation.RepositoryId} to location '{cloneLocation}'");
+        EverythingToClone.Add(cloningInformation);
+    }
+
+    /// <summary>
+    /// Gets all the repositories for the the specified provider and account.
+    /// </summary>
+    /// <param name="repositoryProvider">The provider.  This should match IRepositoryProvider.LoginId</param>
+    /// <param name="loginId">The login Id to get the repositories for</param>
+    public void GetRepositories(string repositoryProvider, string loginId)
+    {
+        var loggedInDeveloper = _providers.GetAllLoggedInAccounts(repositoryProvider).FirstOrDefault(x => x.LoginId() == loginId);
+        _repositoriesForAccount = _providers.GetAllRepositories(repositoryProvider, loggedInDeveloper);
+
+        // TODO: What if the user comes back here with repos selected?
+        Repositories = new ObservableCollection<string>(_repositoriesForAccount.OrderBy(x => x.IsPrivate).Select(x => x.DisplayName));
+    }
+
+    /// <summary>
+    /// Sets the clone location for all repositories to cloneLocation
+    /// </summary>
+    /// <param name="cloneLocation">The location to clone all repositories to.</param>
+    public void SetCloneLocation(string cloneLocation)
+    {
+        Log.Logger?.ReportInfo(Log.Component.RepoConfig, $"Setting the clone location for all repositories to {cloneLocation}");
+        foreach (var cloningInformation in EverythingToClone)
+        {
+            cloningInformation.CloningLocation = new DirectoryInfo(cloneLocation);
+        }
+    }
+}