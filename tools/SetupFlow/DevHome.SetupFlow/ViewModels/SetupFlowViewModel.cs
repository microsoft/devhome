// Copyright (c) Microsoft Corporation and Contributors
// Licensed under the MIT license.

using System;
using System.Collections.Generic;
using System.Linq;
using CommunityToolkit.Mvvm.ComponentModel;
using CommunityToolkit.Mvvm.Input;
using DevHome.Common.Extensions;
using DevHome.SetupFlow.Common.Models;
using DevHome.SetupFlow.Common.Services;
using DevHome.SetupFlow.Common.ViewModels;
using DevHome.SetupFlow.Loading.ViewModels;
using DevHome.SetupFlow.MainPage.ViewModels;
using DevHome.SetupFlow.Review.ViewModels;
using DevHome.SetupFlow.Summary.ViewModels;
using DevHome.Telemetry;
using Microsoft.Extensions.Hosting;

namespace DevHome.SetupFlow.ViewModels;

public partial class SetupFlowViewModel : ObservableObject
{
    private readonly IHost _host;
    private readonly ILogger _logger;
<<<<<<< HEAD
    private readonly SetupFlowOrchestrator _orchestrator;
    private readonly MainPageViewModel _mainPageViewModel;
    private readonly List<SetupPageViewModelBase> _flowPages;
    private int _currentPageIndex;

    [ObservableProperty]
    private SetupPageViewModelBase _currentPageViewModel;

    public bool IsPreviousButtonVisible => _currentPageIndex > 0;

    private int CurrentPageIndex
    {
        get => _currentPageIndex;
        set
        {
            var movingForward = value > _currentPageIndex;

            // Do pre-navigation tasks when moving forward
            if (movingForward)
            {
                CurrentPageViewModel?.OnNavigateFromAsync();
            }

            // Update current page
            _currentPageIndex = value;
            CurrentPageViewModel = _flowPages[_currentPageIndex];

            // Do post-navigation tasks when moving forward
            if (movingForward)
            {
                CurrentPageViewModel?.OnNavigateToAsync();
            }

            // Notify of changes to UI
            _orchestrator.NotifyNavigationCanExecuteChanged();
            OnPropertyChanged(nameof(IsPreviousButtonVisible));
        }
    }
=======
    private readonly MainPageViewModel _mainPageViewModel;

    public SetupFlowOrchestrator Orchestrator { get; }
>>>>>>> 201907fc

    public SetupFlowViewModel(IHost host, ILogger logger, SetupFlowOrchestrator orchestrator)
    {
        _host = host;
        _logger = logger;
<<<<<<< HEAD
        _orchestrator = orchestrator;

        _orchestrator.SetNavigationButtonsCommands(new List<IRelayCommand> { GoToNextPageCommand, GoToPreviousPageCommand, CancelCommand });

        // Set initial view
        _mainPageViewModel = _host.GetService<MainPageViewModel>();
        _flowPages = new List<SetupPageViewModelBase>
=======
        Orchestrator = orchestrator;

        // Set initial view
        _mainPageViewModel = _host.GetService<MainPageViewModel>();
        Orchestrator.FlowPages = new List<SetupPageViewModelBase>
>>>>>>> 201907fc
        {
            _mainPageViewModel,
        };

<<<<<<< HEAD
        CurrentPageIndex = 0;

        _mainPageViewModel.StartSetupFlow += (object sender, IList<ISetupTaskGroup> taskGroups) =>
        {
            _orchestrator.TaskGroups = taskGroups;
            StartSetupFlowWithCurrentTaskGroups();
        };
    }

    private void StartSetupFlowWithCurrentTaskGroups()
    {
        _flowPages.Clear();
        _flowPages.AddRange(_orchestrator.TaskGroups.Select(flow => flow.GetSetupPageViewModel()).Where(page => page is not null));
        _flowPages.Add(_host.GetService<ReviewViewModel>());
=======
        _mainPageViewModel.StartSetupFlow += (object sender, IList<ISetupTaskGroup> taskGroups) =>
        {
            Orchestrator.TaskGroups = taskGroups;
            SetFlowPagesFromCurrentTaskGroups();
        };
    }

    public void SetFlowPagesFromCurrentTaskGroups()
    {
        List<SetupPageViewModelBase> flowPages = new ();
        flowPages.AddRange(Orchestrator.TaskGroups.Select(flow => flow.GetSetupPageViewModel()).Where(page => page is not null));
        flowPages.Add(_host.GetService<ReviewViewModel>());
>>>>>>> 201907fc

        // The Loading page can advance to the next page
        // without user interaction once it is complete
        var loadingPageViewModel = _host.GetService<LoadingViewModel>();
<<<<<<< HEAD
        _flowPages.Add(loadingPageViewModel);

        loadingPageViewModel.ExecutionFinished += (object _, EventArgs _) =>
        {
            GoToNextPage();
        };

        _flowPages.Add(_host.GetService<SummaryViewModel>());

        CurrentPageIndex = 0;
    }

    [RelayCommand(CanExecute = nameof(CanGoToPreviousPage))]
    public void GoToPreviousPage()
    {
        CurrentPageIndex--;
    }

    private bool CanGoToPreviousPage()
    {
        return CurrentPageIndex > 0 && CurrentPageViewModel.CanGoToPreviousPage;
    }

    [RelayCommand(CanExecute = nameof(CanGoToNextPage))]
    public void GoToNextPage()
    {
        CurrentPageIndex++;
    }

    private bool CanGoToNextPage()
    {
        return CurrentPageIndex + 1 < _flowPages.Count && CurrentPageViewModel.CanGoToNextPage;
    }

    [RelayCommand(CanExecute = nameof(CanCancel))]
    public void Cancel()
    {
        _flowPages.Clear();
        _flowPages.Add(_mainPageViewModel);

        CurrentPageIndex = 0;
    }

    private bool CanCancel()
    {
        return CurrentPageViewModel.CanCancel;
=======
        flowPages.Add(loadingPageViewModel);

        loadingPageViewModel.ExecutionFinished += async (object _, EventArgs _) =>
        {
            await Orchestrator.GoToNextPage();
        };

        flowPages.Add(_host.GetService<SummaryViewModel>());

        Orchestrator.FlowPages = flowPages;
    }

    [RelayCommand]
    public void Cancel()
    {
        Orchestrator.FlowPages = new List<SetupPageViewModelBase> { _mainPageViewModel };
>>>>>>> 201907fc
    }
}
<|MERGE_RESOLUTION|>--- conflicted
+++ resolved
@@ -23,171 +23,54 @@
 {
     private readonly IHost _host;
     private readonly ILogger _logger;
-<<<<<<< HEAD
-    private readonly SetupFlowOrchestrator _orchestrator;
-    private readonly MainPageViewModel _mainPageViewModel;
-    private readonly List<SetupPageViewModelBase> _flowPages;
-    private int _currentPageIndex;
-
-    [ObservableProperty]
-    private SetupPageViewModelBase _currentPageViewModel;
-
-    public bool IsPreviousButtonVisible => _currentPageIndex > 0;
-
-    private int CurrentPageIndex
-    {
-        get => _currentPageIndex;
-        set
-        {
-            var movingForward = value > _currentPageIndex;
-
-            // Do pre-navigation tasks when moving forward
-            if (movingForward)
-            {
-                CurrentPageViewModel?.OnNavigateFromAsync();
-            }
-
-            // Update current page
-            _currentPageIndex = value;
-            CurrentPageViewModel = _flowPages[_currentPageIndex];
-
-            // Do post-navigation tasks when moving forward
-            if (movingForward)
-            {
-                CurrentPageViewModel?.OnNavigateToAsync();
-            }
-
-            // Notify of changes to UI
-            _orchestrator.NotifyNavigationCanExecuteChanged();
-            OnPropertyChanged(nameof(IsPreviousButtonVisible));
-        }
-    }
-=======
     private readonly MainPageViewModel _mainPageViewModel;
 
-    public SetupFlowOrchestrator Orchestrator { get; }
->>>>>>> 201907fc
+    public SetupFlowOrchestrator Orchestrator { get; }
 
     public SetupFlowViewModel(IHost host, ILogger logger, SetupFlowOrchestrator orchestrator)
     {
         _host = host;
         _logger = logger;
-<<<<<<< HEAD
-        _orchestrator = orchestrator;
-
-        _orchestrator.SetNavigationButtonsCommands(new List<IRelayCommand> { GoToNextPageCommand, GoToPreviousPageCommand, CancelCommand });
+        Orchestrator = orchestrator;
 
         // Set initial view
         _mainPageViewModel = _host.GetService<MainPageViewModel>();
-        _flowPages = new List<SetupPageViewModelBase>
-=======
-        Orchestrator = orchestrator;
-
-        // Set initial view
-        _mainPageViewModel = _host.GetService<MainPageViewModel>();
-        Orchestrator.FlowPages = new List<SetupPageViewModelBase>
->>>>>>> 201907fc
+        Orchestrator.FlowPages = new List<SetupPageViewModelBase>
         {
             _mainPageViewModel,
         };
 
-<<<<<<< HEAD
-        CurrentPageIndex = 0;
-
         _mainPageViewModel.StartSetupFlow += (object sender, IList<ISetupTaskGroup> taskGroups) =>
         {
-            _orchestrator.TaskGroups = taskGroups;
-            StartSetupFlowWithCurrentTaskGroups();
+            Orchestrator.TaskGroups = taskGroups;
+            SetFlowPagesFromCurrentTaskGroups();
         };
     }
 
-    private void StartSetupFlowWithCurrentTaskGroups()
+    public void SetFlowPagesFromCurrentTaskGroups()
     {
-        _flowPages.Clear();
-        _flowPages.AddRange(_orchestrator.TaskGroups.Select(flow => flow.GetSetupPageViewModel()).Where(page => page is not null));
-        _flowPages.Add(_host.GetService<ReviewViewModel>());
-=======
-        _mainPageViewModel.StartSetupFlow += (object sender, IList<ISetupTaskGroup> taskGroups) =>
-        {
-            Orchestrator.TaskGroups = taskGroups;
-            SetFlowPagesFromCurrentTaskGroups();
-        };
-    }
-
-    public void SetFlowPagesFromCurrentTaskGroups()
-    {
-        List<SetupPageViewModelBase> flowPages = new ();
-        flowPages.AddRange(Orchestrator.TaskGroups.Select(flow => flow.GetSetupPageViewModel()).Where(page => page is not null));
-        flowPages.Add(_host.GetService<ReviewViewModel>());
->>>>>>> 201907fc
+        List<SetupPageViewModelBase> flowPages = new ();
+        flowPages.AddRange(Orchestrator.TaskGroups.Select(flow => flow.GetSetupPageViewModel()).Where(page => page is not null));
+        flowPages.Add(_host.GetService<ReviewViewModel>());
 
         // The Loading page can advance to the next page
         // without user interaction once it is complete
         var loadingPageViewModel = _host.GetService<LoadingViewModel>();
-<<<<<<< HEAD
-        _flowPages.Add(loadingPageViewModel);
+        flowPages.Add(loadingPageViewModel);
 
-        loadingPageViewModel.ExecutionFinished += (object _, EventArgs _) =>
+        loadingPageViewModel.ExecutionFinished += async (object _, EventArgs _) =>
         {
-            GoToNextPage();
+            await Orchestrator.GoToNextPage();
         };
 
-        _flowPages.Add(_host.GetService<SummaryViewModel>());
+        flowPages.Add(_host.GetService<SummaryViewModel>());
 
-        CurrentPageIndex = 0;
+        Orchestrator.FlowPages = flowPages;
     }
 
-    [RelayCommand(CanExecute = nameof(CanGoToPreviousPage))]
-    public void GoToPreviousPage()
-    {
-        CurrentPageIndex--;
-    }
-
-    private bool CanGoToPreviousPage()
-    {
-        return CurrentPageIndex > 0 && CurrentPageViewModel.CanGoToPreviousPage;
-    }
-
-    [RelayCommand(CanExecute = nameof(CanGoToNextPage))]
-    public void GoToNextPage()
-    {
-        CurrentPageIndex++;
-    }
-
-    private bool CanGoToNextPage()
-    {
-        return CurrentPageIndex + 1 < _flowPages.Count && CurrentPageViewModel.CanGoToNextPage;
-    }
-
-    [RelayCommand(CanExecute = nameof(CanCancel))]
+    [RelayCommand]
     public void Cancel()
     {
-        _flowPages.Clear();
-        _flowPages.Add(_mainPageViewModel);
-
-        CurrentPageIndex = 0;
+        Orchestrator.FlowPages = new List<SetupPageViewModelBase> { _mainPageViewModel };
     }
-
-    private bool CanCancel()
-    {
-        return CurrentPageViewModel.CanCancel;
-=======
-        flowPages.Add(loadingPageViewModel);
-
-        loadingPageViewModel.ExecutionFinished += async (object _, EventArgs _) =>
-        {
-            await Orchestrator.GoToNextPage();
-        };
-
-        flowPages.Add(_host.GetService<SummaryViewModel>());
-
-        Orchestrator.FlowPages = flowPages;
-    }
-
-    [RelayCommand]
-    public void Cancel()
-    {
-        Orchestrator.FlowPages = new List<SetupPageViewModelBase> { _mainPageViewModel };
->>>>>>> 201907fc
-    }
-}
+}