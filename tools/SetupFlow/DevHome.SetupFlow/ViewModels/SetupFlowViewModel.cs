--- conflicted
+++ resolved
@@ -1,236 +1,228 @@
-// Copyright (c) Microsoft Corporation.
-// Licensed under the MIT License.
-
-using System;
-using System.Collections.Generic;
-using System.Linq;
-using System.Threading.Tasks;
-using CommunityToolkit.Mvvm.ComponentModel;
-using CommunityToolkit.Mvvm.Input;
-using DevHome.Common.Environments.Models;
-using DevHome.Common.Extensions;
-using DevHome.Common.Services;
-using DevHome.Common.TelemetryEvents.SetupFlow;
-using DevHome.SetupFlow.Models;
-using DevHome.SetupFlow.Services;
-using DevHome.Telemetry;
-using Microsoft.Extensions.Hosting;
-using Microsoft.UI.Xaml.Navigation;
-using Serilog;
-using Windows.Storage;
-
-namespace DevHome.SetupFlow.ViewModels;
-
-public partial class SetupFlowViewModel : ObservableObject
-{
-    private readonly ILogger _log = Log.ForContext("SourceContext", nameof(SetupFlowViewModel));
-    private readonly IHost _host;
-    private readonly ISetupFlowStringResource _stringResource;
-    private readonly MainPageViewModel _mainPageViewModel;
-    private readonly PackageProvider _packageProvider;
-
-    private readonly string _configurationFlowNavigationParameter = "StartConfigurationFlow";
-    private readonly string _creationFlowNavigationParameter = "StartCreationFlow";
-
-    private readonly Dictionary<string, Action<string>> _navigationTargets = new();
-
-    public SetupFlowOrchestrator Orchestrator { get; }
-
-    public event EventHandler EndSetupFlow = (s, e) => { };
-
-    public SetupFlowViewModel(
-        IHost host,
-        ISetupFlowStringResource stringResource,
-        SetupFlowOrchestrator orchestrator,
-        PackageProvider packageProvider)
-    {
-        _navigationTargets.Add(_creationFlowNavigationParameter, StartCreationFlow);
-<<<<<<< HEAD
-        _navigationTargets.Add("StartQuickstartPlayground", StartQuickTestFlow);
-=======
-        _navigationTargets.Add("StartQuickstartPlayground", StartQuickStartFlow);
->>>>>>> 6b805e3f
-        _navigationTargets.Add(KnownPageKeys.RepositoryConfiguration, StartRepositoryConfigurationFlow);
-
-        _host = host;
-        _stringResource = stringResource;
-        Orchestrator = orchestrator;
-        _packageProvider = packageProvider;
-
-        // Set initial view
-        _mainPageViewModel = _host.GetService<MainPageViewModel>();
-        Orchestrator.FlowPages = new List<SetupPageViewModelBase>
-        {
-            _mainPageViewModel,
-        };
-
-        _mainPageViewModel.StartSetupFlow += (object sender, (string, IList<ISetupTaskGroup>) args) =>
-        {
-            var flowTitle = args.Item1;
-            var taskGroups = args.Item2;
-
-            // Don't reset the title when on an empty string; may have set it earlier to what we want
-            if (!string.IsNullOrEmpty(flowTitle))
-            {
-                Orchestrator.FlowTitle = flowTitle;
-            }
-
-            Orchestrator.TaskGroups = taskGroups;
-            SetFlowPagesFromCurrentTaskGroups();
-        };
-    }
-
-    public void SetFlowPagesFromCurrentTaskGroups()
-    {
-        _host.GetService<IDevDriveManager>().RemoveAllDevDrives();
-        List<SetupPageViewModelBase> flowPages = new();
-        flowPages.AddRange(Orchestrator.TaskGroups.Select(flow => flow.GetSetupPageViewModel()).Where(page => page is not null));
-
-        // Check if the review page should be added as a step
-        if (Orchestrator.TaskGroups.Any(flow => flow.GetReviewTabViewModel() != null))
-        {
-            flowPages.Add(_host.GetService<ReviewViewModel>());
-        }
-        else
-        {
-            _log.Information("Review page will be skipped for this flow");
-        }
-
-        // The Loading page can advance to the next page
-        // without user interaction once it is complete
-        var loadingPageViewModel = _host.GetService<LoadingViewModel>();
-        flowPages.Add(loadingPageViewModel);
-
-        loadingPageViewModel.ExecutionFinished += async (object _, EventArgs _) =>
-        {
-            await Orchestrator.GoToNextPage();
-        };
-
-        flowPages.Add(_host.GetService<SummaryViewModel>());
-
-        Orchestrator.FlowPages = flowPages;
-    }
-
-    [RelayCommand]
-    private void Cancel()
-    {
-        var currentPage = Orchestrator.CurrentPageViewModel.GetType().Name;
-        TerminateCurrentFlow($"CancelButton_{currentPage}");
-    }
-
-    public void TerminateCurrentFlow(string callerNameForTelemetry)
-    {
-        // Report this before touching the pages so the current Activity ID can be obtained.
-        _log.Information($"Terminating Setup flow by caller [{callerNameForTelemetry}]. ActivityId={Orchestrator.ActivityId}");
-        TelemetryFactory.Get<ITelemetry>().Log("SetupFlow_Termination", LogLevel.Critical, new EndFlowEvent(callerNameForTelemetry), relatedActivityId: Orchestrator.ActivityId);
-
-        ResetToMainPage();
-    }
-
-    public void ResetToMainPage()
-    {
-        Orchestrator.ReleaseRemoteOperationObject();
-        _host.GetService<IDevDriveManager>().RemoveAllDevDrives();
-        _packageProvider.Clear();
-        EndSetupFlow(null, EventArgs.Empty);
-
-        Orchestrator.AdaptiveCardFlowNavigator.ResetFlowNavigator();
-        Orchestrator.FlowPages = new List<SetupPageViewModelBase> { _mainPageViewModel };
-    }
-
-    public async Task StartFileActivationFlowAsync(StorageFile file)
-    {
-        Orchestrator.FlowPages = [_mainPageViewModel];
-        await _mainPageViewModel.StartConfigurationFileAsync(file);
-    }
-
-    public void StartSetupFlow(string originPage, ComputeSystemReviewItem item)
-    {
-        Orchestrator.FlowPages = [_mainPageViewModel];
-
-        // This method is only called when the user clicks a button that redirects them to 'Setup' flow in the Environments page.
-        _mainPageViewModel.StartSetupForTargetEnvironmentWithTelemetry(string.Empty, _configurationFlowNavigationParameter, originPage, item);
-    }
-
-    public void OnNavigatedTo(NavigationEventArgs args)
-    {
-        // The setup flow isn't set up to support using the navigation service to navigate to specific
-        // pages. Instead we need to navigate to the main page and then start the creation flow template manually.
-        var parameter = args.Parameter?.ToString() ?? string.Empty;
-
-        if (string.IsNullOrEmpty(parameter))
-        {
-            _log.Information("args.Parameters is either null or empty.  Not navigating");
-            return;
-        }
-
-        var didNavigate = false;
-        var actionPair = _navigationTargets.FirstOrDefault(x => parameter.Contains(x.Key, StringComparison.OrdinalIgnoreCase), default);
-        if (actionPair.Key != default)
-        {
-            didNavigate = true;
-            actionPair.Value(parameter);
-        }
-        else
-        {
-            if (args.Parameter is object[] configObjs && configObjs.Length == 3)
-            {
-                if (configObjs[0] is string configObj && configObj.Equals(_configurationFlowNavigationParameter, StringComparison.OrdinalIgnoreCase))
-                {
-                    didNavigate = true;
-
-                    // We expect that when navigating from anywhere in Dev Home to the create environment page
-                    // that the arg.Parameter variable be an object array with the the first value being 'StartCreationFlow',
-                    // the second value being the page name that redirection came from for telemetry purposes, and
-                    // the third value being the ComputeSystemReviewItem to setup.
-                    Cancel();
-                    StartSetupFlow(originPage: configObjs[1] as string, item: configObjs[2] as ComputeSystemReviewItem);
-                }
-            }
-        }
-
-        if (!didNavigate)
-        {
-            _log.Warning($"Did not navigate with args {parameter}");
-        }
-    }
-
-    public void StartAppManagementFlow(string query = null)
-    {
-        Orchestrator.FlowPages = [_mainPageViewModel];
-        _mainPageViewModel.StartAppManagementFlow(query);
-    }
-
-    private void StartCreationFlow(string parameter)
-    {
-        // We expect that when navigating from anywhere in Dev Home to the create environment page
-        // that the arg.Parameter variable be semicolon delimited string with the first value being 'StartCreationFlow'
-        // and the second value being the page name that redirection came from for telemetry purposes.
-        var parameters = parameter.Split(';');
-        Cancel();
-
-        Orchestrator.FlowPages = [_mainPageViewModel];
-
-        // This method is only called when the user clicks a button that redirects them to 'Create Environment' flow in the setup flow.
-        _mainPageViewModel.StartCreateEnvironmentWithTelemetry(string.Empty, _creationFlowNavigationParameter, parameters[1]);
-    }
-
-<<<<<<< HEAD
-    private void StartQuickTestFlow(string parameter)
-=======
-    private void StartQuickStartFlow(string parameter)
->>>>>>> 6b805e3f
-    {
-        Cancel();
-        Orchestrator.FlowPages = [_mainPageViewModel];
-        var flowTitle = _stringResource.GetLocalized("MainPage_QuickstartPlayground/Header");
-        _mainPageViewModel.StartQuickstart(flowTitle);
-    }
-
-    private void StartRepositoryConfigurationFlow(string parameter)
-    {
-        Cancel();
-        Orchestrator.FlowPages = [_mainPageViewModel];
-        _mainPageViewModel.StartRepoConfig(_stringResource.GetLocalized("ReposConfigPageTitle"));
-    }
-}
+// Copyright (c) Microsoft Corporation.
+// Licensed under the MIT License.
+
+using System;
+using System.Collections.Generic;
+using System.Linq;
+using System.Threading.Tasks;
+using CommunityToolkit.Mvvm.ComponentModel;
+using CommunityToolkit.Mvvm.Input;
+using DevHome.Common.Environments.Models;
+using DevHome.Common.Extensions;
+using DevHome.Common.Services;
+using DevHome.Common.TelemetryEvents.SetupFlow;
+using DevHome.SetupFlow.Models;
+using DevHome.SetupFlow.Services;
+using DevHome.Telemetry;
+using Microsoft.Extensions.Hosting;
+using Microsoft.UI.Xaml.Navigation;
+using Serilog;
+using Windows.Storage;
+
+namespace DevHome.SetupFlow.ViewModels;
+
+public partial class SetupFlowViewModel : ObservableObject
+{
+    private readonly ILogger _log = Log.ForContext("SourceContext", nameof(SetupFlowViewModel));
+    private readonly IHost _host;
+    private readonly ISetupFlowStringResource _stringResource;
+    private readonly MainPageViewModel _mainPageViewModel;
+    private readonly PackageProvider _packageProvider;
+
+    private readonly string _configurationFlowNavigationParameter = "StartConfigurationFlow";
+    private readonly string _creationFlowNavigationParameter = "StartCreationFlow";
+
+    private readonly Dictionary<string, Action<string>> _navigationTargets = new();
+
+    public SetupFlowOrchestrator Orchestrator { get; }
+
+    public event EventHandler EndSetupFlow = (s, e) => { };
+
+    public SetupFlowViewModel(
+        IHost host,
+        ISetupFlowStringResource stringResource,
+        SetupFlowOrchestrator orchestrator,
+        PackageProvider packageProvider)
+    {
+        _navigationTargets.Add(_creationFlowNavigationParameter, StartCreationFlow);
+        _navigationTargets.Add("StartQuickstartPlayground", StartQuickStartFlow);
+        _navigationTargets.Add(KnownPageKeys.RepositoryConfiguration, StartRepositoryConfigurationFlow);
+
+        _host = host;
+        _stringResource = stringResource;
+        Orchestrator = orchestrator;
+        _packageProvider = packageProvider;
+
+        // Set initial view
+        _mainPageViewModel = _host.GetService<MainPageViewModel>();
+        Orchestrator.FlowPages = new List<SetupPageViewModelBase>
+        {
+            _mainPageViewModel,
+        };
+
+        _mainPageViewModel.StartSetupFlow += (object sender, (string, IList<ISetupTaskGroup>) args) =>
+        {
+            var flowTitle = args.Item1;
+            var taskGroups = args.Item2;
+
+            // Don't reset the title when on an empty string; may have set it earlier to what we want
+            if (!string.IsNullOrEmpty(flowTitle))
+            {
+                Orchestrator.FlowTitle = flowTitle;
+            }
+
+            Orchestrator.TaskGroups = taskGroups;
+            SetFlowPagesFromCurrentTaskGroups();
+        };
+    }
+
+    public void SetFlowPagesFromCurrentTaskGroups()
+    {
+        _host.GetService<IDevDriveManager>().RemoveAllDevDrives();
+        List<SetupPageViewModelBase> flowPages = new();
+        flowPages.AddRange(Orchestrator.TaskGroups.Select(flow => flow.GetSetupPageViewModel()).Where(page => page is not null));
+
+        // Check if the review page should be added as a step
+        if (Orchestrator.TaskGroups.Any(flow => flow.GetReviewTabViewModel() != null))
+        {
+            flowPages.Add(_host.GetService<ReviewViewModel>());
+        }
+        else
+        {
+            _log.Information("Review page will be skipped for this flow");
+        }
+
+        // The Loading page can advance to the next page
+        // without user interaction once it is complete
+        var loadingPageViewModel = _host.GetService<LoadingViewModel>();
+        flowPages.Add(loadingPageViewModel);
+
+        loadingPageViewModel.ExecutionFinished += async (object _, EventArgs _) =>
+        {
+            await Orchestrator.GoToNextPage();
+        };
+
+        flowPages.Add(_host.GetService<SummaryViewModel>());
+
+        Orchestrator.FlowPages = flowPages;
+    }
+
+    [RelayCommand]
+    private void Cancel()
+    {
+        var currentPage = Orchestrator.CurrentPageViewModel.GetType().Name;
+        TerminateCurrentFlow($"CancelButton_{currentPage}");
+    }
+
+    public void TerminateCurrentFlow(string callerNameForTelemetry)
+    {
+        // Report this before touching the pages so the current Activity ID can be obtained.
+        _log.Information($"Terminating Setup flow by caller [{callerNameForTelemetry}]. ActivityId={Orchestrator.ActivityId}");
+        TelemetryFactory.Get<ITelemetry>().Log("SetupFlow_Termination", LogLevel.Critical, new EndFlowEvent(callerNameForTelemetry), relatedActivityId: Orchestrator.ActivityId);
+
+        ResetToMainPage();
+    }
+
+    public void ResetToMainPage()
+    {
+        Orchestrator.ReleaseRemoteOperationObject();
+        _host.GetService<IDevDriveManager>().RemoveAllDevDrives();
+        _packageProvider.Clear();
+        EndSetupFlow(null, EventArgs.Empty);
+
+        Orchestrator.AdaptiveCardFlowNavigator.ResetFlowNavigator();
+        Orchestrator.FlowPages = new List<SetupPageViewModelBase> { _mainPageViewModel };
+    }
+
+    public async Task StartFileActivationFlowAsync(StorageFile file)
+    {
+        Orchestrator.FlowPages = [_mainPageViewModel];
+        await _mainPageViewModel.StartConfigurationFileAsync(file);
+    }
+
+    public void StartSetupFlow(string originPage, ComputeSystemReviewItem item)
+    {
+        Orchestrator.FlowPages = [_mainPageViewModel];
+
+        // This method is only called when the user clicks a button that redirects them to 'Setup' flow in the Environments page.
+        _mainPageViewModel.StartSetupForTargetEnvironmentWithTelemetry(string.Empty, _configurationFlowNavigationParameter, originPage, item);
+    }
+
+    public void OnNavigatedTo(NavigationEventArgs args)
+    {
+        // The setup flow isn't set up to support using the navigation service to navigate to specific
+        // pages. Instead we need to navigate to the main page and then start the creation flow template manually.
+        var parameter = args.Parameter?.ToString() ?? string.Empty;
+
+        if (string.IsNullOrEmpty(parameter))
+        {
+            _log.Information("args.Parameters is either null or empty.  Not navigating");
+            return;
+        }
+
+        var didNavigate = false;
+        var actionPair = _navigationTargets.FirstOrDefault(x => parameter.Contains(x.Key, StringComparison.OrdinalIgnoreCase), default);
+        if (actionPair.Key != default)
+        {
+            didNavigate = true;
+            actionPair.Value(parameter);
+        }
+        else
+        {
+            if (args.Parameter is object[] configObjs && configObjs.Length == 3)
+            {
+                if (configObjs[0] is string configObj && configObj.Equals(_configurationFlowNavigationParameter, StringComparison.OrdinalIgnoreCase))
+                {
+                    didNavigate = true;
+
+                    // We expect that when navigating from anywhere in Dev Home to the create environment page
+                    // that the arg.Parameter variable be an object array with the the first value being 'StartCreationFlow',
+                    // the second value being the page name that redirection came from for telemetry purposes, and
+                    // the third value being the ComputeSystemReviewItem to setup.
+                    Cancel();
+                    StartSetupFlow(originPage: configObjs[1] as string, item: configObjs[2] as ComputeSystemReviewItem);
+                }
+            }
+        }
+
+        if (!didNavigate)
+        {
+            _log.Warning($"Did not navigate with args {parameter}");
+        }
+    }
+
+    public void StartAppManagementFlow(string query = null)
+    {
+        Orchestrator.FlowPages = [_mainPageViewModel];
+        _mainPageViewModel.StartAppManagementFlow(query);
+    }
+
+    private void StartCreationFlow(string parameter)
+    {
+        // We expect that when navigating from anywhere in Dev Home to the create environment page
+        // that the arg.Parameter variable be semicolon delimited string with the first value being 'StartCreationFlow'
+        // and the second value being the page name that redirection came from for telemetry purposes.
+        var parameters = parameter.Split(';');
+        Cancel();
+
+        Orchestrator.FlowPages = [_mainPageViewModel];
+
+        // This method is only called when the user clicks a button that redirects them to 'Create Environment' flow in the setup flow.
+        _mainPageViewModel.StartCreateEnvironmentWithTelemetry(string.Empty, _creationFlowNavigationParameter, parameters[1]);
+    }
+
+    private void StartQuickStartFlow(string parameter)
+    {
+        Cancel();
+        Orchestrator.FlowPages = [_mainPageViewModel];
+        var flowTitle = _stringResource.GetLocalized("MainPage_QuickstartPlayground/Header");
+        _mainPageViewModel.StartQuickstart(flowTitle);
+    }
+
+    private void StartRepositoryConfigurationFlow(string parameter)
+    {
+        Cancel();
+        Orchestrator.FlowPages = [_mainPageViewModel];
+        _mainPageViewModel.StartRepoConfig(_stringResource.GetLocalized("ReposConfigPageTitle"));
+    }
+}