// Copyright (c) Microsoft Corporation and Contributors.
// Licensed under the MIT License.

using DevHome.Common.Extensions;
using DevHome.Common.Helpers;
using DevHome.SetupFlow.ViewModels;
using DevHome.SetupFlow.Views;
using Microsoft.UI.Xaml;
using WinUIEx;

namespace DevHome.SetupFlow.Windows;

public sealed partial class DevDriveWindow : SecondaryWindowExtension
{
    private readonly DevDriveViewModel _devDriveViewModel;
    private readonly DevDriveView _devDriveView;
<<<<<<< HEAD
    private readonly double _initialHeight = 600;
    private readonly double _initialWidth = 600;
=======
    private const double InitialHeight = 600;
    private const double InitialWidth = 650;
>>>>>>> 9de25207

    public DevDriveWindow(DevDriveViewModel viewModel)
        : base()
    {
        _devDriveViewModel = viewModel;
        _devDriveView = new DevDriveView(viewModel);
        this.SetIcon(viewModel.AppImage);
        Title = viewModel.AppTitle;
        Content = _devDriveView;
        ExtendsContentIntoTitleBar = true;
        SetTitleBar(_devDriveView.TitleBar);
        UseAppTheme = true;
        Activated += UpdateTitleBarTextColors;
<<<<<<< HEAD
        MinHeight = _initialHeight;
        Height = _initialHeight;
        MinWidth = _initialWidth;
        Width = _initialWidth;
=======
        MinHeight = InitialHeight;
        Height = InitialHeight;
        MinWidth = InitialWidth;
        Width = InitialWidth;
>>>>>>> 9de25207
    }

    public DevDriveViewModel ViewModel => _devDriveViewModel;

    public void UpdateTitleBarTextColors(object sender, WindowActivatedEventArgs args)
    {
        var colorBrush = TitleBarHelper.GetTitleBarTextColorBrush(args.WindowActivationState);
        _devDriveView.UpdateTitleBarTextForeground(colorBrush);
    }
}<|MERGE_RESOLUTION|>--- conflicted
+++ resolved
@@ -1,57 +1,45 @@
-// Copyright (c) Microsoft Corporation and Contributors.
-// Licensed under the MIT License.
-
-using DevHome.Common.Extensions;
-using DevHome.Common.Helpers;
-using DevHome.SetupFlow.ViewModels;
-using DevHome.SetupFlow.Views;
-using Microsoft.UI.Xaml;
-using WinUIEx;
-
-namespace DevHome.SetupFlow.Windows;
-
-public sealed partial class DevDriveWindow : SecondaryWindowExtension
-{
-    private readonly DevDriveViewModel _devDriveViewModel;
-    private readonly DevDriveView _devDriveView;
-<<<<<<< HEAD
-    private readonly double _initialHeight = 600;
-    private readonly double _initialWidth = 600;
-=======
-    private const double InitialHeight = 600;
-    private const double InitialWidth = 650;
->>>>>>> 9de25207
-
-    public DevDriveWindow(DevDriveViewModel viewModel)
-        : base()
-    {
-        _devDriveViewModel = viewModel;
-        _devDriveView = new DevDriveView(viewModel);
-        this.SetIcon(viewModel.AppImage);
-        Title = viewModel.AppTitle;
-        Content = _devDriveView;
-        ExtendsContentIntoTitleBar = true;
-        SetTitleBar(_devDriveView.TitleBar);
-        UseAppTheme = true;
-        Activated += UpdateTitleBarTextColors;
-<<<<<<< HEAD
-        MinHeight = _initialHeight;
-        Height = _initialHeight;
-        MinWidth = _initialWidth;
-        Width = _initialWidth;
-=======
-        MinHeight = InitialHeight;
-        Height = InitialHeight;
-        MinWidth = InitialWidth;
-        Width = InitialWidth;
->>>>>>> 9de25207
-    }
-
-    public DevDriveViewModel ViewModel => _devDriveViewModel;
-
-    public void UpdateTitleBarTextColors(object sender, WindowActivatedEventArgs args)
-    {
-        var colorBrush = TitleBarHelper.GetTitleBarTextColorBrush(args.WindowActivationState);
-        _devDriveView.UpdateTitleBarTextForeground(colorBrush);
-    }
-}+// Copyright (c) Microsoft Corporation and Contributors.
+// Licensed under the MIT License.
+
+using DevHome.Common.Extensions;
+using DevHome.Common.Helpers;
+using DevHome.SetupFlow.ViewModels;
+using DevHome.SetupFlow.Views;
+using Microsoft.UI.Xaml;
+using WinUIEx;
+
+namespace DevHome.SetupFlow.Windows;
+
+public sealed partial class DevDriveWindow : SecondaryWindowExtension
+{
+    private readonly DevDriveViewModel _devDriveViewModel;
+    private readonly DevDriveView _devDriveView;
+    private const double InitialHeight = 600;
+    private const double InitialWidth = 650;
+
+    public DevDriveWindow(DevDriveViewModel viewModel)
+        : base()
+    {
+        _devDriveViewModel = viewModel;
+        _devDriveView = new DevDriveView(viewModel);
+        this.SetIcon(viewModel.AppImage);
+        Title = viewModel.AppTitle;
+        Content = _devDriveView;
+        ExtendsContentIntoTitleBar = true;
+        SetTitleBar(_devDriveView.TitleBar);
+        UseAppTheme = true;
+        Activated += UpdateTitleBarTextColors;
+        MinHeight = InitialHeight;
+        Height = InitialHeight;
+        MinWidth = InitialWidth;
+        Width = InitialWidth;
+    }
+
+    public DevDriveViewModel ViewModel => _devDriveViewModel;
+
+    public void UpdateTitleBarTextColors(object sender, WindowActivatedEventArgs args)
+    {
+        var colorBrush = TitleBarHelper.GetTitleBarTextColorBrush(args.WindowActivationState);
+        _devDriveView.UpdateTitleBarTextForeground(colorBrush);
+    }
+}