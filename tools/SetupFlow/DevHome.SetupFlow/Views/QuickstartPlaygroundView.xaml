<?xml version="1.0" encoding="utf-8"?>
<UserControl
    x:Class="DevHome.SetupFlow.Views.QuickstartPlaygroundView"
    xmlns="http://schemas.microsoft.com/winfx/2006/xaml/presentation"
    xmlns:x="http://schemas.microsoft.com/winfx/2006/xaml"
    xmlns:viewmodels="using:DevHome.SetupFlow.ViewModels"
    xmlns:d="http://schemas.microsoft.com/expression/blend/2008"
    xmlns:mc="http://schemas.openxmlformats.org/markup-compatibility/2006"
    xmlns:setupFlowBehaviors="using:DevHome.SetupFlow.Behaviors"
    xmlns:controls="using:DevHome.SetupFlow.Controls"
    xmlns:ctcontrols="using:CommunityToolkit.WinUI.Controls"
    mc:Ignorable="d">

    <setupFlowBehaviors:SetupFlowNavigationBehavior.NextTemplate>
        <StackPanel Orientation="Horizontal" HorizontalAlignment="Right">
            <Button x:Uid="QuickstartPlaygroundSaveButton"
                    Command="{x:Bind ViewModel.SaveProjectCommand}"
                    Margin="4, 0"
                    TabIndex="30" />
            <Button Command="{x:Bind ViewModel.LaunchProjectHostCommand}"
                    Style="{ThemeResource AccentButtonStyle}"
                    Visibility="{x:Bind ViewModel.IsLaunchButtonVisible, Mode=OneWay}"
                    Margin="4, 0"
                    Content="{x:Bind ViewModel.LaunchButtonText, Mode=OneWay}"
                    TabIndex="31"/>
            <DropDownButton x:Uid="QuickstartPlaygroundLaunchDropDownButton"
                    Visibility="{x:Bind ViewModel.IsLaunchDropDownVisible, Mode=OneWay}"
                    Style="{ThemeResource AccentButtonStyle}"
                    Margin="4, 0"
                    TabIndex="32">
                <DropDownButton.Flyout>
                    <MenuFlyout x:Name="DropDownButtonFlyout" />
                </DropDownButton.Flyout>
            </DropDownButton>
        </StackPanel>
    </setupFlowBehaviors:SetupFlowNavigationBehavior.NextTemplate>

    <UserControl.Resources>
        <ResourceDictionary>
            <ResourceDictionary.MergedDictionaries>
                <ResourceDictionary Source="ms-appx:///DevHome.SetupFlow/Styles/SetupFlowStyles.xaml" />
                <ResourceDictionary Source="ms-appx:///DevHome.SetupFlow/Styles/QuickstartStyles.xaml" />
            </ResourceDictionary.MergedDictionaries>
        </ResourceDictionary>
    </UserControl.Resources>
    <controls:SetupShell Orchestrator="{x:Bind ViewModel.Orchestrator, Mode=OneWay}">
        <Grid x:Name="ContentArea">
            <Grid.RowDefinitions>
                <RowDefinition Height="Auto"/>
                <RowDefinition Height="Auto" />
                <RowDefinition Height="*" />
            </Grid.RowDefinitions>
            <Grid Grid.Row="0" VerticalAlignment="Stretch">
                <Grid>
                    <Grid.RowDefinitions>
                        <RowDefinition Height="*"/>
                        <RowDefinition Height="*"/>
                        <RowDefinition Height="*"/>
                    </Grid.RowDefinitions>
                    <StackPanel Orientation="Vertical" Grid.Row="0">
                        <Grid Margin="0, 0, 0, 30">
                            <Grid.ColumnDefinitions>
                                <ColumnDefinition Width="1*"/>
                                <ColumnDefinition Width="1*"/>
                            </Grid.ColumnDefinitions>
                            <TextBlock x:Uid="QuickstartPlaygroundPromptHeader"
                                       Grid.Column="0"
                                       VerticalAlignment="Center"
                                       TextWrapping="WrapWholeWords"
                                       Margin="10"/>
                            <ctcontrols:WrapPanel Grid.Column="1" 
                                        Orientation="Horizontal"
                                        HorizontalAlignment="Right" 
                                        Margin="10">
                                <TextBlock x:Name="ExtensionProviderTextBlock" 
                                           x:Uid="QuickstartPlaygroundExtensionProvider"
                                           Style="{ThemeResource BodyTextBlockStyle}"
                                           Margin="10"
                                           VerticalAlignment="Center"/>
                                <ComboBox x:Name="ExtensionProviderComboBox"
                                          AutomationProperties.LabeledBy="{Binding ElementName=ExtensionProviderTextBlock}"
                                          ItemsSource="{x:Bind ViewModel.QuickstartProviders}"
                                          DisplayMemberPath="DisplayName"
                                          SelectedItem="{x:Bind ViewModel.ActiveQuickstartSelection, Mode=TwoWay}"
                                          MinWidth="200"
                                          IsEnabled="{x:Bind ViewModel.EnableQuickstartProjectCombobox, Mode=OneWay}"
                                          Loading="ExtensionProviderComboBox_Loading"
                                          SelectionChanged="ExtensionProviderComboBox_SelectionChanged"
                                          IsDropDownOpen="{x:Bind ViewModel.IsQuickstartProjectComboboxExpanded, Mode=TwoWay}"
                                          Margin="10"
                                          VerticalAlignment="Center"
                                          TabIndex="1"/>
                            </ctcontrols:WrapPanel>
                        </Grid>
                        <ctcontrols:WrapPanel x:Name="ExamplePrompts"
                                              Orientation="Horizontal"
                                              Visibility="{x:Bind ViewModel.ShowExamplePrompts, Mode=OneWay}">
                            <Button Command="{x:Bind ViewModel.CopyExamplePromptCommand}" 
                                CommandParameter="{Binding Content, RelativeSource={RelativeSource Self}}" 
                                Content="{x:Bind ViewModel.SamplePromptOne, Mode=OneWay}"
                                Style="{StaticResource SamplePromptStyle}" 
                                TabIndex="2"/>
                            <Button Command="{x:Bind ViewModel.CopyExamplePromptCommand}" 
                                CommandParameter="{Binding Content, RelativeSource={RelativeSource Self}}" 
                                Content="{x:Bind ViewModel.SamplePromptTwo, Mode=OneWay}"
                                Style="{StaticResource SamplePromptStyle}"
                                TabIndex="3"/>
                            <Button Command="{x:Bind ViewModel.CopyExamplePromptCommand}" 
                                CommandParameter="{Binding Content, RelativeSource={RelativeSource Self}}" 
                                Content="{x:Bind ViewModel.SamplePromptThree, Mode=OneWay}"
                                Style="{StaticResource SamplePromptStyle}" 
                                TabIndex="4"/>
                        </ctcontrols:WrapPanel>
                        <Grid>
                            <Grid.RowDefinitions>
                                <RowDefinition Height="*"/>
                                <RowDefinition Height="*" />
                                <RowDefinition Height="*" />
                            </Grid.RowDefinitions>
                            <TextBox Grid.Row="0"
                                     PlaceholderText="{x:Bind ViewModel.PromptTextBoxPlaceholder, Mode=OneWay}"
                                     x:Name="CustomPrompt" 
                                     TextWrapping="Wrap"
                                     AcceptsReturn="True" 
                                     MinWidth="800"
                                     MinHeight="60"
                                     VerticalAlignment="Center"
                                     HorizontalAlignment="Stretch"
                                     Margin="10"
                                     IsReadOnly="{x:Bind ViewModel.IsPromptTextBoxReadOnly, Mode=OneWay}"
                                     MaxLength="2000"
                                     TabIndex="5"
                                     TextChanged="CustomPrompt_TextChanged"
                                     Text="{x:Bind ViewModel.CustomPrompt, Mode=TwoWay, UpdateSourceTrigger=PropertyChanged}"
                                     Grid.ColumnSpan="2"
                                     GotFocus="CustomPrompt_GotFocus"/>
                            <TextBlock Grid.Row="1" Width="Auto" x:Name="PromptCharacterCount" TextAlignment="Right" Margin="0 0 10 10"/>
                            <Grid Grid.Row="2" HorizontalAlignment="Stretch" VerticalAlignment="Stretch">
                                <Grid.ColumnDefinitions>
                                    <ColumnDefinition Width="Auto"/>
                                    <ColumnDefinition Width="*"/>
                                </Grid.ColumnDefinitions>
                                <StackPanel Grid.Column="0" Orientation="Horizontal" HorizontalAlignment="Left">
                                    <TextBlock x:Uid="QuickstartPlaygroundAIWarning"
                                               VerticalAlignment="Center"
                                               Margin="10 0 0 0"/>
                                    <StackPanel Orientation="Horizontal"
                                                Visibility="{x:Bind ViewModel.ShowPrivacyAndTermsLink, Mode=OneWay}">
                                        <HyperlinkButton x:Uid="QuickstartPlaygroundAIWarningTerms"
                                             NavigateUri="{x:Bind ViewModel.TermsUri, Mode=OneWay}" 
                                             ToolTipService.ToolTip="{x:Bind ViewModel.TermsUri, Mode=OneWay}"
                                             VerticalAlignment="Center"
                                             TabIndex="7"/>
                                        <TextBlock VerticalAlignment="Center">|</TextBlock>
                                        <HyperlinkButton x:Uid="QuickstartPlaygroundAIWarningPrivacy"
                                             NavigateUri="{x:Bind ViewModel.PrivacyUri, Mode=OneWay}"
                                             ToolTipService.ToolTip="{x:Bind ViewModel.PrivacyUri, Mode=OneWay}"
                                             VerticalAlignment="Center"
                                             TabIndex="8"/>
                                    </StackPanel>
                                </StackPanel>
                                <StackPanel Grid.Column="1" Orientation="Horizontal" HorizontalAlignment="Right" Margin="0 0 10 0">
                                    <Button x:Uid="QuickstartPlaygroundGenerateButton"
                                            x:Name="GenerateButton" 
                                            Margin="10 0 0 0"
                                            Style="{ThemeResource AccentButtonStyle}"
                                            Command="{x:Bind ViewModel.GenerateCodespaceCommand}"
                                            VerticalAlignment="Center"
                                            TabIndex="6">
                                        <ToolTipService.ToolTip>
                                            <ToolTip x:Uid="QuickstartPlaygroundGenerateButtonTooltip"/>
                                        </ToolTipService.ToolTip>
                                    </Button>
                                </StackPanel>
                            </Grid>
                        </Grid>
                    </StackPanel>
                    <Grid Grid.Row="1" Visibility="{x:Bind ViewModel.GenerateCodespaceCommand.IsRunning, Mode=OneWay}">
                        <Grid.ColumnDefinitions>
                            <ColumnDefinition Width="1*"/>
                            <ColumnDefinition Width="4*"/>
                        </Grid.ColumnDefinitions>
                        <!-- TODO: needs to better handle resizing; text can get truncated here -->
                        <TextBlock x:Name="ProgressStatus"
                               Grid.Column="0"
                               Text="{x:Bind ViewModel.ProgressMessage,Mode=OneWay}" 
                               Margin="10"
                               HorizontalAlignment="Left"
                               VerticalAlignment="Center"
                               TextWrapping="WrapWholeWords"/>
                        <ProgressBar AutomationProperties.LabeledBy="{Binding ElementName=ProgressStatus}"
                                 Grid.Column="1"
                                 Margin="30"
                                 Width="400"
                                 IsHitTestVisible="False"
                                 HorizontalAlignment="Left"
                                 VerticalAlignment="Center"
                                 Value="{x:Bind ViewModel.ProgressValue, Mode=OneWay}"/>
                    </Grid>
                    <!--Progress output-->
                    <Grid Grid.Row="2" Visibility="{x:Bind ViewModel.IsProgressOutputVisible, Mode=OneWay}">
                        <StackPanel Orientation="Vertical">
                            <Expander x:Uid="QuickstartPlaygroundExtensionProgressOutput"
                                  Margin="10"
                                  IsExpanded="True"
                                  ExpandDirection="Down"
                                  TabIndex="10">
                                <Expander.Content>
                                    <ScrollViewer x:Name="ProgressOutputScrollViewer" 
                                          VerticalScrollBarVisibility="Auto" 
                                          HorizontalScrollBarVisibility="Auto" 
                                          MaxHeight="300"
                                          Margin="20"
                                          HorizontalAlignment="Left" 
                                          TabIndex="11" />
                                </Expander.Content>
                            </Expander>
                        </StackPanel>
                    </Grid>
                </Grid>
            </Grid>

            <!--Bottom half of UI-->
            <Grid Grid.Row="2" Visibility="{x:Bind ViewModel.IsErrorViewVisible, Mode=OneWay}">
                <StackPanel
                    HorizontalAlignment="Center"
                    VerticalAlignment="Center">
                    <Image Style="{StaticResource ErrorIconStyle}"/>
                    <TextBlock x:Uid="QuickstartPlaygroundGenerationFailed" TextWrapping="WrapWholeWords" />
                    <TextBlock Text="{x:Bind ViewModel.ErrorMessage, Mode=OneWay}" TextWrapping="WrapWholeWords" />
                </StackPanel>
            </Grid>

            <Grid Grid.Row="2" Visibility="{x:Bind ViewModel.IsFileViewVisible, Mode=OneWay}">
                <Grid>
                    <Grid.RowDefinitions>
                        <RowDefinition Height="Auto" />
                        <RowDefinition Height="Auto"/>
                        <RowDefinition Height="*" />
                    </Grid.RowDefinitions>
                    <Grid Grid.Row="1" HorizontalAlignment="Stretch">
                        <Grid.ColumnDefinitions>
                            <ColumnDefinition Width="Auto"/>
                            <ColumnDefinition Width="*"/>
                        </Grid.ColumnDefinitions>
                        <StackPanel Grid.Column="0" Orientation="Horizontal" Margin="8" HorizontalAlignment="Left">
                            <TextBlock x:Uid="QuickstartPlaygroundGenerationOutputLabel"
                                       Margin="2, 20, 20, 20"/>
                            <StackPanel Orientation="Horizontal" Margin="8" HorizontalAlignment="Right">
                                <Button x:Name="positiveFeedbackButton"
                                        x:Uid="QuickstartPlaygroundLikeButton"
                                        Margin="4,0"
                                        VerticalAlignment="Bottom"
                                        TabIndex="20">
                                    <FontIcon Glyph="👍" FontFamily="Segoe Fluent" />
                                    <Button.Flyout>
                                        <Flyout x:Name="positiveFeedbackFlyout" Closed="PositiveFeedbackFlyout_Closed">
                                            <StackPanel>
                                                <FontIcon Glyph="👍" FontFamily="Segoe Fluent"/>
                                                <TextBlock x:Uid="QuickstartPlaygroundFeedbackHeader"
                                                           x:Name="posProvideAddtionalFeedbackText"
                                                           Style="{ThemeResource BaseTextBlockStyle}"
                                                           Visibility="{x:Bind ViewModel.PositivesGroupOne, Mode=OneWay}"/>
                                                <TextBox x:Uid="QuickstartPlaygroundPositiveFeedbackPromptPlaceholder"
                                                         Margin="4"
                                                         x:Name="positiveFeedbackTextBox"
                                                         TextWrapping="Wrap"
                                                         Visibility="{x:Bind ViewModel.PositivesGroupOne, Mode=OneWay}" />
                                                <Button x:Uid="QuickstartPlaygroundSubmitFeedback"
                                                        x:Name="posSubmitFeedbackButton"
                                                        Click="PositiveFeedbackConfirmation_Click"
                                                        HorizontalAlignment="Right"
                                                        Visibility="{x:Bind ViewModel.PositivesGroupOne, Mode=OneWay}"/>
                                                <TextBlock x:Uid="QuickstartPlaygroundFeedbackSubmitted"
                                                           x:Name="posFeedbackSuccessText"
                                                           Style="{ThemeResource BaseTextBlockStyle}"
                                                           Visibility="{x:Bind ViewModel.PositivesGroupTwo, Mode=OneWay}"/>
                                                <Button x:Uid="CloseButton"
                                                        x:Name="posCloseFlyoutButton"
                                                        Click="PosCloseFlyout_Click"
                                                        HorizontalAlignment="Right"
                                                        Visibility="{x:Bind ViewModel.PositivesGroupTwo, Mode=OneWay}"/>
                                            </StackPanel>
                                        </Flyout>
                                    </Button.Flyout>
                                    <ToolTipService.ToolTip>
                                        <ToolTip x:Name="PositiveFeedbackToolTip" x:Uid="QuickstartPlaygroundFeedbackLikeTooltip"/>
                                    </ToolTipService.ToolTip>
                                </Button>
                                <Button x:Name="negativeFeedbackButton"
                                        x:Uid="QuickstartPlaygroundDislikeButton"
                                        Margin="4,0"
                                        VerticalAlignment="Bottom"
                                        TabIndex="21">
                                    <FontIcon Glyph="👎" FontFamily="Segoe Fluent" />
                                    <Button.Flyout>
                                        <Flyout x:Name="negativeFeedbackFlyout" Closed="NegativeFeedbackFlyout_Closed">
                                            <StackPanel>
                                                <FontIcon Glyph="👎" FontFamily="Segoe Fluent"/>
                                                <TextBlock x:Uid="QuickstartPlaygroundFeedbackHeader"
                                                           x:Name="negProvideAddtionalFeedbackText"
                                                           Style="{ThemeResource BaseTextBlockStyle}"
                                                           Visibility="{x:Bind ViewModel.NegativesGroupOne, Mode=OneWay}"/>
                                                <TextBox x:Uid="QuickstartPlaygroundNegativeFeedbackPromptPlaceholder"
                                                         x:Name="negativeFeedbackTextBox"
                                                         Margin="4"
                                                         TextWrapping="Wrap"
                                                         Visibility="{x:Bind ViewModel.NegativesGroupOne, Mode=OneWay}"/>
                                                <Button x:Uid="QuickstartPlaygroundSubmitFeedback"
                                                        x:Name="negSubmitFeedbackButton"
                                                        Click="NegativeFeedbackConfirmation_Click"
                                                        HorizontalAlignment="Right"
                                                        Visibility="{x:Bind ViewModel.NegativesGroupOne, Mode=OneWay}"/>
                                                <TextBlock x:Uid="QuickstartPlaygroundFeedbackSubmitted"
                                                           x:Name="negFeedbackSuccessText"
                                                           Style="{ThemeResource BaseTextBlockStyle}"
                                                           Visibility="{x:Bind ViewModel.NegativesGroupTwo, Mode=OneWay}"/>
                                                <Button x:Uid="CloseButton"
                                                        x:Name="negCloseFlyoutButton"
                                                        Click="NegCloseFlyout_Click"
                                                        HorizontalAlignment="Right"
                                                        Visibility="{x:Bind ViewModel.NegativesGroupTwo, Mode=OneWay}"/>
                                            </StackPanel>
                                        </Flyout>
                                    </Button.Flyout>
                                    <ToolTipService.ToolTip>
                                        <ToolTip x:Name="NegativeFeedbackToolTip" x:Uid="QuickstartPlaygroundFeedbackDislikeTooltip"/>
                                    </ToolTipService.ToolTip>
                                </Button>
                            </StackPanel>
                        </StackPanel>
                        <StackPanel Grid.Column="1" Orientation="Horizontal" Margin="8" HorizontalAlignment="Right">
                            <TextBlock x:Uid="QuickstartPlaygroundReferenceSamplePrefix" VerticalAlignment="Center"/>
                            <TextBlock xmlns:ui="using:CommunityToolkit.WinUI" VerticalAlignment="Center" Margin="5" >
                                    <Hyperlink ui:HyperlinkExtensions.Command="{x:Bind ViewModel.OpenReferenceSampleCommand}"
                                               ui:HyperlinkExtensions.CommandParameter="{Binding}">[1]</Hyperlink>
                            </TextBlock>
                        </StackPanel>
                    </Grid>
                    <Grid x:Name="FileView" 
                          Grid.Row="2" 
                          BorderBrush="{ThemeResource TextControlElevationBorderBrush}" 
                          BorderThickness="10"
                          Margin="0 0 20 0"
                          HorizontalAlignment="Stretch"
                          VerticalAlignment="Stretch">
                        <Grid.Resources>
                            <DataTemplate x:Key="FolderTemplate" 
                                  x:DataType="viewmodels:ExplorerItem">
                                <TreeViewItem AutomationProperties.Name="{x:Bind Name}"
                                      ItemsSource="{x:Bind Children}" 
                                      IsExpanded="True">
                                    <StackPanel Orientation="Horizontal">
                                        <Image Width="20" 
                                       Source="../Assets/folder.png"/>
                                        <TextBlock Margin="0,0,10,0"/>
                                        <TextBlock Text="{x:Bind Name}" />
                                    </StackPanel>
                                </TreeViewItem>
                            </DataTemplate>

                            <DataTemplate x:Key="FileTemplate" 
                                  x:DataType="viewmodels:ExplorerItem">
                                <TreeViewItem AutomationProperties.Name="{x:Bind Name}">
                                    <StackPanel Orientation="Horizontal">
                                        <Image Width="20"
                                       Source="../Assets/file.png"/>
                                        <TextBlock Margin="0,0,10,0"/>
                                        <TextBlock Text="{x:Bind Name}"/>
                                    </StackPanel>
                                </TreeViewItem>
                            </DataTemplate>
                            <viewmodels:ExplorerItemTemplateSelector x:Key="ExplorerItemTemplateSelector"
                                                        FolderTemplate="{StaticResource FolderTemplate}"
                                                        FileTemplate="{StaticResource FileTemplate}" />
                        </Grid.Resources>
                        <Grid.ColumnDefinitions>
                            <ColumnDefinition Width="Auto"/>
                            <ColumnDefinition Width="*"/>
                        </Grid.ColumnDefinitions>
                        <TreeView x:Name="FolderHierarchy"
                                  Grid.Column="0" 
                                  Height="Auto" 
                                  Margin="20" 
                                  ItemsSource="{x:Bind ViewModel.DataSource, Mode=OneWay}" 
                                  ItemTemplateSelector="{StaticResource ExplorerItemTemplateSelector}" 
                                  ItemInvoked="FolderHierarchy_ItemInvoked"
                                  TabIndex="23"/>
                        <TextBlock x:Name="GeneratedFileContent"
<<<<<<< HEAD
                                   Text="{x:Bind ViewModel.GeneratedFileContent, Mode=OneWay}"
                                   Grid.Column="1"
                                   FontFamily="{StaticResource CascadiaMonoFontFamily}"
                                   Margin="20"
                                   IsTextSelectionEnabled="True"
                                   TextWrapping="Wrap"
                                   IsTabStop="True"
                                   TabIndex="24">
=======
                           Grid.Column="1"
                           FontFamily="{StaticResource CascadiaMonoFontFamily}"
                           Margin="20"
                           IsTextSelectionEnabled="True"
                           TextWrapping="WrapWholeWords"
                           IsTabStop="True"
                           TabIndex="23">
>>>>>>> 0f0ec517
                        </TextBlock>
                    </Grid>
                </Grid>
            </Grid>
        </Grid>
    </controls:SetupShell>
</UserControl>
<|MERGE_RESOLUTION|>--- conflicted
+++ resolved
@@ -1,414 +1,404 @@
-<?xml version="1.0" encoding="utf-8"?>
-<UserControl
-    x:Class="DevHome.SetupFlow.Views.QuickstartPlaygroundView"
-    xmlns="http://schemas.microsoft.com/winfx/2006/xaml/presentation"
-    xmlns:x="http://schemas.microsoft.com/winfx/2006/xaml"
-    xmlns:viewmodels="using:DevHome.SetupFlow.ViewModels"
-    xmlns:d="http://schemas.microsoft.com/expression/blend/2008"
-    xmlns:mc="http://schemas.openxmlformats.org/markup-compatibility/2006"
-    xmlns:setupFlowBehaviors="using:DevHome.SetupFlow.Behaviors"
-    xmlns:controls="using:DevHome.SetupFlow.Controls"
-    xmlns:ctcontrols="using:CommunityToolkit.WinUI.Controls"
-    mc:Ignorable="d">
-
-    <setupFlowBehaviors:SetupFlowNavigationBehavior.NextTemplate>
-        <StackPanel Orientation="Horizontal" HorizontalAlignment="Right">
-            <Button x:Uid="QuickstartPlaygroundSaveButton"
-                    Command="{x:Bind ViewModel.SaveProjectCommand}"
-                    Margin="4, 0"
-                    TabIndex="30" />
-            <Button Command="{x:Bind ViewModel.LaunchProjectHostCommand}"
-                    Style="{ThemeResource AccentButtonStyle}"
-                    Visibility="{x:Bind ViewModel.IsLaunchButtonVisible, Mode=OneWay}"
-                    Margin="4, 0"
-                    Content="{x:Bind ViewModel.LaunchButtonText, Mode=OneWay}"
-                    TabIndex="31"/>
-            <DropDownButton x:Uid="QuickstartPlaygroundLaunchDropDownButton"
-                    Visibility="{x:Bind ViewModel.IsLaunchDropDownVisible, Mode=OneWay}"
-                    Style="{ThemeResource AccentButtonStyle}"
-                    Margin="4, 0"
-                    TabIndex="32">
-                <DropDownButton.Flyout>
-                    <MenuFlyout x:Name="DropDownButtonFlyout" />
-                </DropDownButton.Flyout>
-            </DropDownButton>
-        </StackPanel>
-    </setupFlowBehaviors:SetupFlowNavigationBehavior.NextTemplate>
-
-    <UserControl.Resources>
-        <ResourceDictionary>
-            <ResourceDictionary.MergedDictionaries>
-                <ResourceDictionary Source="ms-appx:///DevHome.SetupFlow/Styles/SetupFlowStyles.xaml" />
-                <ResourceDictionary Source="ms-appx:///DevHome.SetupFlow/Styles/QuickstartStyles.xaml" />
-            </ResourceDictionary.MergedDictionaries>
-        </ResourceDictionary>
-    </UserControl.Resources>
-    <controls:SetupShell Orchestrator="{x:Bind ViewModel.Orchestrator, Mode=OneWay}">
-        <Grid x:Name="ContentArea">
-            <Grid.RowDefinitions>
-                <RowDefinition Height="Auto"/>
-                <RowDefinition Height="Auto" />
-                <RowDefinition Height="*" />
-            </Grid.RowDefinitions>
-            <Grid Grid.Row="0" VerticalAlignment="Stretch">
-                <Grid>
-                    <Grid.RowDefinitions>
-                        <RowDefinition Height="*"/>
-                        <RowDefinition Height="*"/>
-                        <RowDefinition Height="*"/>
-                    </Grid.RowDefinitions>
-                    <StackPanel Orientation="Vertical" Grid.Row="0">
-                        <Grid Margin="0, 0, 0, 30">
-                            <Grid.ColumnDefinitions>
-                                <ColumnDefinition Width="1*"/>
-                                <ColumnDefinition Width="1*"/>
-                            </Grid.ColumnDefinitions>
-                            <TextBlock x:Uid="QuickstartPlaygroundPromptHeader"
-                                       Grid.Column="0"
-                                       VerticalAlignment="Center"
-                                       TextWrapping="WrapWholeWords"
-                                       Margin="10"/>
-                            <ctcontrols:WrapPanel Grid.Column="1" 
-                                        Orientation="Horizontal"
-                                        HorizontalAlignment="Right" 
-                                        Margin="10">
-                                <TextBlock x:Name="ExtensionProviderTextBlock" 
-                                           x:Uid="QuickstartPlaygroundExtensionProvider"
-                                           Style="{ThemeResource BodyTextBlockStyle}"
-                                           Margin="10"
-                                           VerticalAlignment="Center"/>
-                                <ComboBox x:Name="ExtensionProviderComboBox"
-                                          AutomationProperties.LabeledBy="{Binding ElementName=ExtensionProviderTextBlock}"
-                                          ItemsSource="{x:Bind ViewModel.QuickstartProviders}"
-                                          DisplayMemberPath="DisplayName"
-                                          SelectedItem="{x:Bind ViewModel.ActiveQuickstartSelection, Mode=TwoWay}"
-                                          MinWidth="200"
-                                          IsEnabled="{x:Bind ViewModel.EnableQuickstartProjectCombobox, Mode=OneWay}"
-                                          Loading="ExtensionProviderComboBox_Loading"
-                                          SelectionChanged="ExtensionProviderComboBox_SelectionChanged"
-                                          IsDropDownOpen="{x:Bind ViewModel.IsQuickstartProjectComboboxExpanded, Mode=TwoWay}"
-                                          Margin="10"
-                                          VerticalAlignment="Center"
-                                          TabIndex="1"/>
-                            </ctcontrols:WrapPanel>
-                        </Grid>
-                        <ctcontrols:WrapPanel x:Name="ExamplePrompts"
-                                              Orientation="Horizontal"
-                                              Visibility="{x:Bind ViewModel.ShowExamplePrompts, Mode=OneWay}">
-                            <Button Command="{x:Bind ViewModel.CopyExamplePromptCommand}" 
-                                CommandParameter="{Binding Content, RelativeSource={RelativeSource Self}}" 
-                                Content="{x:Bind ViewModel.SamplePromptOne, Mode=OneWay}"
-                                Style="{StaticResource SamplePromptStyle}" 
-                                TabIndex="2"/>
-                            <Button Command="{x:Bind ViewModel.CopyExamplePromptCommand}" 
-                                CommandParameter="{Binding Content, RelativeSource={RelativeSource Self}}" 
-                                Content="{x:Bind ViewModel.SamplePromptTwo, Mode=OneWay}"
-                                Style="{StaticResource SamplePromptStyle}"
-                                TabIndex="3"/>
-                            <Button Command="{x:Bind ViewModel.CopyExamplePromptCommand}" 
-                                CommandParameter="{Binding Content, RelativeSource={RelativeSource Self}}" 
-                                Content="{x:Bind ViewModel.SamplePromptThree, Mode=OneWay}"
-                                Style="{StaticResource SamplePromptStyle}" 
-                                TabIndex="4"/>
-                        </ctcontrols:WrapPanel>
-                        <Grid>
-                            <Grid.RowDefinitions>
-                                <RowDefinition Height="*"/>
-                                <RowDefinition Height="*" />
-                                <RowDefinition Height="*" />
-                            </Grid.RowDefinitions>
-                            <TextBox Grid.Row="0"
-                                     PlaceholderText="{x:Bind ViewModel.PromptTextBoxPlaceholder, Mode=OneWay}"
-                                     x:Name="CustomPrompt" 
-                                     TextWrapping="Wrap"
-                                     AcceptsReturn="True" 
-                                     MinWidth="800"
-                                     MinHeight="60"
-                                     VerticalAlignment="Center"
-                                     HorizontalAlignment="Stretch"
-                                     Margin="10"
-                                     IsReadOnly="{x:Bind ViewModel.IsPromptTextBoxReadOnly, Mode=OneWay}"
-                                     MaxLength="2000"
-                                     TabIndex="5"
-                                     TextChanged="CustomPrompt_TextChanged"
-                                     Text="{x:Bind ViewModel.CustomPrompt, Mode=TwoWay, UpdateSourceTrigger=PropertyChanged}"
-                                     Grid.ColumnSpan="2"
-                                     GotFocus="CustomPrompt_GotFocus"/>
-                            <TextBlock Grid.Row="1" Width="Auto" x:Name="PromptCharacterCount" TextAlignment="Right" Margin="0 0 10 10"/>
-                            <Grid Grid.Row="2" HorizontalAlignment="Stretch" VerticalAlignment="Stretch">
-                                <Grid.ColumnDefinitions>
-                                    <ColumnDefinition Width="Auto"/>
-                                    <ColumnDefinition Width="*"/>
-                                </Grid.ColumnDefinitions>
-                                <StackPanel Grid.Column="0" Orientation="Horizontal" HorizontalAlignment="Left">
-                                    <TextBlock x:Uid="QuickstartPlaygroundAIWarning"
-                                               VerticalAlignment="Center"
-                                               Margin="10 0 0 0"/>
-                                    <StackPanel Orientation="Horizontal"
-                                                Visibility="{x:Bind ViewModel.ShowPrivacyAndTermsLink, Mode=OneWay}">
-                                        <HyperlinkButton x:Uid="QuickstartPlaygroundAIWarningTerms"
-                                             NavigateUri="{x:Bind ViewModel.TermsUri, Mode=OneWay}" 
-                                             ToolTipService.ToolTip="{x:Bind ViewModel.TermsUri, Mode=OneWay}"
-                                             VerticalAlignment="Center"
-                                             TabIndex="7"/>
-                                        <TextBlock VerticalAlignment="Center">|</TextBlock>
-                                        <HyperlinkButton x:Uid="QuickstartPlaygroundAIWarningPrivacy"
-                                             NavigateUri="{x:Bind ViewModel.PrivacyUri, Mode=OneWay}"
-                                             ToolTipService.ToolTip="{x:Bind ViewModel.PrivacyUri, Mode=OneWay}"
-                                             VerticalAlignment="Center"
-                                             TabIndex="8"/>
-                                    </StackPanel>
-                                </StackPanel>
-                                <StackPanel Grid.Column="1" Orientation="Horizontal" HorizontalAlignment="Right" Margin="0 0 10 0">
-                                    <Button x:Uid="QuickstartPlaygroundGenerateButton"
-                                            x:Name="GenerateButton" 
-                                            Margin="10 0 0 0"
-                                            Style="{ThemeResource AccentButtonStyle}"
-                                            Command="{x:Bind ViewModel.GenerateCodespaceCommand}"
-                                            VerticalAlignment="Center"
-                                            TabIndex="6">
-                                        <ToolTipService.ToolTip>
-                                            <ToolTip x:Uid="QuickstartPlaygroundGenerateButtonTooltip"/>
-                                        </ToolTipService.ToolTip>
-                                    </Button>
-                                </StackPanel>
-                            </Grid>
-                        </Grid>
-                    </StackPanel>
-                    <Grid Grid.Row="1" Visibility="{x:Bind ViewModel.GenerateCodespaceCommand.IsRunning, Mode=OneWay}">
-                        <Grid.ColumnDefinitions>
-                            <ColumnDefinition Width="1*"/>
-                            <ColumnDefinition Width="4*"/>
-                        </Grid.ColumnDefinitions>
-                        <!-- TODO: needs to better handle resizing; text can get truncated here -->
-                        <TextBlock x:Name="ProgressStatus"
-                               Grid.Column="0"
-                               Text="{x:Bind ViewModel.ProgressMessage,Mode=OneWay}" 
-                               Margin="10"
-                               HorizontalAlignment="Left"
-                               VerticalAlignment="Center"
-                               TextWrapping="WrapWholeWords"/>
-                        <ProgressBar AutomationProperties.LabeledBy="{Binding ElementName=ProgressStatus}"
-                                 Grid.Column="1"
-                                 Margin="30"
-                                 Width="400"
-                                 IsHitTestVisible="False"
-                                 HorizontalAlignment="Left"
-                                 VerticalAlignment="Center"
-                                 Value="{x:Bind ViewModel.ProgressValue, Mode=OneWay}"/>
-                    </Grid>
-                    <!--Progress output-->
-                    <Grid Grid.Row="2" Visibility="{x:Bind ViewModel.IsProgressOutputVisible, Mode=OneWay}">
-                        <StackPanel Orientation="Vertical">
-                            <Expander x:Uid="QuickstartPlaygroundExtensionProgressOutput"
-                                  Margin="10"
-                                  IsExpanded="True"
-                                  ExpandDirection="Down"
-                                  TabIndex="10">
-                                <Expander.Content>
-                                    <ScrollViewer x:Name="ProgressOutputScrollViewer" 
-                                          VerticalScrollBarVisibility="Auto" 
-                                          HorizontalScrollBarVisibility="Auto" 
-                                          MaxHeight="300"
-                                          Margin="20"
-                                          HorizontalAlignment="Left" 
-                                          TabIndex="11" />
-                                </Expander.Content>
-                            </Expander>
-                        </StackPanel>
-                    </Grid>
-                </Grid>
-            </Grid>
-
-            <!--Bottom half of UI-->
-            <Grid Grid.Row="2" Visibility="{x:Bind ViewModel.IsErrorViewVisible, Mode=OneWay}">
-                <StackPanel
-                    HorizontalAlignment="Center"
-                    VerticalAlignment="Center">
-                    <Image Style="{StaticResource ErrorIconStyle}"/>
-                    <TextBlock x:Uid="QuickstartPlaygroundGenerationFailed" TextWrapping="WrapWholeWords" />
-                    <TextBlock Text="{x:Bind ViewModel.ErrorMessage, Mode=OneWay}" TextWrapping="WrapWholeWords" />
-                </StackPanel>
-            </Grid>
-
-            <Grid Grid.Row="2" Visibility="{x:Bind ViewModel.IsFileViewVisible, Mode=OneWay}">
-                <Grid>
-                    <Grid.RowDefinitions>
-                        <RowDefinition Height="Auto" />
-                        <RowDefinition Height="Auto"/>
-                        <RowDefinition Height="*" />
-                    </Grid.RowDefinitions>
-                    <Grid Grid.Row="1" HorizontalAlignment="Stretch">
-                        <Grid.ColumnDefinitions>
-                            <ColumnDefinition Width="Auto"/>
-                            <ColumnDefinition Width="*"/>
-                        </Grid.ColumnDefinitions>
-                        <StackPanel Grid.Column="0" Orientation="Horizontal" Margin="8" HorizontalAlignment="Left">
-                            <TextBlock x:Uid="QuickstartPlaygroundGenerationOutputLabel"
-                                       Margin="2, 20, 20, 20"/>
-                            <StackPanel Orientation="Horizontal" Margin="8" HorizontalAlignment="Right">
-                                <Button x:Name="positiveFeedbackButton"
-                                        x:Uid="QuickstartPlaygroundLikeButton"
-                                        Margin="4,0"
-                                        VerticalAlignment="Bottom"
-                                        TabIndex="20">
-                                    <FontIcon Glyph="👍" FontFamily="Segoe Fluent" />
-                                    <Button.Flyout>
-                                        <Flyout x:Name="positiveFeedbackFlyout" Closed="PositiveFeedbackFlyout_Closed">
-                                            <StackPanel>
-                                                <FontIcon Glyph="👍" FontFamily="Segoe Fluent"/>
-                                                <TextBlock x:Uid="QuickstartPlaygroundFeedbackHeader"
-                                                           x:Name="posProvideAddtionalFeedbackText"
-                                                           Style="{ThemeResource BaseTextBlockStyle}"
-                                                           Visibility="{x:Bind ViewModel.PositivesGroupOne, Mode=OneWay}"/>
-                                                <TextBox x:Uid="QuickstartPlaygroundPositiveFeedbackPromptPlaceholder"
-                                                         Margin="4"
-                                                         x:Name="positiveFeedbackTextBox"
-                                                         TextWrapping="Wrap"
-                                                         Visibility="{x:Bind ViewModel.PositivesGroupOne, Mode=OneWay}" />
-                                                <Button x:Uid="QuickstartPlaygroundSubmitFeedback"
-                                                        x:Name="posSubmitFeedbackButton"
-                                                        Click="PositiveFeedbackConfirmation_Click"
-                                                        HorizontalAlignment="Right"
-                                                        Visibility="{x:Bind ViewModel.PositivesGroupOne, Mode=OneWay}"/>
-                                                <TextBlock x:Uid="QuickstartPlaygroundFeedbackSubmitted"
-                                                           x:Name="posFeedbackSuccessText"
-                                                           Style="{ThemeResource BaseTextBlockStyle}"
-                                                           Visibility="{x:Bind ViewModel.PositivesGroupTwo, Mode=OneWay}"/>
-                                                <Button x:Uid="CloseButton"
-                                                        x:Name="posCloseFlyoutButton"
-                                                        Click="PosCloseFlyout_Click"
-                                                        HorizontalAlignment="Right"
-                                                        Visibility="{x:Bind ViewModel.PositivesGroupTwo, Mode=OneWay}"/>
-                                            </StackPanel>
-                                        </Flyout>
-                                    </Button.Flyout>
-                                    <ToolTipService.ToolTip>
-                                        <ToolTip x:Name="PositiveFeedbackToolTip" x:Uid="QuickstartPlaygroundFeedbackLikeTooltip"/>
-                                    </ToolTipService.ToolTip>
-                                </Button>
-                                <Button x:Name="negativeFeedbackButton"
-                                        x:Uid="QuickstartPlaygroundDislikeButton"
-                                        Margin="4,0"
-                                        VerticalAlignment="Bottom"
-                                        TabIndex="21">
-                                    <FontIcon Glyph="👎" FontFamily="Segoe Fluent" />
-                                    <Button.Flyout>
-                                        <Flyout x:Name="negativeFeedbackFlyout" Closed="NegativeFeedbackFlyout_Closed">
-                                            <StackPanel>
-                                                <FontIcon Glyph="👎" FontFamily="Segoe Fluent"/>
-                                                <TextBlock x:Uid="QuickstartPlaygroundFeedbackHeader"
-                                                           x:Name="negProvideAddtionalFeedbackText"
-                                                           Style="{ThemeResource BaseTextBlockStyle}"
-                                                           Visibility="{x:Bind ViewModel.NegativesGroupOne, Mode=OneWay}"/>
-                                                <TextBox x:Uid="QuickstartPlaygroundNegativeFeedbackPromptPlaceholder"
-                                                         x:Name="negativeFeedbackTextBox"
-                                                         Margin="4"
-                                                         TextWrapping="Wrap"
-                                                         Visibility="{x:Bind ViewModel.NegativesGroupOne, Mode=OneWay}"/>
-                                                <Button x:Uid="QuickstartPlaygroundSubmitFeedback"
-                                                        x:Name="negSubmitFeedbackButton"
-                                                        Click="NegativeFeedbackConfirmation_Click"
-                                                        HorizontalAlignment="Right"
-                                                        Visibility="{x:Bind ViewModel.NegativesGroupOne, Mode=OneWay}"/>
-                                                <TextBlock x:Uid="QuickstartPlaygroundFeedbackSubmitted"
-                                                           x:Name="negFeedbackSuccessText"
-                                                           Style="{ThemeResource BaseTextBlockStyle}"
-                                                           Visibility="{x:Bind ViewModel.NegativesGroupTwo, Mode=OneWay}"/>
-                                                <Button x:Uid="CloseButton"
-                                                        x:Name="negCloseFlyoutButton"
-                                                        Click="NegCloseFlyout_Click"
-                                                        HorizontalAlignment="Right"
-                                                        Visibility="{x:Bind ViewModel.NegativesGroupTwo, Mode=OneWay}"/>
-                                            </StackPanel>
-                                        </Flyout>
-                                    </Button.Flyout>
-                                    <ToolTipService.ToolTip>
-                                        <ToolTip x:Name="NegativeFeedbackToolTip" x:Uid="QuickstartPlaygroundFeedbackDislikeTooltip"/>
-                                    </ToolTipService.ToolTip>
-                                </Button>
-                            </StackPanel>
-                        </StackPanel>
-                        <StackPanel Grid.Column="1" Orientation="Horizontal" Margin="8" HorizontalAlignment="Right">
-                            <TextBlock x:Uid="QuickstartPlaygroundReferenceSamplePrefix" VerticalAlignment="Center"/>
-                            <TextBlock xmlns:ui="using:CommunityToolkit.WinUI" VerticalAlignment="Center" Margin="5" >
-                                    <Hyperlink ui:HyperlinkExtensions.Command="{x:Bind ViewModel.OpenReferenceSampleCommand}"
-                                               ui:HyperlinkExtensions.CommandParameter="{Binding}">[1]</Hyperlink>
-                            </TextBlock>
-                        </StackPanel>
-                    </Grid>
-                    <Grid x:Name="FileView" 
-                          Grid.Row="2" 
-                          BorderBrush="{ThemeResource TextControlElevationBorderBrush}" 
-                          BorderThickness="10"
-                          Margin="0 0 20 0"
-                          HorizontalAlignment="Stretch"
-                          VerticalAlignment="Stretch">
-                        <Grid.Resources>
-                            <DataTemplate x:Key="FolderTemplate" 
-                                  x:DataType="viewmodels:ExplorerItem">
-                                <TreeViewItem AutomationProperties.Name="{x:Bind Name}"
-                                      ItemsSource="{x:Bind Children}" 
-                                      IsExpanded="True">
-                                    <StackPanel Orientation="Horizontal">
-                                        <Image Width="20" 
-                                       Source="../Assets/folder.png"/>
-                                        <TextBlock Margin="0,0,10,0"/>
-                                        <TextBlock Text="{x:Bind Name}" />
-                                    </StackPanel>
-                                </TreeViewItem>
-                            </DataTemplate>
-
-                            <DataTemplate x:Key="FileTemplate" 
-                                  x:DataType="viewmodels:ExplorerItem">
-                                <TreeViewItem AutomationProperties.Name="{x:Bind Name}">
-                                    <StackPanel Orientation="Horizontal">
-                                        <Image Width="20"
-                                       Source="../Assets/file.png"/>
-                                        <TextBlock Margin="0,0,10,0"/>
-                                        <TextBlock Text="{x:Bind Name}"/>
-                                    </StackPanel>
-                                </TreeViewItem>
-                            </DataTemplate>
-                            <viewmodels:ExplorerItemTemplateSelector x:Key="ExplorerItemTemplateSelector"
-                                                        FolderTemplate="{StaticResource FolderTemplate}"
-                                                        FileTemplate="{StaticResource FileTemplate}" />
-                        </Grid.Resources>
-                        <Grid.ColumnDefinitions>
-                            <ColumnDefinition Width="Auto"/>
-                            <ColumnDefinition Width="*"/>
-                        </Grid.ColumnDefinitions>
-                        <TreeView x:Name="FolderHierarchy"
-                                  Grid.Column="0" 
-                                  Height="Auto" 
-                                  Margin="20" 
-                                  ItemsSource="{x:Bind ViewModel.DataSource, Mode=OneWay}" 
-                                  ItemTemplateSelector="{StaticResource ExplorerItemTemplateSelector}" 
-                                  ItemInvoked="FolderHierarchy_ItemInvoked"
-                                  TabIndex="23"/>
-                        <TextBlock x:Name="GeneratedFileContent"
-<<<<<<< HEAD
-                                   Text="{x:Bind ViewModel.GeneratedFileContent, Mode=OneWay}"
-                                   Grid.Column="1"
-                                   FontFamily="{StaticResource CascadiaMonoFontFamily}"
-                                   Margin="20"
-                                   IsTextSelectionEnabled="True"
-                                   TextWrapping="Wrap"
-                                   IsTabStop="True"
-                                   TabIndex="24">
-=======
-                           Grid.Column="1"
-                           FontFamily="{StaticResource CascadiaMonoFontFamily}"
-                           Margin="20"
-                           IsTextSelectionEnabled="True"
-                           TextWrapping="WrapWholeWords"
-                           IsTabStop="True"
-                           TabIndex="23">
->>>>>>> 0f0ec517
-                        </TextBlock>
-                    </Grid>
-                </Grid>
-            </Grid>
-        </Grid>
-    </controls:SetupShell>
-</UserControl>
+<?xml version="1.0" encoding="utf-8"?>
+<UserControl
+    x:Class="DevHome.SetupFlow.Views.QuickstartPlaygroundView"
+    xmlns="http://schemas.microsoft.com/winfx/2006/xaml/presentation"
+    xmlns:x="http://schemas.microsoft.com/winfx/2006/xaml"
+    xmlns:viewmodels="using:DevHome.SetupFlow.ViewModels"
+    xmlns:d="http://schemas.microsoft.com/expression/blend/2008"
+    xmlns:mc="http://schemas.openxmlformats.org/markup-compatibility/2006"
+    xmlns:setupFlowBehaviors="using:DevHome.SetupFlow.Behaviors"
+    xmlns:controls="using:DevHome.SetupFlow.Controls"
+    xmlns:ctcontrols="using:CommunityToolkit.WinUI.Controls"
+    mc:Ignorable="d">
+
+    <setupFlowBehaviors:SetupFlowNavigationBehavior.NextTemplate>
+        <StackPanel Orientation="Horizontal" HorizontalAlignment="Right">
+            <Button x:Uid="QuickstartPlaygroundSaveButton"
+                    Command="{x:Bind ViewModel.SaveProjectCommand}"
+                    Margin="4, 0"
+                    TabIndex="30" />
+            <Button Command="{x:Bind ViewModel.LaunchProjectHostCommand}"
+                    Style="{ThemeResource AccentButtonStyle}"
+                    Visibility="{x:Bind ViewModel.IsLaunchButtonVisible, Mode=OneWay}"
+                    Margin="4, 0"
+                    Content="{x:Bind ViewModel.LaunchButtonText, Mode=OneWay}"
+                    TabIndex="31"/>
+            <DropDownButton x:Uid="QuickstartPlaygroundLaunchDropDownButton"
+                    Visibility="{x:Bind ViewModel.IsLaunchDropDownVisible, Mode=OneWay}"
+                    Style="{ThemeResource AccentButtonStyle}"
+                    Margin="4, 0"
+                    TabIndex="32">
+                <DropDownButton.Flyout>
+                    <MenuFlyout x:Name="DropDownButtonFlyout" />
+                </DropDownButton.Flyout>
+            </DropDownButton>
+        </StackPanel>
+    </setupFlowBehaviors:SetupFlowNavigationBehavior.NextTemplate>
+
+    <UserControl.Resources>
+        <ResourceDictionary>
+            <ResourceDictionary.MergedDictionaries>
+                <ResourceDictionary Source="ms-appx:///DevHome.SetupFlow/Styles/SetupFlowStyles.xaml" />
+                <ResourceDictionary Source="ms-appx:///DevHome.SetupFlow/Styles/QuickstartStyles.xaml" />
+            </ResourceDictionary.MergedDictionaries>
+        </ResourceDictionary>
+    </UserControl.Resources>
+    <controls:SetupShell Orchestrator="{x:Bind ViewModel.Orchestrator, Mode=OneWay}">
+        <Grid x:Name="ContentArea">
+            <Grid.RowDefinitions>
+                <RowDefinition Height="Auto"/>
+                <RowDefinition Height="Auto" />
+                <RowDefinition Height="*" />
+            </Grid.RowDefinitions>
+            <Grid Grid.Row="0" VerticalAlignment="Stretch">
+                <Grid>
+                    <Grid.RowDefinitions>
+                        <RowDefinition Height="*"/>
+                        <RowDefinition Height="*"/>
+                        <RowDefinition Height="*"/>
+                    </Grid.RowDefinitions>
+                    <StackPanel Orientation="Vertical" Grid.Row="0">
+                        <Grid Margin="0, 0, 0, 30">
+                            <Grid.ColumnDefinitions>
+                                <ColumnDefinition Width="1*"/>
+                                <ColumnDefinition Width="1*"/>
+                            </Grid.ColumnDefinitions>
+                            <TextBlock x:Uid="QuickstartPlaygroundPromptHeader"
+                                       Grid.Column="0"
+                                       VerticalAlignment="Center"
+                                       TextWrapping="WrapWholeWords"
+                                       Margin="10"/>
+                            <ctcontrols:WrapPanel Grid.Column="1" 
+                                        Orientation="Horizontal"
+                                        HorizontalAlignment="Right" 
+                                        Margin="10">
+                                <TextBlock x:Name="ExtensionProviderTextBlock" 
+                                           x:Uid="QuickstartPlaygroundExtensionProvider"
+                                           Style="{ThemeResource BodyTextBlockStyle}"
+                                           Margin="10"
+                                           VerticalAlignment="Center"/>
+                                <ComboBox x:Name="ExtensionProviderComboBox"
+                                          AutomationProperties.LabeledBy="{Binding ElementName=ExtensionProviderTextBlock}"
+                                          ItemsSource="{x:Bind ViewModel.QuickstartProviders}"
+                                          DisplayMemberPath="DisplayName"
+                                          SelectedItem="{x:Bind ViewModel.ActiveQuickstartSelection, Mode=TwoWay}"
+                                          MinWidth="200"
+                                          IsEnabled="{x:Bind ViewModel.EnableQuickstartProjectCombobox, Mode=OneWay}"
+                                          Loading="ExtensionProviderComboBox_Loading"
+                                          SelectionChanged="ExtensionProviderComboBox_SelectionChanged"
+                                          IsDropDownOpen="{x:Bind ViewModel.IsQuickstartProjectComboboxExpanded, Mode=TwoWay}"
+                                          Margin="10"
+                                          VerticalAlignment="Center"
+                                          TabIndex="1"/>
+                            </ctcontrols:WrapPanel>
+                        </Grid>
+                        <ctcontrols:WrapPanel x:Name="ExamplePrompts"
+                                              Orientation="Horizontal"
+                                              Visibility="{x:Bind ViewModel.ShowExamplePrompts, Mode=OneWay}">
+                            <Button Command="{x:Bind ViewModel.CopyExamplePromptCommand}" 
+                                CommandParameter="{Binding Content, RelativeSource={RelativeSource Self}}" 
+                                Content="{x:Bind ViewModel.SamplePromptOne, Mode=OneWay}"
+                                Style="{StaticResource SamplePromptStyle}" 
+                                TabIndex="2"/>
+                            <Button Command="{x:Bind ViewModel.CopyExamplePromptCommand}" 
+                                CommandParameter="{Binding Content, RelativeSource={RelativeSource Self}}" 
+                                Content="{x:Bind ViewModel.SamplePromptTwo, Mode=OneWay}"
+                                Style="{StaticResource SamplePromptStyle}"
+                                TabIndex="3"/>
+                            <Button Command="{x:Bind ViewModel.CopyExamplePromptCommand}" 
+                                CommandParameter="{Binding Content, RelativeSource={RelativeSource Self}}" 
+                                Content="{x:Bind ViewModel.SamplePromptThree, Mode=OneWay}"
+                                Style="{StaticResource SamplePromptStyle}" 
+                                TabIndex="4"/>
+                        </ctcontrols:WrapPanel>
+                        <Grid>
+                            <Grid.RowDefinitions>
+                                <RowDefinition Height="*"/>
+                                <RowDefinition Height="*" />
+                                <RowDefinition Height="*" />
+                            </Grid.RowDefinitions>
+                            <TextBox Grid.Row="0"
+                                     PlaceholderText="{x:Bind ViewModel.PromptTextBoxPlaceholder, Mode=OneWay}"
+                                     x:Name="CustomPrompt" 
+                                     TextWrapping="Wrap"
+                                     AcceptsReturn="True" 
+                                     MinWidth="800"
+                                     MinHeight="60"
+                                     VerticalAlignment="Center"
+                                     HorizontalAlignment="Stretch"
+                                     Margin="10"
+                                     IsReadOnly="{x:Bind ViewModel.IsPromptTextBoxReadOnly, Mode=OneWay}"
+                                     MaxLength="2000"
+                                     TabIndex="5"
+                                     TextChanged="CustomPrompt_TextChanged"
+                                     Text="{x:Bind ViewModel.CustomPrompt, Mode=TwoWay, UpdateSourceTrigger=PropertyChanged}"
+                                     Grid.ColumnSpan="2"
+                                     GotFocus="CustomPrompt_GotFocus"/>
+                            <TextBlock Grid.Row="1" Width="Auto" x:Name="PromptCharacterCount" TextAlignment="Right" Margin="0 0 10 10"/>
+                            <Grid Grid.Row="2" HorizontalAlignment="Stretch" VerticalAlignment="Stretch">
+                                <Grid.ColumnDefinitions>
+                                    <ColumnDefinition Width="Auto"/>
+                                    <ColumnDefinition Width="*"/>
+                                </Grid.ColumnDefinitions>
+                                <StackPanel Grid.Column="0" Orientation="Horizontal" HorizontalAlignment="Left">
+                                    <TextBlock x:Uid="QuickstartPlaygroundAIWarning"
+                                               VerticalAlignment="Center"
+                                               Margin="10 0 0 0"/>
+                                    <StackPanel Orientation="Horizontal"
+                                                Visibility="{x:Bind ViewModel.ShowPrivacyAndTermsLink, Mode=OneWay}">
+                                        <HyperlinkButton x:Uid="QuickstartPlaygroundAIWarningTerms"
+                                             NavigateUri="{x:Bind ViewModel.TermsUri, Mode=OneWay}" 
+                                             ToolTipService.ToolTip="{x:Bind ViewModel.TermsUri, Mode=OneWay}"
+                                             VerticalAlignment="Center"
+                                             TabIndex="7"/>
+                                        <TextBlock VerticalAlignment="Center">|</TextBlock>
+                                        <HyperlinkButton x:Uid="QuickstartPlaygroundAIWarningPrivacy"
+                                             NavigateUri="{x:Bind ViewModel.PrivacyUri, Mode=OneWay}"
+                                             ToolTipService.ToolTip="{x:Bind ViewModel.PrivacyUri, Mode=OneWay}"
+                                             VerticalAlignment="Center"
+                                             TabIndex="8"/>
+                                    </StackPanel>
+                                </StackPanel>
+                                <StackPanel Grid.Column="1" Orientation="Horizontal" HorizontalAlignment="Right" Margin="0 0 10 0">
+                                    <Button x:Uid="QuickstartPlaygroundGenerateButton"
+                                            x:Name="GenerateButton" 
+                                            Margin="10 0 0 0"
+                                            Style="{ThemeResource AccentButtonStyle}"
+                                            Command="{x:Bind ViewModel.GenerateCodespaceCommand}"
+                                            VerticalAlignment="Center"
+                                            TabIndex="6">
+                                        <ToolTipService.ToolTip>
+                                            <ToolTip x:Uid="QuickstartPlaygroundGenerateButtonTooltip"/>
+                                        </ToolTipService.ToolTip>
+                                    </Button>
+                                </StackPanel>
+                            </Grid>
+                        </Grid>
+                    </StackPanel>
+                    <Grid Grid.Row="1" Visibility="{x:Bind ViewModel.GenerateCodespaceCommand.IsRunning, Mode=OneWay}">
+                        <Grid.ColumnDefinitions>
+                            <ColumnDefinition Width="1*"/>
+                            <ColumnDefinition Width="4*"/>
+                        </Grid.ColumnDefinitions>
+                        <!-- TODO: needs to better handle resizing; text can get truncated here -->
+                        <TextBlock x:Name="ProgressStatus"
+                               Grid.Column="0"
+                               Text="{x:Bind ViewModel.ProgressMessage,Mode=OneWay}" 
+                               Margin="10"
+                               HorizontalAlignment="Left"
+                               VerticalAlignment="Center"
+                               TextWrapping="WrapWholeWords"/>
+                        <ProgressBar AutomationProperties.LabeledBy="{Binding ElementName=ProgressStatus}"
+                                 Grid.Column="1"
+                                 Margin="30"
+                                 Width="400"
+                                 IsHitTestVisible="False"
+                                 HorizontalAlignment="Left"
+                                 VerticalAlignment="Center"
+                                 Value="{x:Bind ViewModel.ProgressValue, Mode=OneWay}"/>
+                    </Grid>
+                    <!--Progress output-->
+                    <Grid Grid.Row="2" Visibility="{x:Bind ViewModel.IsProgressOutputVisible, Mode=OneWay}">
+                        <StackPanel Orientation="Vertical">
+                            <Expander x:Uid="QuickstartPlaygroundExtensionProgressOutput"
+                                  Margin="10"
+                                  IsExpanded="True"
+                                  ExpandDirection="Down"
+                                  TabIndex="10">
+                                <Expander.Content>
+                                    <ScrollViewer x:Name="ProgressOutputScrollViewer" 
+                                          VerticalScrollBarVisibility="Auto" 
+                                          HorizontalScrollBarVisibility="Auto" 
+                                          MaxHeight="300"
+                                          Margin="20"
+                                          HorizontalAlignment="Left" 
+                                          TabIndex="11" />
+                                </Expander.Content>
+                            </Expander>
+                        </StackPanel>
+                    </Grid>
+                </Grid>
+            </Grid>
+
+            <!--Bottom half of UI-->
+            <Grid Grid.Row="2" Visibility="{x:Bind ViewModel.IsErrorViewVisible, Mode=OneWay}">
+                <StackPanel
+                    HorizontalAlignment="Center"
+                    VerticalAlignment="Center">
+                    <Image Style="{StaticResource ErrorIconStyle}"/>
+                    <TextBlock x:Uid="QuickstartPlaygroundGenerationFailed" TextWrapping="WrapWholeWords" />
+                    <TextBlock Text="{x:Bind ViewModel.ErrorMessage, Mode=OneWay}" TextWrapping="WrapWholeWords" />
+                </StackPanel>
+            </Grid>
+
+            <Grid Grid.Row="2" Visibility="{x:Bind ViewModel.IsFileViewVisible, Mode=OneWay}">
+                <Grid>
+                    <Grid.RowDefinitions>
+                        <RowDefinition Height="Auto" />
+                        <RowDefinition Height="Auto"/>
+                        <RowDefinition Height="*" />
+                    </Grid.RowDefinitions>
+                    <Grid Grid.Row="1" HorizontalAlignment="Stretch">
+                        <Grid.ColumnDefinitions>
+                            <ColumnDefinition Width="Auto"/>
+                            <ColumnDefinition Width="*"/>
+                        </Grid.ColumnDefinitions>
+                        <StackPanel Grid.Column="0" Orientation="Horizontal" Margin="8" HorizontalAlignment="Left">
+                            <TextBlock x:Uid="QuickstartPlaygroundGenerationOutputLabel"
+                                       Margin="2, 20, 20, 20"/>
+                            <StackPanel Orientation="Horizontal" Margin="8" HorizontalAlignment="Right">
+                                <Button x:Name="positiveFeedbackButton"
+                                        x:Uid="QuickstartPlaygroundLikeButton"
+                                        Margin="4,0"
+                                        VerticalAlignment="Bottom"
+                                        TabIndex="20">
+                                    <FontIcon Glyph="👍" FontFamily="Segoe Fluent" />
+                                    <Button.Flyout>
+                                        <Flyout x:Name="positiveFeedbackFlyout" Closed="PositiveFeedbackFlyout_Closed">
+                                            <StackPanel>
+                                                <FontIcon Glyph="👍" FontFamily="Segoe Fluent"/>
+                                                <TextBlock x:Uid="QuickstartPlaygroundFeedbackHeader"
+                                                           x:Name="posProvideAddtionalFeedbackText"
+                                                           Style="{ThemeResource BaseTextBlockStyle}"
+                                                           Visibility="{x:Bind ViewModel.PositivesGroupOne, Mode=OneWay}"/>
+                                                <TextBox x:Uid="QuickstartPlaygroundPositiveFeedbackPromptPlaceholder"
+                                                         Margin="4"
+                                                         x:Name="positiveFeedbackTextBox"
+                                                         TextWrapping="Wrap"
+                                                         Visibility="{x:Bind ViewModel.PositivesGroupOne, Mode=OneWay}" />
+                                                <Button x:Uid="QuickstartPlaygroundSubmitFeedback"
+                                                        x:Name="posSubmitFeedbackButton"
+                                                        Click="PositiveFeedbackConfirmation_Click"
+                                                        HorizontalAlignment="Right"
+                                                        Visibility="{x:Bind ViewModel.PositivesGroupOne, Mode=OneWay}"/>
+                                                <TextBlock x:Uid="QuickstartPlaygroundFeedbackSubmitted"
+                                                           x:Name="posFeedbackSuccessText"
+                                                           Style="{ThemeResource BaseTextBlockStyle}"
+                                                           Visibility="{x:Bind ViewModel.PositivesGroupTwo, Mode=OneWay}"/>
+                                                <Button x:Uid="CloseButton"
+                                                        x:Name="posCloseFlyoutButton"
+                                                        Click="PosCloseFlyout_Click"
+                                                        HorizontalAlignment="Right"
+                                                        Visibility="{x:Bind ViewModel.PositivesGroupTwo, Mode=OneWay}"/>
+                                            </StackPanel>
+                                        </Flyout>
+                                    </Button.Flyout>
+                                    <ToolTipService.ToolTip>
+                                        <ToolTip x:Name="PositiveFeedbackToolTip" x:Uid="QuickstartPlaygroundFeedbackLikeTooltip"/>
+                                    </ToolTipService.ToolTip>
+                                </Button>
+                                <Button x:Name="negativeFeedbackButton"
+                                        x:Uid="QuickstartPlaygroundDislikeButton"
+                                        Margin="4,0"
+                                        VerticalAlignment="Bottom"
+                                        TabIndex="21">
+                                    <FontIcon Glyph="👎" FontFamily="Segoe Fluent" />
+                                    <Button.Flyout>
+                                        <Flyout x:Name="negativeFeedbackFlyout" Closed="NegativeFeedbackFlyout_Closed">
+                                            <StackPanel>
+                                                <FontIcon Glyph="👎" FontFamily="Segoe Fluent"/>
+                                                <TextBlock x:Uid="QuickstartPlaygroundFeedbackHeader"
+                                                           x:Name="negProvideAddtionalFeedbackText"
+                                                           Style="{ThemeResource BaseTextBlockStyle}"
+                                                           Visibility="{x:Bind ViewModel.NegativesGroupOne, Mode=OneWay}"/>
+                                                <TextBox x:Uid="QuickstartPlaygroundNegativeFeedbackPromptPlaceholder"
+                                                         x:Name="negativeFeedbackTextBox"
+                                                         Margin="4"
+                                                         TextWrapping="Wrap"
+                                                         Visibility="{x:Bind ViewModel.NegativesGroupOne, Mode=OneWay}"/>
+                                                <Button x:Uid="QuickstartPlaygroundSubmitFeedback"
+                                                        x:Name="negSubmitFeedbackButton"
+                                                        Click="NegativeFeedbackConfirmation_Click"
+                                                        HorizontalAlignment="Right"
+                                                        Visibility="{x:Bind ViewModel.NegativesGroupOne, Mode=OneWay}"/>
+                                                <TextBlock x:Uid="QuickstartPlaygroundFeedbackSubmitted"
+                                                           x:Name="negFeedbackSuccessText"
+                                                           Style="{ThemeResource BaseTextBlockStyle}"
+                                                           Visibility="{x:Bind ViewModel.NegativesGroupTwo, Mode=OneWay}"/>
+                                                <Button x:Uid="CloseButton"
+                                                        x:Name="negCloseFlyoutButton"
+                                                        Click="NegCloseFlyout_Click"
+                                                        HorizontalAlignment="Right"
+                                                        Visibility="{x:Bind ViewModel.NegativesGroupTwo, Mode=OneWay}"/>
+                                            </StackPanel>
+                                        </Flyout>
+                                    </Button.Flyout>
+                                    <ToolTipService.ToolTip>
+                                        <ToolTip x:Name="NegativeFeedbackToolTip" x:Uid="QuickstartPlaygroundFeedbackDislikeTooltip"/>
+                                    </ToolTipService.ToolTip>
+                                </Button>
+                            </StackPanel>
+                        </StackPanel>
+                        <StackPanel Grid.Column="1" Orientation="Horizontal" Margin="8" HorizontalAlignment="Right">
+                            <TextBlock x:Uid="QuickstartPlaygroundReferenceSamplePrefix" VerticalAlignment="Center"/>
+                            <TextBlock xmlns:ui="using:CommunityToolkit.WinUI" VerticalAlignment="Center" Margin="5" >
+                                    <Hyperlink ui:HyperlinkExtensions.Command="{x:Bind ViewModel.OpenReferenceSampleCommand}"
+                                               ui:HyperlinkExtensions.CommandParameter="{Binding}">[1]</Hyperlink>
+                            </TextBlock>
+                        </StackPanel>
+                    </Grid>
+                    <Grid x:Name="FileView" 
+                          Grid.Row="2" 
+                          BorderBrush="{ThemeResource TextControlElevationBorderBrush}" 
+                          BorderThickness="10"
+                          Margin="0 0 20 0"
+                          HorizontalAlignment="Stretch"
+                          VerticalAlignment="Stretch">
+                        <Grid.Resources>
+                            <DataTemplate x:Key="FolderTemplate" 
+                                  x:DataType="viewmodels:ExplorerItem">
+                                <TreeViewItem AutomationProperties.Name="{x:Bind Name}"
+                                      ItemsSource="{x:Bind Children}" 
+                                      IsExpanded="True">
+                                    <StackPanel Orientation="Horizontal">
+                                        <Image Width="20" 
+                                       Source="../Assets/folder.png"/>
+                                        <TextBlock Margin="0,0,10,0"/>
+                                        <TextBlock Text="{x:Bind Name}" />
+                                    </StackPanel>
+                                </TreeViewItem>
+                            </DataTemplate>
+
+                            <DataTemplate x:Key="FileTemplate" 
+                                  x:DataType="viewmodels:ExplorerItem">
+                                <TreeViewItem AutomationProperties.Name="{x:Bind Name}">
+                                    <StackPanel Orientation="Horizontal">
+                                        <Image Width="20"
+                                       Source="../Assets/file.png"/>
+                                        <TextBlock Margin="0,0,10,0"/>
+                                        <TextBlock Text="{x:Bind Name}"/>
+                                    </StackPanel>
+                                </TreeViewItem>
+                            </DataTemplate>
+                            <viewmodels:ExplorerItemTemplateSelector x:Key="ExplorerItemTemplateSelector"
+                                                        FolderTemplate="{StaticResource FolderTemplate}"
+                                                        FileTemplate="{StaticResource FileTemplate}" />
+                        </Grid.Resources>
+                        <Grid.ColumnDefinitions>
+                            <ColumnDefinition Width="Auto"/>
+                            <ColumnDefinition Width="*"/>
+                        </Grid.ColumnDefinitions>
+                        <TreeView x:Name="FolderHierarchy"
+                                  Grid.Column="0" 
+                                  Height="Auto" 
+                                  Margin="20" 
+                                  ItemsSource="{x:Bind ViewModel.DataSource, Mode=OneWay}" 
+                                  ItemTemplateSelector="{StaticResource ExplorerItemTemplateSelector}" 
+                                  ItemInvoked="FolderHierarchy_ItemInvoked"
+                                  TabIndex="23"/>
+                        <TextBlock x:Name="GeneratedFileContent"
+                                   Text="{x:Bind ViewModel.GeneratedFileContent, Mode=OneWay}"
+                                   Grid.Column="1"
+                                   FontFamily="{StaticResource CascadiaMonoFontFamily}"
+                                   Margin="20"
+                                   IsTextSelectionEnabled="True"
+                                   TextWrapping="WrapWholeWords"
+                                   IsTabStop="True"
+                                   TabIndex="24">
+                        </TextBlock>
+                    </Grid>
+                </Grid>
+            </Grid>
+        </Grid>
+    </controls:SetupShell>
+</UserControl>