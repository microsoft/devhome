--- conflicted
+++ resolved
@@ -1,318 +1,313 @@
-<<<<<<< HEAD
-// Copyright (c) Microsoft Corporation and Contributors
-// Licensed under the MIT license.
-=======
-// Copyright (c) Microsoft Corporation..
-// Licensed under the MIT License.
->>>>>>> 213913e8
-
-using System;
-using System.Collections.Generic;
-using System.Globalization;
-using DevHome.Common.Extensions;
-using DevHome.Common.Models;
-using DevHome.Common.Services;
-using DevHome.SetupFlow.Models;
-using DevHome.SetupFlow.Services;
-using DevHome.SetupFlow.Utilities;
-using DevHome.SetupFlow.ViewModels;
-using Microsoft.UI.Xaml;
-using Microsoft.UI.Xaml.Controls;
-using Microsoft.UI.Xaml.Controls.Primitives;
-
-namespace DevHome.SetupFlow.Views;
-
-/// <summary>
-/// Dialog to handle changing the clone path in the repo review screen.
-/// </summary>
-public sealed partial class EditClonePathDialog
-{
-    private readonly ISetupFlowStringResource _stringResource;
-
-    /// <summary>
-    /// Gets or sets the view model to handle clone paths.
-    /// </summary>
-    public EditClonePathViewModel EditClonePathViewModel
-    {
-        get; set;
-    }
-
-    /// <summary>
-    /// Gets or sets the view model that handles the dev drive.
-    /// </summary>
-    public EditDevDriveViewModel EditDevDriveViewModel
-    {
-        get; set;
-    }
-
-    /// <summary>
-    /// Gets or sets the view model to handle the folder picker.
-    /// </summary>
-    public FolderPickerViewModel FolderPickerViewModel
-    {
-        get; set;
-    }
-
-    /// <summary>
-    /// Gets a value indicating whether the Dev Drive checkbox was previously checked or unchecked.
-    /// </summary>
-    public bool PrevCheckBoxSelection
-    {
-        get; private set;
-    }
-
-    /// <summary>
-    /// Gets a value indicating the set of drive letters currently in use by a Dev Drives on the system.
-    /// </summary>
-    public HashSet<char> DriveLettersInUseByDevDrivesOnSystem
-    {
-        get; private set;
-    }
-
-    public EditClonePathDialog(IDevDriveManager devDriveManager, CloningInformation cloningInfo, ISetupFlowStringResource stringResource)
-    {
-        this.InitializeComponent();
-        EditClonePathViewModel = new EditClonePathViewModel();
-        EditDevDriveViewModel = new EditDevDriveViewModel(devDriveManager);
-        FolderPickerViewModel = new FolderPickerViewModel(stringResource);
-        EditDevDriveViewModel.DevDriveClonePathUpdated += (_, updatedDevDriveRootPath) =>
-        {
-            FolderPickerViewModel.CloneLocationAlias = EditDevDriveViewModel.GetDriveDisplayName(DevDriveDisplayNameKind.FormattedDriveLabelKind);
-            FolderPickerViewModel.CloneLocation = updatedDevDriveRootPath;
-            IsPrimaryButtonEnabled = IsPrimaryButtonEnabled || EditDevDriveViewModel.DevDriveDetailsChanged;
-        };
-
-        if (cloningInfo.CloneToDevDrive)
-        {
-            AddDevDriveInfo();
-        }
-
-        FolderPickerViewModel.CloneLocation = cloningInfo.CloningLocation.FullName;
-        EditClonePathViewModel.IsPrimaryButtonEnabled = FolderPickerViewModel.ValidateCloneLocation();
-        _stringResource = Application.Current.GetService<ISetupFlowStringResource>();
-        PrevCheckBoxSelection = DevDriveCheckBox.IsChecked.GetValueOrDefault(false);
-        DriveLettersInUseByDevDrivesOnSystem = devDriveManager.DriveLettersInUseByDevDrivesCurrentlyOnSystem;
-        ShowCheckboxIfPathNotAnExistingDevDrive();
-        UpdateDialogState();
-        ChangePrimaryButtonStyleIfEnabled();
-    }
-
-    /// <summary>
-    /// Open up folder picker.
-    /// </summary>
-    private async void ChooseCloneLocationButton_Click(object sender, RoutedEventArgs e)
-    {
-        await FolderPickerViewModel.ChooseCloneLocation();
-        IsPrimaryButtonEnabled = FolderPickerViewModel.ValidateCloneLocation();
-
-        ChangePrimaryButtonStyleIfEnabled();
-    }
-
-    /// <summary>
-    /// Adds or removes the default dev drive.  This dev drive will be made at the loading screen.
-    /// </summary>
-    private void MakeNewDevDriveComboBox_Click(object sender, RoutedEventArgs e)
-    {
-        // Getting here means
-        // 1. The user does not have any existing dev drives
-        // 2. The user wants to clone to a new dev drive.
-        // 3. The user un-checked this and does not want a new dev drive.
-        var isChecked = (sender as CheckBox).IsChecked;
-        UpdateDialogState();
-        if (EditClonePathViewModel.ShouldShowAreYouSureMessage)
-        {
-            return;
-        }
-
-        if (isChecked.Value)
-        {
-            AddDevDriveInfo();
-        }
-        else
-        {
-            RemoveDevDriveInfo();
-        }
-    }
-
-    /// <summary>
-    /// User wants to customize the default dev drive.
-    /// </summary>
-    private void CustomizeDevDriveHyperlinkButton_Click(object sender, RoutedEventArgs e)
-    {
-        _ = EditDevDriveViewModel.PopDevDriveCustomizationAsync();
-    }
-
-    /// <summary>
-    /// User left the clone location.  Validate the text.
-    /// </summary>
-    private void CloneLocationTextBox_TextChanged(object sender, RoutedEventArgs e)
-    {
-        var isDevDriveAvailable = EditDevDriveViewModel.DevDrive != null;
-        if (sender is TextBox cloneLocationTextBox)
-        {
-            var location = cloneLocationTextBox.Text;
-            if (string.Equals(cloneLocationTextBox.Name, "DevDriveCloneLocationAliasTextBox", StringComparison.Ordinal))
-            {
-                location = isDevDriveAvailable ? EditDevDriveViewModel.GetDriveDisplayName() : string.Empty;
-            }
-
-            FolderPickerViewModel.CloneLocation = location;
-        }
-
-        var validationResult = FolderPickerViewModel.ValidateCloneLocation();
-        if (isDevDriveAvailable && EditDevDriveViewModel.DevDrive.State != DevDriveState.ExistsOnSystem)
-        {
-            validationResult &= EditDevDriveViewModel.IsDevDriveValid();
-        }
-
-        ShowCheckboxIfPathNotAnExistingDevDrive();
-        EditClonePathViewModel.IsPrimaryButtonEnabled = validationResult;
-
-        ChangePrimaryButtonStyleIfEnabled();
-    }
-
-    /// <summary>
-    /// Update dialog to show Dev Drive information.
-    /// </summary>
-    private void AddDevDriveInfo()
-    {
-        EditDevDriveViewModel.MakeDefaultDevDrive();
-        DevDriveCheckBox.IsChecked = true;
-        FolderPickerViewModel.InDevDriveScenario = true;
-        FolderPickerViewModel.CloneLocation = EditDevDriveViewModel.GetDriveDisplayName();
-        FolderPickerViewModel.CloneLocationAlias = EditDevDriveViewModel.GetDriveDisplayName(DevDriveDisplayNameKind.FormattedDriveLabelKind);
-        FolderPickerViewModel.DisableBrowseButton();
-        PrevCheckBoxSelection = true;
-    }
-
-    /// <summary>
-    /// Used so the dialog does not close when a warning message is shown to the user and the user clicks the primary button.
-    /// <remarks>
-    /// Cancelling the button click args keeps the dialog alive without closing it. When the primary button is clicked remove the Dev Drive info
-    /// from the dialog and show the default dialog content with the textbox and browse button.
-    /// </remarks>
-    /// </summary>
-    private void EditClonePathDialog_PrimaryButtonClick(ContentDialog sender, ContentDialogButtonClickEventArgs args)
-    {
-        // Checks if the previous checkmark value is true. If it is true and the current value is false, this means the user
-        // unselected the checkmark, we are currently showing the warning message and the user has selected the primary button
-        // to confirm they do not want to create a new Dev Drive.
-        if (PrevCheckBoxSelection && !DevDriveCheckBox.IsChecked.GetValueOrDefault(false))
-        {
-            args.Cancel = true;
-            PrevCheckBoxSelection = false;
-            UpdateDialogState();
-            RemoveDevDriveInfo();
-            IsPrimaryButtonEnabled = false;
-        }
-    }
-
-    /// <summary>
-    /// Used so the dialog does not close when a warning message is shown to the user and the user clicks cancel.
-    /// <remarks>
-    /// Cancelling the button click args keeps the dialog alive without closing it. When cancelled we repopulate the Dev drive
-    /// info back into the dialog, and recheck the checkmark.
-    /// </remarks>
-    /// </summary>
-    private void EditClonePathDialog_CloseButtonClick(ContentDialog sender, ContentDialogButtonClickEventArgs args)
-    {
-        // Checks if the previous checkmark value is true. If it is true and the current value is false, this means the user
-        // unselected the checkmark, we are currently showing the warning message and the user has selected the close button
-        // to cancel out of the warning and back to the main edit clone path dialog.
-        // This response means the user still wants to create the Dev Drive, so repopulate the data.
-        if (PrevCheckBoxSelection && !DevDriveCheckBox.IsChecked.GetValueOrDefault(false))
-        {
-            args.Cancel = true;
-            PrevCheckBoxSelection = true;
-            DevDriveCheckBox.IsChecked = true;
-            UpdateDialogState();
-            AddDevDriveInfo();
-        }
-    }
-
-    /// <summary>
-    /// Used to update the title, primary button and closed button text of the dialog depending on the state of the Dev Drive checkmark.
-    /// <remarks>
-    /// State is based on the current and previous status of the checkbox. When previous state is true (checkmark checked) and the current
-    /// state is false, that means the user unselected the checkmark. We show the user the a warning message in the dialog that the Dev Drive
-    /// will not be created. All other states show the edit clone path dialog with the textbox and browse button.
-    /// </remarks>
-    /// </summary>
-    public void UpdateDialogState()
-    {
-        CloseButtonText = _stringResource.GetLocalized(StringResourceKey.EditClonePathDialog + $"/CloseButtonText");
-
-        // Manually change the styles here because the "Are you sure" confirm button should not have the accent style"
-        if (PrevCheckBoxSelection && PrevCheckBoxSelection != DevDriveCheckBox.IsChecked.GetValueOrDefault(false))
-        {
-            Title = _stringResource.GetLocalized(StringResourceKey.EditClonePathDialogUncheckCheckMark + $"/Title");
-            PrimaryButtonText = _stringResource.GetLocalized(StringResourceKey.EditClonePathDialogUncheckCheckMark + $"/PrimaryButtonText");
-            EditClonePathViewModel.ShouldShowAreYouSureMessage = true;
-            PrimaryButtonStyle = Application.Current.Resources["DefaultButtonStyle"] as Style;
-            IsPrimaryButtonEnabled = true;
-        }
-        else
-        {
-            Title = _stringResource.GetLocalized(StringResourceKey.EditClonePathDialog + $"/Title");
-            PrimaryButtonText = _stringResource.GetLocalized(StringResourceKey.EditClonePathDialog + $"/PrimaryButtonText");
-            EditClonePathViewModel.ShouldShowAreYouSureMessage = false;
-            PrimaryButtonStyle = EditClonePathStackPanel.Resources["ContentDialogLogInButtonStyle"] as Style;
-        }
-    }
-
-    /// <summary>
-    /// Make the primary button accent color if enabled.
-    /// Otherwise use the default style
-    /// </summary>
-    private void ChangePrimaryButtonStyleIfEnabled()
-    {
-        if (EditClonePathViewModel.IsPrimaryButtonEnabled)
-        {
-            PrimaryButtonStyle = EditClonePathStackPanel.Resources["ContentDialogLogInButtonStyle"] as Style;
-        }
-        else
-        {
-            PrimaryButtonStyle = Application.Current.Resources["DefaultButtonStyle"] as Style;
-        }
-    }
-
-    /// <summary>
-    /// Used to remove Dev Drive information from inside the dialog when user unchecks the Dev Drive checkmark
-    /// </summary>
-    public void RemoveDevDriveInfo()
-    {
-        EditDevDriveViewModel.RemoveNewDevDrive();
-        FolderPickerViewModel.InDevDriveScenario = false;
-        FolderPickerViewModel.CloneLocationAlias = string.Empty;
-        FolderPickerViewModel.CloneLocation = string.Empty;
-        FolderPickerViewModel.EnableBrowseButton();
-    }
-
-    /// <summary>
-    /// Shows or hides the checkbox based on whether the path entered in the textbox is to an existing Dev Drive or not. If the path is an
-    /// existing Dev Drive we don't show the checkbox. If it is not an existing Dev Drive we show the checkbox.
-    /// </summary>
-    public void ShowCheckboxIfPathNotAnExistingDevDrive()
-    {
-        if (!DevDriveUtil.IsDevDriveFeatureEnabled)
-        {
-            EditDevDriveViewModel.HideDevDriveUI();
-            return;
-        }
-
-        var cloneLocation = FolderPickerViewModel.CloneLocation.Trim();
-        if (cloneLocation.Length >= 3)
-        {
-            var letter = char.ToUpper(cloneLocation[0], CultureInfo.InvariantCulture);
-            var secondCharIsColon = cloneLocation[1] == ':';
-            var thirdCharIsSlash = cloneLocation[2] == '\\' || cloneLocation[2] == '/';
-            if (DriveLettersInUseByDevDrivesOnSystem.Contains(letter) && secondCharIsColon && thirdCharIsSlash)
-            {
-                EditDevDriveViewModel.HideDevDriveUI();
-                return;
-            }
-        }
-
-        EditDevDriveViewModel.ShowDevDriveInformation = Visibility.Visible;
-    }
-}
+// Copyright (c) Microsoft Corporation..
+// Licensed under the MIT License.
+
+using System;
+using System.Collections.Generic;
+using System.Globalization;
+using DevHome.Common.Extensions;
+using DevHome.Common.Models;
+using DevHome.Common.Services;
+using DevHome.SetupFlow.Models;
+using DevHome.SetupFlow.Services;
+using DevHome.SetupFlow.Utilities;
+using DevHome.SetupFlow.ViewModels;
+using Microsoft.UI.Xaml;
+using Microsoft.UI.Xaml.Controls;
+using Microsoft.UI.Xaml.Controls.Primitives;
+
+namespace DevHome.SetupFlow.Views;
+
+/// <summary>
+/// Dialog to handle changing the clone path in the repo review screen.
+/// </summary>
+public sealed partial class EditClonePathDialog
+{
+    private readonly ISetupFlowStringResource _stringResource;
+
+    /// <summary>
+    /// Gets or sets the view model to handle clone paths.
+    /// </summary>
+    public EditClonePathViewModel EditClonePathViewModel
+    {
+        get; set;
+    }
+
+    /// <summary>
+    /// Gets or sets the view model that handles the dev drive.
+    /// </summary>
+    public EditDevDriveViewModel EditDevDriveViewModel
+    {
+        get; set;
+    }
+
+    /// <summary>
+    /// Gets or sets the view model to handle the folder picker.
+    /// </summary>
+    public FolderPickerViewModel FolderPickerViewModel
+    {
+        get; set;
+    }
+
+    /// <summary>
+    /// Gets a value indicating whether the Dev Drive checkbox was previously checked or unchecked.
+    /// </summary>
+    public bool PrevCheckBoxSelection
+    {
+        get; private set;
+    }
+
+    /// <summary>
+    /// Gets a value indicating the set of drive letters currently in use by a Dev Drives on the system.
+    /// </summary>
+    public HashSet<char> DriveLettersInUseByDevDrivesOnSystem
+    {
+        get; private set;
+    }
+
+    public EditClonePathDialog(IDevDriveManager devDriveManager, CloningInformation cloningInfo, ISetupFlowStringResource stringResource)
+    {
+        this.InitializeComponent();
+        EditClonePathViewModel = new EditClonePathViewModel();
+        EditDevDriveViewModel = new EditDevDriveViewModel(devDriveManager);
+        FolderPickerViewModel = new FolderPickerViewModel(stringResource);
+        EditDevDriveViewModel.DevDriveClonePathUpdated += (_, updatedDevDriveRootPath) =>
+        {
+            FolderPickerViewModel.CloneLocationAlias = EditDevDriveViewModel.GetDriveDisplayName(DevDriveDisplayNameKind.FormattedDriveLabelKind);
+            FolderPickerViewModel.CloneLocation = updatedDevDriveRootPath;
+            IsPrimaryButtonEnabled = IsPrimaryButtonEnabled || EditDevDriveViewModel.DevDriveDetailsChanged;
+        };
+
+        if (cloningInfo.CloneToDevDrive)
+        {
+            AddDevDriveInfo();
+        }
+
+        FolderPickerViewModel.CloneLocation = cloningInfo.CloningLocation.FullName;
+        EditClonePathViewModel.IsPrimaryButtonEnabled = FolderPickerViewModel.ValidateCloneLocation();
+        _stringResource = Application.Current.GetService<ISetupFlowStringResource>();
+        PrevCheckBoxSelection = DevDriveCheckBox.IsChecked.GetValueOrDefault(false);
+        DriveLettersInUseByDevDrivesOnSystem = devDriveManager.DriveLettersInUseByDevDrivesCurrentlyOnSystem;
+        ShowCheckboxIfPathNotAnExistingDevDrive();
+        UpdateDialogState();
+        ChangePrimaryButtonStyleIfEnabled();
+    }
+
+    /// <summary>
+    /// Open up folder picker.
+    /// </summary>
+    private async void ChooseCloneLocationButton_Click(object sender, RoutedEventArgs e)
+    {
+        await FolderPickerViewModel.ChooseCloneLocation();
+        IsPrimaryButtonEnabled = FolderPickerViewModel.ValidateCloneLocation();
+
+        ChangePrimaryButtonStyleIfEnabled();
+    }
+
+    /// <summary>
+    /// Adds or removes the default dev drive.  This dev drive will be made at the loading screen.
+    /// </summary>
+    private void MakeNewDevDriveComboBox_Click(object sender, RoutedEventArgs e)
+    {
+        // Getting here means
+        // 1. The user does not have any existing dev drives
+        // 2. The user wants to clone to a new dev drive.
+        // 3. The user un-checked this and does not want a new dev drive.
+        var isChecked = (sender as CheckBox).IsChecked;
+        UpdateDialogState();
+        if (EditClonePathViewModel.ShouldShowAreYouSureMessage)
+        {
+            return;
+        }
+
+        if (isChecked.Value)
+        {
+            AddDevDriveInfo();
+        }
+        else
+        {
+            RemoveDevDriveInfo();
+        }
+    }
+
+    /// <summary>
+    /// User wants to customize the default dev drive.
+    /// </summary>
+    private void CustomizeDevDriveHyperlinkButton_Click(object sender, RoutedEventArgs e)
+    {
+        _ = EditDevDriveViewModel.PopDevDriveCustomizationAsync();
+    }
+
+    /// <summary>
+    /// User left the clone location.  Validate the text.
+    /// </summary>
+    private void CloneLocationTextBox_TextChanged(object sender, RoutedEventArgs e)
+    {
+        var isDevDriveAvailable = EditDevDriveViewModel.DevDrive != null;
+        if (sender is TextBox cloneLocationTextBox)
+        {
+            var location = cloneLocationTextBox.Text;
+            if (string.Equals(cloneLocationTextBox.Name, "DevDriveCloneLocationAliasTextBox", StringComparison.Ordinal))
+            {
+                location = isDevDriveAvailable ? EditDevDriveViewModel.GetDriveDisplayName() : string.Empty;
+            }
+
+            FolderPickerViewModel.CloneLocation = location;
+        }
+
+        var validationResult = FolderPickerViewModel.ValidateCloneLocation();
+        if (isDevDriveAvailable && EditDevDriveViewModel.DevDrive.State != DevDriveState.ExistsOnSystem)
+        {
+            validationResult &= EditDevDriveViewModel.IsDevDriveValid();
+        }
+
+        ShowCheckboxIfPathNotAnExistingDevDrive();
+        EditClonePathViewModel.IsPrimaryButtonEnabled = validationResult;
+
+        ChangePrimaryButtonStyleIfEnabled();
+    }
+
+    /// <summary>
+    /// Update dialog to show Dev Drive information.
+    /// </summary>
+    private void AddDevDriveInfo()
+    {
+        EditDevDriveViewModel.MakeDefaultDevDrive();
+        DevDriveCheckBox.IsChecked = true;
+        FolderPickerViewModel.InDevDriveScenario = true;
+        FolderPickerViewModel.CloneLocation = EditDevDriveViewModel.GetDriveDisplayName();
+        FolderPickerViewModel.CloneLocationAlias = EditDevDriveViewModel.GetDriveDisplayName(DevDriveDisplayNameKind.FormattedDriveLabelKind);
+        FolderPickerViewModel.DisableBrowseButton();
+        PrevCheckBoxSelection = true;
+    }
+
+    /// <summary>
+    /// Used so the dialog does not close when a warning message is shown to the user and the user clicks the primary button.
+    /// <remarks>
+    /// Cancelling the button click args keeps the dialog alive without closing it. When the primary button is clicked remove the Dev Drive info
+    /// from the dialog and show the default dialog content with the textbox and browse button.
+    /// </remarks>
+    /// </summary>
+    private void EditClonePathDialog_PrimaryButtonClick(ContentDialog sender, ContentDialogButtonClickEventArgs args)
+    {
+        // Checks if the previous checkmark value is true. If it is true and the current value is false, this means the user
+        // unselected the checkmark, we are currently showing the warning message and the user has selected the primary button
+        // to confirm they do not want to create a new Dev Drive.
+        if (PrevCheckBoxSelection && !DevDriveCheckBox.IsChecked.GetValueOrDefault(false))
+        {
+            args.Cancel = true;
+            PrevCheckBoxSelection = false;
+            UpdateDialogState();
+            RemoveDevDriveInfo();
+            IsPrimaryButtonEnabled = false;
+        }
+    }
+
+    /// <summary>
+    /// Used so the dialog does not close when a warning message is shown to the user and the user clicks cancel.
+    /// <remarks>
+    /// Cancelling the button click args keeps the dialog alive without closing it. When cancelled we repopulate the Dev drive
+    /// info back into the dialog, and recheck the checkmark.
+    /// </remarks>
+    /// </summary>
+    private void EditClonePathDialog_CloseButtonClick(ContentDialog sender, ContentDialogButtonClickEventArgs args)
+    {
+        // Checks if the previous checkmark value is true. If it is true and the current value is false, this means the user
+        // unselected the checkmark, we are currently showing the warning message and the user has selected the close button
+        // to cancel out of the warning and back to the main edit clone path dialog.
+        // This response means the user still wants to create the Dev Drive, so repopulate the data.
+        if (PrevCheckBoxSelection && !DevDriveCheckBox.IsChecked.GetValueOrDefault(false))
+        {
+            args.Cancel = true;
+            PrevCheckBoxSelection = true;
+            DevDriveCheckBox.IsChecked = true;
+            UpdateDialogState();
+            AddDevDriveInfo();
+        }
+    }
+
+    /// <summary>
+    /// Used to update the title, primary button and closed button text of the dialog depending on the state of the Dev Drive checkmark.
+    /// <remarks>
+    /// State is based on the current and previous status of the checkbox. When previous state is true (checkmark checked) and the current
+    /// state is false, that means the user unselected the checkmark. We show the user the a warning message in the dialog that the Dev Drive
+    /// will not be created. All other states show the edit clone path dialog with the textbox and browse button.
+    /// </remarks>
+    /// </summary>
+    public void UpdateDialogState()
+    {
+        CloseButtonText = _stringResource.GetLocalized(StringResourceKey.EditClonePathDialog + $"/CloseButtonText");
+
+        // Manually change the styles here because the "Are you sure" confirm button should not have the accent style"
+        if (PrevCheckBoxSelection && PrevCheckBoxSelection != DevDriveCheckBox.IsChecked.GetValueOrDefault(false))
+        {
+            Title = _stringResource.GetLocalized(StringResourceKey.EditClonePathDialogUncheckCheckMark + $"/Title");
+            PrimaryButtonText = _stringResource.GetLocalized(StringResourceKey.EditClonePathDialogUncheckCheckMark + $"/PrimaryButtonText");
+            EditClonePathViewModel.ShouldShowAreYouSureMessage = true;
+            PrimaryButtonStyle = Application.Current.Resources["DefaultButtonStyle"] as Style;
+            IsPrimaryButtonEnabled = true;
+        }
+        else
+        {
+            Title = _stringResource.GetLocalized(StringResourceKey.EditClonePathDialog + $"/Title");
+            PrimaryButtonText = _stringResource.GetLocalized(StringResourceKey.EditClonePathDialog + $"/PrimaryButtonText");
+            EditClonePathViewModel.ShouldShowAreYouSureMessage = false;
+            PrimaryButtonStyle = EditClonePathStackPanel.Resources["ContentDialogLogInButtonStyle"] as Style;
+        }
+    }
+
+    /// <summary>
+    /// Make the primary button accent color if enabled.
+    /// Otherwise use the default style
+    /// </summary>
+    private void ChangePrimaryButtonStyleIfEnabled()
+    {
+        if (EditClonePathViewModel.IsPrimaryButtonEnabled)
+        {
+            PrimaryButtonStyle = EditClonePathStackPanel.Resources["ContentDialogLogInButtonStyle"] as Style;
+        }
+        else
+        {
+            PrimaryButtonStyle = Application.Current.Resources["DefaultButtonStyle"] as Style;
+        }
+    }
+
+    /// <summary>
+    /// Used to remove Dev Drive information from inside the dialog when user unchecks the Dev Drive checkmark
+    /// </summary>
+    public void RemoveDevDriveInfo()
+    {
+        EditDevDriveViewModel.RemoveNewDevDrive();
+        FolderPickerViewModel.InDevDriveScenario = false;
+        FolderPickerViewModel.CloneLocationAlias = string.Empty;
+        FolderPickerViewModel.CloneLocation = string.Empty;
+        FolderPickerViewModel.EnableBrowseButton();
+    }
+
+    /// <summary>
+    /// Shows or hides the checkbox based on whether the path entered in the textbox is to an existing Dev Drive or not. If the path is an
+    /// existing Dev Drive we don't show the checkbox. If it is not an existing Dev Drive we show the checkbox.
+    /// </summary>
+    public void ShowCheckboxIfPathNotAnExistingDevDrive()
+    {
+        if (!DevDriveUtil.IsDevDriveFeatureEnabled)
+        {
+            EditDevDriveViewModel.HideDevDriveUI();
+            return;
+        }
+
+        var cloneLocation = FolderPickerViewModel.CloneLocation.Trim();
+        if (cloneLocation.Length >= 3)
+        {
+            var letter = char.ToUpper(cloneLocation[0], CultureInfo.InvariantCulture);
+            var secondCharIsColon = cloneLocation[1] == ':';
+            var thirdCharIsSlash = cloneLocation[2] == '\\' || cloneLocation[2] == '/';
+            if (DriveLettersInUseByDevDrivesOnSystem.Contains(letter) && secondCharIsColon && thirdCharIsSlash)
+            {
+                EditDevDriveViewModel.HideDevDriveUI();
+                return;
+            }
+        }
+
+        EditDevDriveViewModel.ShowDevDriveInformation = Visibility.Visible;
+    }
+}