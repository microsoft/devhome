<!-- Copyright (c) Microsoft Corporation and Contributors. -->
<!-- Licensed under the MIT License. -->

<ContentDialog x:Class="DevHome.SetupFlow.Views.AddRepoDialog"
               xmlns="http://schemas.microsoft.com/winfx/2006/xaml/presentation"
               xmlns:d="http://schemas.microsoft.com/expression/blend/2008"
               xmlns:x="http://schemas.microsoft.com/winfx/2006/xaml"
               xmlns:mc="http://schemas.openxmlformats.org/markup-compatibility/2006"
               xmlns:converters="using:CommunityToolkit.WinUI.UI.Converters"
               xmlns:ic="using:Microsoft.Xaml.Interactions.Core"
               xmlns:i="using:Microsoft.Xaml.Interactivity"
               xmlns:labs="using:CommunityToolkit.Labs.WinUI"
               x:Uid="ms-resource:///DevHome.SetupFlow/Resources/CloneRepoDialog"
               mc:Ignorable="d"
               xmlns:models="using:DevHome.SetupFlow.Models"
               x:Name="AddRepoContentDialog"
               PrimaryButtonClick="AddRepoContentDialog_PrimaryButtonClick"
               IsPrimaryButtonEnabled="{x:Bind AddRepoViewModel.ShouldPrimaryButtonBeEnabled, Mode=OneWay}"
               Style="{StaticResource DefaultContentDialogStyle}"
               PrimaryButtonText="{x:Bind AddRepoViewModel.PrimaryButtonText, Mode=OneWay}"
               CornerRadius="8">
    <ContentDialog.Resources>
        <ResourceDictionary>
            <ResourceDictionary.MergedDictionaries>
                <ResourceDictionary Source="ms-appx:///DevHome.SetupFlow/Styles/SetupFlowStyles.xaml"/>
                <ResourceDictionary>
                    <converters:BoolToVisibilityConverter x:Key="BoolToVisibilityConverter" TrueValue="Visible" FalseValue="Collapsed"/>
                    <converters:BoolToVisibilityConverter x:Key="NegatedBoolToVisibilityConverter" TrueValue="Collapsed" FalseValue="Visible"/>
                    <converters:BoolToObjectConverter x:Key="BoolToGlyphConverter" TrueValue="&#xF0BD;" FalseValue="&#xF03F;"/>
                </ResourceDictionary>
            </ResourceDictionary.MergedDictionaries>
        </ResourceDictionary>
    </ContentDialog.Resources>
<<<<<<< HEAD
    <StackPanel x:Name="AddRepoStackPanel" Orientation="Vertical" Spacing="10" MinWidth="450" MinHeight="565">
        <StackPanel.Resources>
            <ResourceDictionary>
                <Style TargetType="Button" x:Key="ContentDialogLogInButtonStyle" BasedOn="{StaticResource DefaultButtonStyle}">
                    <Setter Property="Background">
                        <Setter.Value>
                            <SolidColorBrush Color="{ThemeResource SystemAccentColor}"/>
                        </Setter.Value>
                    </Setter>
                </Style>
            </ResourceDictionary>
        </StackPanel.Resources>
        <Grid x:Name="RepoCloneOptionGrid">
            <Grid.ColumnDefinitions>
                <ColumnDefinition />
                <ColumnDefinition />
            </Grid.ColumnDefinitions>
            <ToggleButton x:Name="AddViaAccountToggleButton" Click="AddViaAccountToggleButton_Click" x:Uid="ms-resource:///DevHome.SetupFlow/Resources/RepoTool_AddViaAccountButton" IsChecked="{x:Bind AddRepoViewModel.IsAccountToggleButtonChecked, Mode=OneWay}" Grid.Column="0" HorizontalAlignment="Stretch"/>
            <ToggleButton x:Name="AddViaUrlToggleButton" Click="AddViaUrlToggleButton_Click" x:Uid="ms-resource:///DevHome.SetupFlow/Resources/RepoTool_AddViaUrlButton" Grid.Column="1" IsChecked="{x:Bind AddRepoViewModel.IsUrlAccountButtonChecked, Mode=OneWay}" HorizontalAlignment="Stretch"/>
        </Grid>

        <!-- Adding a repo via URL -->
        <TextBox x:Name="RepoUrlTextBox" x:Uid="ms-resource:///DevHome.SetupFlow/Resources/RepoUrl" Visibility="{x:Bind AddRepoViewModel.ShowUrlPage, Mode=OneWay}" LostFocus="RepoUrlTextBox_LostFocus" Text="{x:Bind AddRepoViewModel.Url, Mode=TwoWay}" Margin="0, 20, 0, 0"/>
        <TextBlock x:Name="UrlErrorTextBlock" Style="{ThemeResource BaseTextBlockStyle}" Text="{x:Bind AddRepoViewModel.UrlParsingError, Mode=OneWay}" Visibility="{x:Bind AddRepoViewModel.ShouldShowUrlError, Mode=OneWay}"/>
=======
    <ScrollViewer VerticalScrollBarVisibility="Visible">
        <StackPanel x:Name="AddRepoStackPanel" Orientation="Vertical" Spacing="10" MinWidth="450" MinHeight="600">
            <StackPanel.Resources>
                <ResourceDictionary>
                    <Style TargetType="Button" x:Key="ContentDialogLogInButtonStyle" BasedOn="{StaticResource DefaultButtonStyle}">
                        <Setter Property="Background">
                            <Setter.Value>
                                <SolidColorBrush Color="{ThemeResource SystemAccentColor}"/>
                            </Setter.Value>
                        </Setter>
                    </Style>
                </ResourceDictionary>
            </StackPanel.Resources>
            <labs:Segmented MaxWidth="445" x:Name="SwitchViewsSegmentedView" HorizontalAlignment="Stretch" SelectionMode="Single" SelectionChanged="Segmented_SelectionChanged">
                <labs:SegmentedItem x:Name="AddViaAccountSegmentedItem" x:Uid="ms-resource:///DevHome.SetupFlow/Resources/RepoTool_AddViaAccountButton"/>
                <labs:SegmentedItem x:Name="AddViaUrlSegmentedItem" x:Uid="ms-resource:///DevHome.SetupFlow/Resources/RepoTool_AddViaUrlButton" />
            </labs:Segmented>

            <!-- Adding a repo via URL -->
            <TextBox x:Name="RepoUrlTextBox" x:Uid="ms-resource:///DevHome.SetupFlow/Resources/RepoUrl" Visibility="{x:Bind AddRepoViewModel.ShowUrlPage, Mode=OneWay}" LostFocus="RepoUrlTextBox_LostFocus" Text="{x:Bind AddRepoViewModel.Url, Mode=TwoWay}"/>
            <TextBlock x:Name="UrlErrorTextBlock" Style="{ThemeResource BaseTextBlockStyle}" Text="{x:Bind AddRepoViewModel.UrlParsingError, Mode=OneWay}" Visibility="{x:Bind AddRepoViewModel.ShouldShowUrlError, Mode=OneWay}"/>
>>>>>>> 23365404

            <!-- Log into account -->
            <ComboBox x:Name="RepositoryProviderComboBox" Visibility="{x:Bind AddRepoViewModel.ShowAccountPage, Mode=OneWay}" SelectionChanged="RepositoryProviderNamesComboBox_SelectionChanged" HorizontalAlignment="Stretch" x:Uid="ms-resource:///DevHome.SetupFlow/Resources/RepositoryDisplay" ItemsSource="{x:Bind AddRepoViewModel.ProviderNames}" Margin="0, 20, 0, 0" />

            <!-- Show Repositories -->
            <StackPanel x:Name="ShowRepositoriesStackPanel" Visibility="{x:Bind AddRepoViewModel.ShowRepoPage, Mode=OneWay}" Orientation="Vertical" HorizontalAlignment="Stretch" Spacing="10">
                <Grid ColumnSpacing="10">
                    <Grid.ColumnDefinitions>
                        <ColumnDefinition Width="*"/>
                        <ColumnDefinition Width="310"/>
                    </Grid.ColumnDefinitions>
                    <ComboBox x:Name="AccountsComboBox" AutomationProperties.Name="ms-resource:///DevHome.SetupFlow/Resources/RepoTool_AccountComboBox_Description" Grid.Column="0" SelectionChanged="AccountsComboBox_SelectionChanged" ItemsSource="{x:Bind AddRepoViewModel.Accounts, Mode=OneWay}" />
                    <TextBox x:Name="FilterTextBox" Grid.Column="1" x:Uid="ms-resource:///DevHome.SetupFlow/Resources/RepoTool_FilterTextBox" >
                        <i:Interaction.Behaviors>
                            <ic:EventTriggerBehavior EventName="TextChanged">
                                <ic:InvokeCommandAction Command="{x:Bind AddRepoViewModel.FilterRepositoriesCommand}" CommandParameter="{Binding Text, ElementName=FilterTextBox}"/>
                            </ic:EventTriggerBehavior>
                        </i:Interaction.Behaviors>
                    </TextBox>
                </Grid>
                <ListView x:Name="RepositoriesListView" SelectionMode="Multiple" Height="300" HorizontalAlignment="Stretch" SelectionChanged="RepositoriesListView_SelectionChanged" ItemsSource="{x:Bind AddRepoViewModel.Repositories, Mode=OneWay}">
                    <ListView.Header>
                        <TextBlock Style="{ThemeResource BodyStrongTextBlockStyle}" x:Uid="ms-resource:///DevHome.SetupFlow/Resources/RepositoriesList" />
                    </ListView.Header>
                    <ListView.ItemTemplate>
                        <DataTemplate x:DataType="models:RepoViewListItem">
                            <StackPanel Orientation="Horizontal" Spacing="5">
                                <FontIcon FontFamily="{StaticResource DevHomeFluentIcons}" Glyph="{x:Bind IsPrivate, Mode=OneWay, Converter={StaticResource BoolToGlyphConverter}}"/>
                                <TextBlock Text="{x:Bind RepoName}"/>
                            </StackPanel>
                        </DataTemplate>
                    </ListView.ItemTemplate>
                </ListView>
            </StackPanel>
            <TextBlock x:Name="ErrorTextBlock" Style="{ThemeResource BodyStrongTextBlockStyle}" Visibility="{x:Bind AddRepoViewModel.ShowErrorTextBox, Mode=OneWay}" x:Uid="ms-resource:///DevHome.SetupFlow/Resources/Repo_ToolClonePathError"/>
            <!-- Repo page and URL page both have clonepath + dev drive check box-->
            <Grid>
                <Grid.RowDefinitions>
                    <RowDefinition Height="*"/>
                    <RowDefinition Height="*"/>
                    <RowDefinition Height="*"/>
                </Grid.RowDefinitions>
                <Grid 
                    Visibility="{x:Bind FolderPickerViewModel.ShouldShowFolderPicker, Mode=OneWay}"
                    Grid.Row="0" >
                    <Grid.ColumnDefinitions>
                        <ColumnDefinition Width="310"/>
                        <ColumnDefinition />
                    </Grid.ColumnDefinitions>
                    <!--WINUI3 does not have a folder/file picker control.  Lets make one that looks like it.-->
                    <TextBox x:Uid="ms-resource:///DevHome.SetupFlow/Resources/ClonePath"
                                    TextChanged="CloneLocation_TextChanged" Grid.Column="0"
                                    Text="{x:Bind FolderPickerViewModel.CloneLocationAlias, Mode=TwoWay}"
                                    IsReadOnly="True"
                                    Visibility="{x:Bind FolderPickerViewModel.InDevDriveScenario, Mode=OneWay}"
                                    x:Name="DevDriveCloneLocationAliasTextBox"/>
                    <TextBox x:Uid="ms-resource:///DevHome.SetupFlow/Resources/ClonePath"
                                    TextChanged="CloneLocation_TextChanged" Grid.Column="0"
                                    Text="{x:Bind FolderPickerViewModel.CloneLocation, Mode=TwoWay}"
                                    IsEnabled="{x:Bind FolderPickerViewModel.IsBrowseButtonEnabled, Mode=OneWay}"
                                    Visibility="{x:Bind FolderPickerViewModel.InDevDriveScenario, Mode=OneWay, Converter={StaticResource NegatedBoolToVisibilityConverter}}"/>
                    <Button IsEnabled="{x:Bind FolderPickerViewModel.IsBrowseButtonEnabled, Mode=OneWay}" x:Uid="ms-resource:///DevHome.SetupFlow/Resources/ClonePath_Button" Click="ChooseCloneLocationButton_Click" Grid.Column="1" Margin="5, 25, 0, 0"/>
                </Grid>
                <TextBlock Grid.Row="1" Text="{x:Bind FolderPickerViewModel.FolderPickerErrorMessage, Mode=OneWay}" Visibility="{x:Bind FolderPickerViewModel.ShowFolderPickerError, Mode=OneWay}"/>
                <Grid 
                    Visibility="{x:Bind EditDevDriveViewModel.ShowDevDriveInformation, Mode=OneWay}" 
                    Margin="0 10 0 10"
                    Grid.Row="2"
                    ColumnSpacing="10">
                    <Grid.ColumnDefinitions>
                        <ColumnDefinition Width="7*"/>
                        <ColumnDefinition Width="3*"/>
                    </Grid.ColumnDefinitions>
                    <Grid.RowDefinitions>
                        <RowDefinition Height="*"/>
                        <RowDefinition Height="*"/>
                    </Grid.RowDefinitions>
                    <CheckBox
                        Click="MakeNewDevDriveCheckBox_Click" 
                        IsEnabled="{x:Bind EditDevDriveViewModel.IsDevDriveCheckboxEnabled}" 
                        Grid.Column="0" 
                        Grid.Row="0"
                        x:Uid="ms-resource:///DevHome.SetupFlow/Resources/NewDevDriveComboBox"/>
                    <HyperlinkButton 
                        x:Uid="ms-resource:///DevHome.SetupFlow/Resources/CustomizeHyperLink"
                        Grid.Column="1" 
                        Visibility="{x:Bind EditDevDriveViewModel.ShowCustomizeOption, Mode=OneWay}" 
                        Click="CustomizeDevDriveHyperlinkButton_Click"
                        Grid.Row="0"
                        Margin="0 -3 0 0"
                        Padding="3" />
                    <InfoBar
                        Grid.Row="1"
                        Grid.Column="0" 
                        Grid.ColumnSpan="2"
                        Margin="0 5 0 0"
                        IsClosable="False"
                        IsOpen="True"
                        Severity="Error"
                        Width="400"
                        HorizontalAlignment="Left"
                        x:Uid="ms-resource:///DevHome.SetupFlow/Resources/DevDriveDefaultDriveCheckBoxError"
                        Visibility="{x:Bind EditDevDriveViewModel.DevDriveValidationError, Mode=OneWay}"/>
                </Grid>
            </Grid>
        </StackPanel>
<<<<<<< HEAD

        <TextBlock x:Name="ErrorTextBlock" Style="{ThemeResource BodyStrongTextBlockStyle}" Visibility="{x:Bind AddRepoViewModel.ShowErrorTextBox, Mode=OneWay}" x:Uid="ms-resource:///DevHome.SetupFlow/Resources/Repo_ToolClonePathError"/>
        <!-- Repo page and URL page both have clonepath + dev drive check box-->
        <Grid Visibility="{x:Bind FolderPickerViewModel.ShouldShowFolderPicker, Mode=OneWay}">
            <Grid.ColumnDefinitions>
                <ColumnDefinition Width="5*"/>
                <ColumnDefinition Width="auto"/>
            </Grid.ColumnDefinitions>
            <!--WINUI3 does not have a folder/file picker control.  Lets make one that looks like it.-->
            <TextBox x:Uid="ms-resource:///DevHome.SetupFlow/Resources/ClonePath"
                     TextChanged="CloneLocation_TextChanged" Grid.Column="0"
                     Text="{x:Bind FolderPickerViewModel.CloneLocationAlias, Mode=TwoWay}"
                     IsReadOnly="True"
                     Visibility="{x:Bind FolderPickerViewModel.InDevDriveScenario, Mode=OneWay}"
                     x:Name="DevDriveCloneLocationAliasTextBox"/>
            <TextBox x:Uid="ms-resource:///DevHome.SetupFlow/Resources/ClonePath"
                     TextChanged="CloneLocation_TextChanged" Grid.Column="0" 
                     Text="{x:Bind FolderPickerViewModel.CloneLocation, Mode=TwoWay}"
                     IsEnabled="{x:Bind FolderPickerViewModel.IsBrowseButtonEnabled, Mode=OneWay}"
                     Visibility="{x:Bind FolderPickerViewModel.InDevDriveScenario, Mode=OneWay, Converter={StaticResource NegatedBoolToVisibilityConverter}}"/>
            <Grid Grid.Column="1">
                <!-- Hacky way to show a tooltip on a disabled button-->
                <TextBlock>
                    <ToolTipService.ToolTip>
                        <ToolTip x:Uid="ms-resource:///DevHome.SetupFlow/Resources/ClearCheckboxToBrowse" Visibility="{x:Bind FolderPickerViewModel.IsBrowseButtonEnabled, Mode=OneWay, Converter={StaticResource NegatedBoolToVisibilityConverter}}"/>
                    </ToolTipService.ToolTip>
                </TextBlock>
                <Button IsEnabled="{x:Bind FolderPickerViewModel.IsBrowseButtonEnabled, Mode=OneWay}" x:Uid="ms-resource:///DevHome.SetupFlow/Resources/ClonePath_Button" Click="ChooseCloneLocationButton_Click" Margin="5, 25, 0, 0"/>
            </Grid>
        </Grid>
        <TextBlock Text="{x:Bind FolderPickerViewModel.FolderPickerErrorMessage, Mode=OneWay}" Visibility="{x:Bind FolderPickerViewModel.ShowFolderPickerError, Mode=OneWay}"/>
        <Grid 
            Visibility="{x:Bind EditDevDriveViewModel.ShowDevDriveInformation, Mode=OneWay}" 
            Margin="0 10 0 10">
            <Grid.ColumnDefinitions>
                <ColumnDefinition Width="auto"/>
                <ColumnDefinition Width="auto"/>
            </Grid.ColumnDefinitions>
            <CheckBox Click="MakeNewDevDriveCheckBox_Click" IsEnabled="{x:Bind EditDevDriveViewModel.IsDevDriveCheckboxEnabled}" Grid.Column="0" x:Uid="ms-resource:///DevHome.SetupFlow/Resources/NewDevDriveComboBox"/>
            <HyperlinkButton Content="Customize" Grid.Column="1" Visibility="{x:Bind EditDevDriveViewModel.ShowCustomizeOption, Mode=OneWay}" Click="CustomizeDevDriveHyperlinkButton_Click" HorizontalAlignment="Left" />
        </Grid>
    </StackPanel>
=======
    </ScrollViewer>
>>>>>>> 23365404
</ContentDialog><|MERGE_RESOLUTION|>--- conflicted
+++ resolved
@@ -1,234 +1,129 @@
-<!-- Copyright (c) Microsoft Corporation and Contributors. -->
-<!-- Licensed under the MIT License. -->
-
-<ContentDialog x:Class="DevHome.SetupFlow.Views.AddRepoDialog"
-               xmlns="http://schemas.microsoft.com/winfx/2006/xaml/presentation"
-               xmlns:d="http://schemas.microsoft.com/expression/blend/2008"
-               xmlns:x="http://schemas.microsoft.com/winfx/2006/xaml"
-               xmlns:mc="http://schemas.openxmlformats.org/markup-compatibility/2006"
-               xmlns:converters="using:CommunityToolkit.WinUI.UI.Converters"
-               xmlns:ic="using:Microsoft.Xaml.Interactions.Core"
-               xmlns:i="using:Microsoft.Xaml.Interactivity"
-               xmlns:labs="using:CommunityToolkit.Labs.WinUI"
-               x:Uid="ms-resource:///DevHome.SetupFlow/Resources/CloneRepoDialog"
-               mc:Ignorable="d"
-               xmlns:models="using:DevHome.SetupFlow.Models"
-               x:Name="AddRepoContentDialog"
-               PrimaryButtonClick="AddRepoContentDialog_PrimaryButtonClick"
-               IsPrimaryButtonEnabled="{x:Bind AddRepoViewModel.ShouldPrimaryButtonBeEnabled, Mode=OneWay}"
-               Style="{StaticResource DefaultContentDialogStyle}"
-               PrimaryButtonText="{x:Bind AddRepoViewModel.PrimaryButtonText, Mode=OneWay}"
-               CornerRadius="8">
-    <ContentDialog.Resources>
-        <ResourceDictionary>
-            <ResourceDictionary.MergedDictionaries>
-                <ResourceDictionary Source="ms-appx:///DevHome.SetupFlow/Styles/SetupFlowStyles.xaml"/>
-                <ResourceDictionary>
-                    <converters:BoolToVisibilityConverter x:Key="BoolToVisibilityConverter" TrueValue="Visible" FalseValue="Collapsed"/>
-                    <converters:BoolToVisibilityConverter x:Key="NegatedBoolToVisibilityConverter" TrueValue="Collapsed" FalseValue="Visible"/>
-                    <converters:BoolToObjectConverter x:Key="BoolToGlyphConverter" TrueValue="&#xF0BD;" FalseValue="&#xF03F;"/>
-                </ResourceDictionary>
-            </ResourceDictionary.MergedDictionaries>
-        </ResourceDictionary>
-    </ContentDialog.Resources>
-<<<<<<< HEAD
-    <StackPanel x:Name="AddRepoStackPanel" Orientation="Vertical" Spacing="10" MinWidth="450" MinHeight="565">
-        <StackPanel.Resources>
-            <ResourceDictionary>
-                <Style TargetType="Button" x:Key="ContentDialogLogInButtonStyle" BasedOn="{StaticResource DefaultButtonStyle}">
-                    <Setter Property="Background">
-                        <Setter.Value>
-                            <SolidColorBrush Color="{ThemeResource SystemAccentColor}"/>
-                        </Setter.Value>
-                    </Setter>
-                </Style>
-            </ResourceDictionary>
-        </StackPanel.Resources>
-        <Grid x:Name="RepoCloneOptionGrid">
-            <Grid.ColumnDefinitions>
-                <ColumnDefinition />
-                <ColumnDefinition />
-            </Grid.ColumnDefinitions>
-            <ToggleButton x:Name="AddViaAccountToggleButton" Click="AddViaAccountToggleButton_Click" x:Uid="ms-resource:///DevHome.SetupFlow/Resources/RepoTool_AddViaAccountButton" IsChecked="{x:Bind AddRepoViewModel.IsAccountToggleButtonChecked, Mode=OneWay}" Grid.Column="0" HorizontalAlignment="Stretch"/>
-            <ToggleButton x:Name="AddViaUrlToggleButton" Click="AddViaUrlToggleButton_Click" x:Uid="ms-resource:///DevHome.SetupFlow/Resources/RepoTool_AddViaUrlButton" Grid.Column="1" IsChecked="{x:Bind AddRepoViewModel.IsUrlAccountButtonChecked, Mode=OneWay}" HorizontalAlignment="Stretch"/>
-        </Grid>
-
-        <!-- Adding a repo via URL -->
-        <TextBox x:Name="RepoUrlTextBox" x:Uid="ms-resource:///DevHome.SetupFlow/Resources/RepoUrl" Visibility="{x:Bind AddRepoViewModel.ShowUrlPage, Mode=OneWay}" LostFocus="RepoUrlTextBox_LostFocus" Text="{x:Bind AddRepoViewModel.Url, Mode=TwoWay}" Margin="0, 20, 0, 0"/>
-        <TextBlock x:Name="UrlErrorTextBlock" Style="{ThemeResource BaseTextBlockStyle}" Text="{x:Bind AddRepoViewModel.UrlParsingError, Mode=OneWay}" Visibility="{x:Bind AddRepoViewModel.ShouldShowUrlError, Mode=OneWay}"/>
-=======
-    <ScrollViewer VerticalScrollBarVisibility="Visible">
-        <StackPanel x:Name="AddRepoStackPanel" Orientation="Vertical" Spacing="10" MinWidth="450" MinHeight="600">
-            <StackPanel.Resources>
-                <ResourceDictionary>
-                    <Style TargetType="Button" x:Key="ContentDialogLogInButtonStyle" BasedOn="{StaticResource DefaultButtonStyle}">
-                        <Setter Property="Background">
-                            <Setter.Value>
-                                <SolidColorBrush Color="{ThemeResource SystemAccentColor}"/>
-                            </Setter.Value>
-                        </Setter>
-                    </Style>
-                </ResourceDictionary>
-            </StackPanel.Resources>
-            <labs:Segmented MaxWidth="445" x:Name="SwitchViewsSegmentedView" HorizontalAlignment="Stretch" SelectionMode="Single" SelectionChanged="Segmented_SelectionChanged">
-                <labs:SegmentedItem x:Name="AddViaAccountSegmentedItem" x:Uid="ms-resource:///DevHome.SetupFlow/Resources/RepoTool_AddViaAccountButton"/>
-                <labs:SegmentedItem x:Name="AddViaUrlSegmentedItem" x:Uid="ms-resource:///DevHome.SetupFlow/Resources/RepoTool_AddViaUrlButton" />
-            </labs:Segmented>
-
-            <!-- Adding a repo via URL -->
-            <TextBox x:Name="RepoUrlTextBox" x:Uid="ms-resource:///DevHome.SetupFlow/Resources/RepoUrl" Visibility="{x:Bind AddRepoViewModel.ShowUrlPage, Mode=OneWay}" LostFocus="RepoUrlTextBox_LostFocus" Text="{x:Bind AddRepoViewModel.Url, Mode=TwoWay}"/>
-            <TextBlock x:Name="UrlErrorTextBlock" Style="{ThemeResource BaseTextBlockStyle}" Text="{x:Bind AddRepoViewModel.UrlParsingError, Mode=OneWay}" Visibility="{x:Bind AddRepoViewModel.ShouldShowUrlError, Mode=OneWay}"/>
->>>>>>> 23365404
-
-            <!-- Log into account -->
-            <ComboBox x:Name="RepositoryProviderComboBox" Visibility="{x:Bind AddRepoViewModel.ShowAccountPage, Mode=OneWay}" SelectionChanged="RepositoryProviderNamesComboBox_SelectionChanged" HorizontalAlignment="Stretch" x:Uid="ms-resource:///DevHome.SetupFlow/Resources/RepositoryDisplay" ItemsSource="{x:Bind AddRepoViewModel.ProviderNames}" Margin="0, 20, 0, 0" />
-
-            <!-- Show Repositories -->
-            <StackPanel x:Name="ShowRepositoriesStackPanel" Visibility="{x:Bind AddRepoViewModel.ShowRepoPage, Mode=OneWay}" Orientation="Vertical" HorizontalAlignment="Stretch" Spacing="10">
-                <Grid ColumnSpacing="10">
-                    <Grid.ColumnDefinitions>
-                        <ColumnDefinition Width="*"/>
-                        <ColumnDefinition Width="310"/>
-                    </Grid.ColumnDefinitions>
-                    <ComboBox x:Name="AccountsComboBox" AutomationProperties.Name="ms-resource:///DevHome.SetupFlow/Resources/RepoTool_AccountComboBox_Description" Grid.Column="0" SelectionChanged="AccountsComboBox_SelectionChanged" ItemsSource="{x:Bind AddRepoViewModel.Accounts, Mode=OneWay}" />
-                    <TextBox x:Name="FilterTextBox" Grid.Column="1" x:Uid="ms-resource:///DevHome.SetupFlow/Resources/RepoTool_FilterTextBox" >
-                        <i:Interaction.Behaviors>
-                            <ic:EventTriggerBehavior EventName="TextChanged">
-                                <ic:InvokeCommandAction Command="{x:Bind AddRepoViewModel.FilterRepositoriesCommand}" CommandParameter="{Binding Text, ElementName=FilterTextBox}"/>
-                            </ic:EventTriggerBehavior>
-                        </i:Interaction.Behaviors>
-                    </TextBox>
-                </Grid>
-                <ListView x:Name="RepositoriesListView" SelectionMode="Multiple" Height="300" HorizontalAlignment="Stretch" SelectionChanged="RepositoriesListView_SelectionChanged" ItemsSource="{x:Bind AddRepoViewModel.Repositories, Mode=OneWay}">
-                    <ListView.Header>
-                        <TextBlock Style="{ThemeResource BodyStrongTextBlockStyle}" x:Uid="ms-resource:///DevHome.SetupFlow/Resources/RepositoriesList" />
-                    </ListView.Header>
-                    <ListView.ItemTemplate>
-                        <DataTemplate x:DataType="models:RepoViewListItem">
-                            <StackPanel Orientation="Horizontal" Spacing="5">
-                                <FontIcon FontFamily="{StaticResource DevHomeFluentIcons}" Glyph="{x:Bind IsPrivate, Mode=OneWay, Converter={StaticResource BoolToGlyphConverter}}"/>
-                                <TextBlock Text="{x:Bind RepoName}"/>
-                            </StackPanel>
-                        </DataTemplate>
-                    </ListView.ItemTemplate>
-                </ListView>
-            </StackPanel>
-            <TextBlock x:Name="ErrorTextBlock" Style="{ThemeResource BodyStrongTextBlockStyle}" Visibility="{x:Bind AddRepoViewModel.ShowErrorTextBox, Mode=OneWay}" x:Uid="ms-resource:///DevHome.SetupFlow/Resources/Repo_ToolClonePathError"/>
-            <!-- Repo page and URL page both have clonepath + dev drive check box-->
-            <Grid>
-                <Grid.RowDefinitions>
-                    <RowDefinition Height="*"/>
-                    <RowDefinition Height="*"/>
-                    <RowDefinition Height="*"/>
-                </Grid.RowDefinitions>
-                <Grid 
-                    Visibility="{x:Bind FolderPickerViewModel.ShouldShowFolderPicker, Mode=OneWay}"
-                    Grid.Row="0" >
-                    <Grid.ColumnDefinitions>
-                        <ColumnDefinition Width="310"/>
-                        <ColumnDefinition />
-                    </Grid.ColumnDefinitions>
-                    <!--WINUI3 does not have a folder/file picker control.  Lets make one that looks like it.-->
-                    <TextBox x:Uid="ms-resource:///DevHome.SetupFlow/Resources/ClonePath"
-                                    TextChanged="CloneLocation_TextChanged" Grid.Column="0"
-                                    Text="{x:Bind FolderPickerViewModel.CloneLocationAlias, Mode=TwoWay}"
-                                    IsReadOnly="True"
-                                    Visibility="{x:Bind FolderPickerViewModel.InDevDriveScenario, Mode=OneWay}"
-                                    x:Name="DevDriveCloneLocationAliasTextBox"/>
-                    <TextBox x:Uid="ms-resource:///DevHome.SetupFlow/Resources/ClonePath"
-                                    TextChanged="CloneLocation_TextChanged" Grid.Column="0"
-                                    Text="{x:Bind FolderPickerViewModel.CloneLocation, Mode=TwoWay}"
-                                    IsEnabled="{x:Bind FolderPickerViewModel.IsBrowseButtonEnabled, Mode=OneWay}"
-                                    Visibility="{x:Bind FolderPickerViewModel.InDevDriveScenario, Mode=OneWay, Converter={StaticResource NegatedBoolToVisibilityConverter}}"/>
-                    <Button IsEnabled="{x:Bind FolderPickerViewModel.IsBrowseButtonEnabled, Mode=OneWay}" x:Uid="ms-resource:///DevHome.SetupFlow/Resources/ClonePath_Button" Click="ChooseCloneLocationButton_Click" Grid.Column="1" Margin="5, 25, 0, 0"/>
-                </Grid>
-                <TextBlock Grid.Row="1" Text="{x:Bind FolderPickerViewModel.FolderPickerErrorMessage, Mode=OneWay}" Visibility="{x:Bind FolderPickerViewModel.ShowFolderPickerError, Mode=OneWay}"/>
-                <Grid 
-                    Visibility="{x:Bind EditDevDriveViewModel.ShowDevDriveInformation, Mode=OneWay}" 
-                    Margin="0 10 0 10"
-                    Grid.Row="2"
-                    ColumnSpacing="10">
-                    <Grid.ColumnDefinitions>
-                        <ColumnDefinition Width="7*"/>
-                        <ColumnDefinition Width="3*"/>
-                    </Grid.ColumnDefinitions>
-                    <Grid.RowDefinitions>
-                        <RowDefinition Height="*"/>
-                        <RowDefinition Height="*"/>
-                    </Grid.RowDefinitions>
-                    <CheckBox
-                        Click="MakeNewDevDriveCheckBox_Click" 
-                        IsEnabled="{x:Bind EditDevDriveViewModel.IsDevDriveCheckboxEnabled}" 
-                        Grid.Column="0" 
-                        Grid.Row="0"
-                        x:Uid="ms-resource:///DevHome.SetupFlow/Resources/NewDevDriveComboBox"/>
-                    <HyperlinkButton 
-                        x:Uid="ms-resource:///DevHome.SetupFlow/Resources/CustomizeHyperLink"
-                        Grid.Column="1" 
-                        Visibility="{x:Bind EditDevDriveViewModel.ShowCustomizeOption, Mode=OneWay}" 
-                        Click="CustomizeDevDriveHyperlinkButton_Click"
-                        Grid.Row="0"
-                        Margin="0 -3 0 0"
-                        Padding="3" />
-                    <InfoBar
-                        Grid.Row="1"
-                        Grid.Column="0" 
-                        Grid.ColumnSpan="2"
-                        Margin="0 5 0 0"
-                        IsClosable="False"
-                        IsOpen="True"
-                        Severity="Error"
-                        Width="400"
-                        HorizontalAlignment="Left"
-                        x:Uid="ms-resource:///DevHome.SetupFlow/Resources/DevDriveDefaultDriveCheckBoxError"
-                        Visibility="{x:Bind EditDevDriveViewModel.DevDriveValidationError, Mode=OneWay}"/>
-                </Grid>
-            </Grid>
-        </StackPanel>
-<<<<<<< HEAD
-
-        <TextBlock x:Name="ErrorTextBlock" Style="{ThemeResource BodyStrongTextBlockStyle}" Visibility="{x:Bind AddRepoViewModel.ShowErrorTextBox, Mode=OneWay}" x:Uid="ms-resource:///DevHome.SetupFlow/Resources/Repo_ToolClonePathError"/>
-        <!-- Repo page and URL page both have clonepath + dev drive check box-->
-        <Grid Visibility="{x:Bind FolderPickerViewModel.ShouldShowFolderPicker, Mode=OneWay}">
-            <Grid.ColumnDefinitions>
-                <ColumnDefinition Width="5*"/>
-                <ColumnDefinition Width="auto"/>
-            </Grid.ColumnDefinitions>
-            <!--WINUI3 does not have a folder/file picker control.  Lets make one that looks like it.-->
-            <TextBox x:Uid="ms-resource:///DevHome.SetupFlow/Resources/ClonePath"
-                     TextChanged="CloneLocation_TextChanged" Grid.Column="0"
-                     Text="{x:Bind FolderPickerViewModel.CloneLocationAlias, Mode=TwoWay}"
-                     IsReadOnly="True"
-                     Visibility="{x:Bind FolderPickerViewModel.InDevDriveScenario, Mode=OneWay}"
-                     x:Name="DevDriveCloneLocationAliasTextBox"/>
-            <TextBox x:Uid="ms-resource:///DevHome.SetupFlow/Resources/ClonePath"
-                     TextChanged="CloneLocation_TextChanged" Grid.Column="0" 
-                     Text="{x:Bind FolderPickerViewModel.CloneLocation, Mode=TwoWay}"
-                     IsEnabled="{x:Bind FolderPickerViewModel.IsBrowseButtonEnabled, Mode=OneWay}"
-                     Visibility="{x:Bind FolderPickerViewModel.InDevDriveScenario, Mode=OneWay, Converter={StaticResource NegatedBoolToVisibilityConverter}}"/>
-            <Grid Grid.Column="1">
-                <!-- Hacky way to show a tooltip on a disabled button-->
-                <TextBlock>
-                    <ToolTipService.ToolTip>
-                        <ToolTip x:Uid="ms-resource:///DevHome.SetupFlow/Resources/ClearCheckboxToBrowse" Visibility="{x:Bind FolderPickerViewModel.IsBrowseButtonEnabled, Mode=OneWay, Converter={StaticResource NegatedBoolToVisibilityConverter}}"/>
-                    </ToolTipService.ToolTip>
-                </TextBlock>
-                <Button IsEnabled="{x:Bind FolderPickerViewModel.IsBrowseButtonEnabled, Mode=OneWay}" x:Uid="ms-resource:///DevHome.SetupFlow/Resources/ClonePath_Button" Click="ChooseCloneLocationButton_Click" Margin="5, 25, 0, 0"/>
-            </Grid>
-        </Grid>
-        <TextBlock Text="{x:Bind FolderPickerViewModel.FolderPickerErrorMessage, Mode=OneWay}" Visibility="{x:Bind FolderPickerViewModel.ShowFolderPickerError, Mode=OneWay}"/>
-        <Grid 
-            Visibility="{x:Bind EditDevDriveViewModel.ShowDevDriveInformation, Mode=OneWay}" 
-            Margin="0 10 0 10">
-            <Grid.ColumnDefinitions>
-                <ColumnDefinition Width="auto"/>
-                <ColumnDefinition Width="auto"/>
-            </Grid.ColumnDefinitions>
-            <CheckBox Click="MakeNewDevDriveCheckBox_Click" IsEnabled="{x:Bind EditDevDriveViewModel.IsDevDriveCheckboxEnabled}" Grid.Column="0" x:Uid="ms-resource:///DevHome.SetupFlow/Resources/NewDevDriveComboBox"/>
-            <HyperlinkButton Content="Customize" Grid.Column="1" Visibility="{x:Bind EditDevDriveViewModel.ShowCustomizeOption, Mode=OneWay}" Click="CustomizeDevDriveHyperlinkButton_Click" HorizontalAlignment="Left" />
-        </Grid>
-    </StackPanel>
-=======
-    </ScrollViewer>
->>>>>>> 23365404
+<!-- Copyright (c) Microsoft Corporation and Contributors. -->
+<!-- Licensed under the MIT License. -->
+
+<ContentDialog x:Class="DevHome.SetupFlow.Views.AddRepoDialog"
+               xmlns="http://schemas.microsoft.com/winfx/2006/xaml/presentation"
+               xmlns:d="http://schemas.microsoft.com/expression/blend/2008"
+               xmlns:x="http://schemas.microsoft.com/winfx/2006/xaml"
+               xmlns:mc="http://schemas.openxmlformats.org/markup-compatibility/2006"
+               xmlns:converters="using:CommunityToolkit.WinUI.UI.Converters"
+               xmlns:ic="using:Microsoft.Xaml.Interactions.Core"
+               xmlns:i="using:Microsoft.Xaml.Interactivity"
+               xmlns:labs="using:CommunityToolkit.Labs.WinUI"
+               x:Uid="ms-resource:///DevHome.SetupFlow/Resources/CloneRepoDialog"
+               mc:Ignorable="d"
+               xmlns:models="using:DevHome.SetupFlow.Models"
+               x:Name="AddRepoContentDialog"
+               PrimaryButtonClick="AddRepoContentDialog_PrimaryButtonClick"
+               IsPrimaryButtonEnabled="{x:Bind AddRepoViewModel.ShouldPrimaryButtonBeEnabled, Mode=OneWay}"
+               Style="{StaticResource DefaultContentDialogStyle}"
+               PrimaryButtonText="{x:Bind AddRepoViewModel.PrimaryButtonText, Mode=OneWay}"
+               CornerRadius="8">
+    <ContentDialog.Resources>
+        <ResourceDictionary>
+            <ResourceDictionary.MergedDictionaries>
+                <ResourceDictionary Source="ms-appx:///DevHome.SetupFlow/Styles/SetupFlowStyles.xaml"/>
+                <ResourceDictionary>
+                    <converters:BoolToVisibilityConverter x:Key="BoolToVisibilityConverter" TrueValue="Visible" FalseValue="Collapsed"/>
+                    <converters:BoolToVisibilityConverter x:Key="NegatedBoolToVisibilityConverter" TrueValue="Collapsed" FalseValue="Visible"/>
+                    <converters:BoolToObjectConverter x:Key="BoolToGlyphConverter" TrueValue="&#xF0BD;" FalseValue="&#xF03F;"/>
+                </ResourceDictionary>
+            </ResourceDictionary.MergedDictionaries>
+        </ResourceDictionary>
+    </ContentDialog.Resources>
+    <StackPanel x:Name="AddRepoStackPanel" Orientation="Vertical" Spacing="10" MinWidth="450" MinHeight="600">
+        <StackPanel.Resources>
+            <ResourceDictionary>
+                <Style TargetType="Button" x:Key="ContentDialogLogInButtonStyle" BasedOn="{StaticResource DefaultButtonStyle}">
+                    <Setter Property="Background">
+                        <Setter.Value>
+                            <SolidColorBrush Color="{ThemeResource SystemAccentColor}"/>
+                        </Setter.Value>
+                    </Setter>
+                </Style>
+            </ResourceDictionary>
+        </StackPanel.Resources>
+        <labs:Segmented MaxWidth="445" x:Name="SwitchViewsSegmentedView" HorizontalAlignment="Stretch" SelectionMode="Single" SelectionChanged="Segmented_SelectionChanged">
+            <labs:SegmentedItem x:Name="AddViaAccountSegmentedItem" x:Uid="ms-resource:///DevHome.SetupFlow/Resources/RepoTool_AddViaAccountButton"/>
+            <labs:SegmentedItem x:Name="AddViaUrlSegmentedItem" x:Uid="ms-resource:///DevHome.SetupFlow/Resources/RepoTool_AddViaUrlButton" />
+        </labs:Segmented>
+
+        <!-- Adding a repo via URL -->
+        <TextBox x:Name="RepoUrlTextBox" x:Uid="ms-resource:///DevHome.SetupFlow/Resources/RepoUrl" Visibility="{x:Bind AddRepoViewModel.ShowUrlPage, Mode=OneWay}" LostFocus="RepoUrlTextBox_LostFocus" Text="{x:Bind AddRepoViewModel.Url, Mode=TwoWay}" Margin="0, 20, 0, 0"/>
+        <TextBlock x:Name="UrlErrorTextBlock" Style="{ThemeResource BaseTextBlockStyle}" Text="{x:Bind AddRepoViewModel.UrlParsingError, Mode=OneWay}" Visibility="{x:Bind AddRepoViewModel.ShouldShowUrlError, Mode=OneWay}"/>
+
+        <!-- Log into account -->
+        <ComboBox x:Name="RepositoryProviderComboBox" Visibility="{x:Bind AddRepoViewModel.ShowAccountPage, Mode=OneWay}" SelectionChanged="RepositoryProviderNamesComboBox_SelectionChanged" HorizontalAlignment="Stretch" x:Uid="ms-resource:///DevHome.SetupFlow/Resources/RepositoryDisplay" ItemsSource="{x:Bind AddRepoViewModel.ProviderNames}" Margin="0, 20, 0, 0" />
+
+        <!-- Show Repositories -->
+        <StackPanel x:Name="ShowRepositoriesStackPanel" Visibility="{x:Bind AddRepoViewModel.ShowRepoPage, Mode=OneWay}" Orientation="Vertical" HorizontalAlignment="Stretch" Spacing="10">
+            <Grid ColumnSpacing="10">
+                <Grid.ColumnDefinitions>
+                    <ColumnDefinition Width="*"/>
+                    <ColumnDefinition Width="310"/>
+                </Grid.ColumnDefinitions>
+                <ComboBox x:Name="AccountsComboBox" AutomationProperties.Name="ms-resource:///DevHome.SetupFlow/Resources/RepoTool_AccountComboBox_Description" Grid.Column="0" SelectionChanged="AccountsComboBox_SelectionChanged" ItemsSource="{x:Bind AddRepoViewModel.Accounts, Mode=OneWay}" />
+                <TextBox x:Name="FilterTextBox" Grid.Column="1" x:Uid="ms-resource:///DevHome.SetupFlow/Resources/RepoTool_FilterTextBox" >
+                    <i:Interaction.Behaviors>
+                        <ic:EventTriggerBehavior EventName="TextChanged">
+                            <ic:InvokeCommandAction Command="{x:Bind AddRepoViewModel.FilterRepositoriesCommand}" CommandParameter="{Binding Text, ElementName=FilterTextBox}"/>
+                        </ic:EventTriggerBehavior>
+                    </i:Interaction.Behaviors>
+                </TextBox>
+            </Grid>
+            <ListView x:Name="RepositoriesListView" SelectionMode="Multiple" Height="300" HorizontalAlignment="Stretch" SelectionChanged="RepositoriesListView_SelectionChanged" ItemsSource="{x:Bind AddRepoViewModel.Repositories, Mode=OneWay}">
+                <ListView.Header>
+                    <TextBlock Style="{ThemeResource BodyStrongTextBlockStyle}" x:Uid="ms-resource:///DevHome.SetupFlow/Resources/RepositoriesList" />
+                </ListView.Header>
+                <ListView.ItemTemplate>
+                    <DataTemplate x:DataType="models:RepoViewListItem">
+                        <StackPanel Orientation="Horizontal" Spacing="5">
+                            <FontIcon FontFamily="{StaticResource DevHomeFluentIcons}" Glyph="{x:Bind IsPrivate, Mode=OneWay, Converter={StaticResource BoolToGlyphConverter}}"/>
+                            <TextBlock Text="{x:Bind RepoName}"/>
+                        </StackPanel>
+                    </DataTemplate>
+                </ListView.ItemTemplate>
+            </ListView>
+        </StackPanel>
+        <TextBlock x:Name="ErrorTextBlock" Style="{ThemeResource BodyStrongTextBlockStyle}" Visibility="{x:Bind AddRepoViewModel.ShowErrorTextBox, Mode=OneWay}" x:Uid="ms-resource:///DevHome.SetupFlow/Resources/Repo_ToolClonePathError"/>
+        <!-- Repo page and URL page both have clonepath + dev drive check box-->
+        <Grid Visibility="{x:Bind FolderPickerViewModel.ShouldShowFolderPicker, Mode=OneWay}">
+            <Grid.ColumnDefinitions>
+                <ColumnDefinition Width="5*"/>
+                <ColumnDefinition Width="auto"/>
+            </Grid.ColumnDefinitions>
+            <!--WINUI3 does not have a folder/file picker control.  Lets make one that looks like it.-->
+            <TextBox x:Uid="ms-resource:///DevHome.SetupFlow/Resources/ClonePath"
+                     TextChanged="CloneLocation_TextChanged" Grid.Column="0"
+                     Text="{x:Bind FolderPickerViewModel.CloneLocationAlias, Mode=TwoWay}"
+                     IsReadOnly="True"
+                     Visibility="{x:Bind FolderPickerViewModel.InDevDriveScenario, Mode=OneWay}"
+                     x:Name="DevDriveCloneLocationAliasTextBox"/>
+            <TextBox x:Uid="ms-resource:///DevHome.SetupFlow/Resources/ClonePath"
+                     TextChanged="CloneLocation_TextChanged" Grid.Column="0" 
+                     Text="{x:Bind FolderPickerViewModel.CloneLocation, Mode=TwoWay}"
+                     IsEnabled="{x:Bind FolderPickerViewModel.IsBrowseButtonEnabled, Mode=OneWay}"
+                     Visibility="{x:Bind FolderPickerViewModel.InDevDriveScenario, Mode=OneWay, Converter={StaticResource NegatedBoolToVisibilityConverter}}"/>
+            <Grid Grid.Column="1">
+                <!-- Hacky way to show a tooltip on a disabled button-->
+                <TextBlock>
+                    <ToolTipService.ToolTip>
+                        <ToolTip x:Uid="ms-resource:///DevHome.SetupFlow/Resources/ClearCheckboxToBrowse" Visibility="{x:Bind FolderPickerViewModel.IsBrowseButtonEnabled, Mode=OneWay, Converter={StaticResource NegatedBoolToVisibilityConverter}}"/>
+                    </ToolTipService.ToolTip>
+                </TextBlock>
+                <Button IsEnabled="{x:Bind FolderPickerViewModel.IsBrowseButtonEnabled, Mode=OneWay}" x:Uid="ms-resource:///DevHome.SetupFlow/Resources/ClonePath_Button" Click="ChooseCloneLocationButton_Click" Margin="5, 25, 0, 0"/>
+            </Grid>
+        </Grid>
+        <TextBlock Text="{x:Bind FolderPickerViewModel.FolderPickerErrorMessage, Mode=OneWay}" Visibility="{x:Bind FolderPickerViewModel.ShowFolderPickerError, Mode=OneWay}"/>
+        <Grid 
+            Visibility="{x:Bind EditDevDriveViewModel.ShowDevDriveInformation, Mode=OneWay}" 
+            Margin="0 10 0 10">
+            <Grid.ColumnDefinitions>
+                <ColumnDefinition Width="auto"/>
+                <ColumnDefinition Width="auto"/>
+            </Grid.ColumnDefinitions>
+            <CheckBox Click="MakeNewDevDriveCheckBox_Click" IsEnabled="{x:Bind EditDevDriveViewModel.IsDevDriveCheckboxEnabled}" Grid.Column="0" x:Uid="ms-resource:///DevHome.SetupFlow/Resources/NewDevDriveComboBox"/>
+            <HyperlinkButton Content="Customize" Grid.Column="1" Visibility="{x:Bind EditDevDriveViewModel.ShowCustomizeOption, Mode=OneWay}" Click="CustomizeDevDriveHyperlinkButton_Click" HorizontalAlignment="Left" />
+        </Grid>
+    </StackPanel>
 </ContentDialog>