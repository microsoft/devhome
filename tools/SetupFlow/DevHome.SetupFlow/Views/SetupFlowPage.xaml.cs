--- conflicted
+++ resolved
@@ -1,94 +1,23 @@
-﻿// Copyright (c) Microsoft Corporation and Contributors
-// Licensed under the MIT license.
-
-using DevHome.Common;
-using DevHome.Common.Extensions;
-using DevHome.SetupFlow.ViewModels;
-using Microsoft.Extensions.DependencyInjection;
-using Microsoft.UI.Xaml;
-
-namespace DevHome.SetupFlow.Views;
-
-public partial class SetupFlowPage : ToolPage
-{
-    public override string ShortName => "SetupFlow";
-
-    public SetupFlowViewModel ViewModel { get; }
-
-    public SetupFlowPage()
-    {
-        ViewModel = Application.Current.GetService<SetupFlowViewModel>();
-        InitializeComponent();
-    }
-<<<<<<< HEAD
-
-    private IHost CreateHost()
-    {
-        return Host
-            .CreateDefaultBuilder()
-            .ConfigureServices((context, services) =>
-            {
-                // Setup task groups
-                services.AddTransient<DevDriveTaskGroup>();
-                services.AddTransient<RepoConfigTaskGroup>();
-                services.AddTransient<AppManagementTaskGroup>();
-                services.AddTransient<ConfigurationFileTaskGroup>();
-
-                // View-models: Setup flow page
-                services.AddTransient<SetupFlowViewModel>();
-
-                // View-models: Main page
-                services.AddTransient<MainPageViewModel>();
-                services.AddTransient<ConfigurationFileViewModel>();
-                services.AddTransient<AddRepoViewModel>();
-
-                // View-models: Dev Drive page
-                services.AddTransient<DevDriveViewModel>();
-                services.AddTransient<DevDriveReviewViewModel>();
-
-                // View-models: Repo page
-                services.AddTransient<RepoConfigViewModel>();
-                services.AddTransient<RepoConfigReviewViewModel>();
-
-                // View-models: Application management page
-                services.AddTransient<ShimmerSearchViewModel>();
-                services.AddTransient<SearchViewModel>();
-                services.AddTransient<PackageViewModel>();
-                services.AddTransient<PackageCatalogListViewModel>();
-                services.AddTransient<AppManagementViewModel>();
-                services.AddTransient<PackageCatalogViewModel>();
-                services.AddTransient<AppManagementReviewViewModel>();
-
-                // View-models: Review page
-                services.AddTransient<ReviewViewModel>();
-                services.AddTransient<LoadingViewModel>();
-
-                // View-models: Loading page
-                services.AddTransient<LoadingViewModel>();
-
-                // View-models: Summary page
-                services.AddTransient<SummaryViewModel>();
-
-                // Services: Dev Home telemetry
-                services.AddSingleton<ILogger>(LoggerFactory.Get<ILogger>());
-
-                // Services: Dev Home common
-                services.AddSingleton<IStringResource>(new StringResource($"{nameof(DevHome)}.{nameof(SetupFlow)}/Resources"));
-
-                // Services: Setup flow common
-                services.AddSingleton<SetupFlowOrchestrator>();
-
-                // Services: App Management
-                services.AddSingleton<IWindowsPackageManager, WindowsPackageManager>();
-                services.AddSingleton<WindowsPackageManagerFactory>(new WindowsPackageManagerFactory(ClsidContext.Prod));
-                services.AddSingleton<WinGetPackageJsonDataSource>();
-                services.AddSingleton<WinGetPackageRestoreDataSource>();
-
-                // Services: Dev Drive
-                services.AddSingleton<IDevDriveManager, DevDriveManager>();
-            })
-            .Build();
-    }
-=======
->>>>>>> 958d40b0
-}
+﻿// Copyright (c) Microsoft Corporation and Contributors
+// Licensed under the MIT license.
+
+using DevHome.Common;
+using DevHome.Common.Extensions;
+using DevHome.SetupFlow.ViewModels;
+using Microsoft.Extensions.DependencyInjection;
+using Microsoft.UI.Xaml;
+
+namespace DevHome.SetupFlow.Views;
+
+public partial class SetupFlowPage : ToolPage
+{
+    public override string ShortName => "SetupFlow";
+
+    public SetupFlowViewModel ViewModel { get; }
+
+    public SetupFlowPage()
+    {
+        ViewModel = Application.Current.GetService<SetupFlowViewModel>();
+        InitializeComponent();
+    }
+}