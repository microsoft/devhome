<!-- Copyright (c) Microsoft Corporation and Contributors. -->
<!-- Licensed under the MIT License. -->
<UserControl
    x:Class="DevHome.SetupFlow.Views.RepoConfigView"
    xmlns="http://schemas.microsoft.com/winfx/2006/xaml/presentation"
    xmlns:d="http://schemas.microsoft.com/expression/blend/2008"
    xmlns:x="http://schemas.microsoft.com/winfx/2006/xaml"
    xmlns:mc="http://schemas.openxmlformats.org/markup-compatibility/2006"
    xmlns:converters="using:CommunityToolkit.WinUI.Converters"
    xmlns:setupControls="using:DevHome.SetupFlow.Controls"
    xmlns:models="using:DevHome.SetupFlow.Models"
    mc:Ignorable="d">
    <UserControl.Resources>
        <ResourceDictionary>
            <ResourceDictionary.MergedDictionaries>
                <ResourceDictionary Source="ms-appx:///DevHome.SetupFlow/Styles/SetupFlowStyles.xaml" />
                <ResourceDictionary>
                    <converters:BoolToVisibilityConverter x:Key="NegatedBoolToVisibilityConverter" TrueValue="Collapsed" FalseValue="Visible"/>
                    <converters:BoolToObjectConverter x:Key="BoolToGlyphConverter" TrueValue="&#xF0BD;" FalseValue="&#xF03F;"/>
                    <converters:CollectionVisibilityConverter x:Key="CollectionShowWhenEmpty" EmptyValue="Visible" NotEmptyValue="Collapsed"/>
                    <converters:CollectionVisibilityConverter x:Key="CollectionHideWhenEmpty" EmptyValue="Collapsed" NotEmptyValue="Visible"/>
                    <Style x:Key="ListViewItemStretchStyle" TargetType="ListViewItem">
                        <Setter Property="HorizontalContentAlignment" Value="Stretch" />
                        <Setter Property="Margin" Value="0" />
                        <Setter Property="Padding" Value="0" />
                    </Style>
                    <Style x:Key="BorderStyle" TargetType="Border">
                        <Setter Property="BorderBrush" Value="{ThemeResource DividerStrokeColorDefaultBrush}" />
                    </Style>
                </ResourceDictionary>
            </ResourceDictionary.MergedDictionaries>
        </ResourceDictionary>
    </UserControl.Resources>

    <setupControls:SetupShell x:Uid="ms-resource:///DevHome.SetupFlow/Resources/SetupShell_RepoConfig"
<<<<<<< HEAD
                               Orchestrator="{x:Bind ViewModel.Orchestrator, Mode=OneWay}"
                              Foreground="{StaticResource TextFillColorSecondary}">
        <setupControls:SetupShell.HeaderTemplate>
            <ControlTemplate>
                <Button x:Name="AddRepositoriesButton" Click="AddRepoButton_Click" x:Uid="ms-resource:///DevHome.SetupFlow/Resources/MainPage_RepoReview_AddRepository"/>
            </ControlTemplate>
        </setupControls:SetupShell.HeaderTemplate>
=======
                               Orchestrator="{x:Bind ViewModel.Orchestrator, Mode=OneWay}" >
        <setupControls:SetupShell.Header>
            <Button
                AutomationProperties.AutomationId="AddRepositoriesButton"
                x:Uid="ms-resource:///DevHome.SetupFlow/Resources/MainPage_RepoReview_AddRepository"
                Command="{x:Bind AddRepoCommand}" />
        </setupControls:SetupShell.Header>
>>>>>>> 81c060cd
        <Grid x:Name="RepoConfigGrid" RowSpacing="10">
            <ListView ScrollViewer.VerticalScrollBarVisibility="Auto" 
                      ScrollViewer.VerticalScrollMode="Auto" 
                      ItemsSource="{x:Bind ViewModel.RepoReviewItems, Mode=OneWay}"
                      SelectionMode="None"
                      ItemContainerStyle="{ThemeResource ListViewItemStretchStyle}">
                <ListView.Header>
                    <Grid>
                        <Grid.RowDefinitions>
                            <RowDefinition Height="40"/>
                        </Grid.RowDefinitions>
                        <Grid.ColumnDefinitions>
                            <ColumnDefinition Width="*" />
                            <ColumnDefinition Width="2*" />
                            <ColumnDefinition Width="4*" />
                            <ColumnDefinition Width="40" />
                        </Grid.ColumnDefinitions>
                        <Border Grid.Column="0" Style="{StaticResource BorderStyle}" BorderThickness="0, 0, 1, 1" Visibility="{x:Bind ViewModel.RepoReviewItems, Mode=OneWay, Converter={StaticResource CollectionShowWhenEmpty}}">
                            <TextBlock x:Uid="ms-resource:///DevHome.SetupFlow/Resources/RepositoryTypeHeader" Padding="10, 0, 0, 0" VerticalAlignment="Center" HorizontalTextAlignment="Left"/>
                        </Border>
                        <Border Grid.Column="1" Style="{StaticResource BorderStyle}" BorderThickness="0, 0, 1, 1" Visibility="{x:Bind ViewModel.RepoReviewItems, Mode=OneWay, Converter={StaticResource CollectionShowWhenEmpty}}">
                            <TextBlock x:Uid="ms-resource:///DevHome.SetupFlow/Resources/RepositoryNameHeader" Padding="10, 0, 0, 0" VerticalAlignment="Center" HorizontalTextAlignment="Left"/>
                        </Border>
                        <Border Grid.Column="2" Grid.ColumnSpan="2" Style="{StaticResource BorderStyle}" BorderThickness="0, 0, 0, 1" Visibility="{x:Bind ViewModel.RepoReviewItems, Mode=OneWay, Converter={StaticResource CollectionShowWhenEmpty}}">
                            <TextBlock x:Uid="ms-resource:///DevHome.SetupFlow/Resources/RepositoryClonePathHeader" Padding="10, 0, 0, 0" VerticalAlignment="Center" HorizontalTextAlignment="Left"/>
                        </Border>

                        <!-- Remove borders when the user has selected a repository because the items have top borders -->
                        <Border Grid.Column="0" Style="{StaticResource BorderStyle}" BorderThickness="0, 0, 1, 0" Visibility="{x:Bind ViewModel.RepoReviewItems, Mode=OneWay, Converter={StaticResource CollectionHideWhenEmpty}}">
                            <TextBlock x:Uid="ms-resource:///DevHome.SetupFlow/Resources/RepositoryTypeHeader" Padding="10, 0, 0, 0" VerticalAlignment="Center" HorizontalTextAlignment="Left"/>
                        </Border>
                        <Border Grid.Column="1" Style="{StaticResource BorderStyle}" BorderThickness="0, 0, 1, 0" Visibility="{x:Bind ViewModel.RepoReviewItems, Mode=OneWay, Converter={StaticResource CollectionHideWhenEmpty}}">
                            <TextBlock x:Uid="ms-resource:///DevHome.SetupFlow/Resources/RepositoryNameHeader" Padding="10, 0, 0, 0" VerticalAlignment="Center" HorizontalTextAlignment="Left"/>
                        </Border>
                        <TextBlock Grid.Column="2" x:Uid="ms-resource:///DevHome.SetupFlow/Resources/RepositoryClonePathHeader" Padding="10, 0, 0, 0" Visibility="{x:Bind ViewModel.RepoReviewItems, Mode=OneWay, Converter={StaticResource CollectionHideWhenEmpty}}" VerticalAlignment="Center"/>
                    </Grid>
                </ListView.Header>
                <ListView.ItemTemplate>
                    <DataTemplate x:DataType="models:CloningInformation">
                        <Grid>
                            <Grid.RowDefinitions>
                                <RowDefinition Height="45"/>
                            </Grid.RowDefinitions>
                            <Grid.ColumnDefinitions>
                                <ColumnDefinition Width="*" />
                                <ColumnDefinition Width="2*" />
                                <ColumnDefinition Width="4*" />
                                <ColumnDefinition Width="40" />
                            </Grid.ColumnDefinitions>
                            <Border Style="{StaticResource BorderStyle}" Grid.Column="0" BorderThickness="0, 1, 1, 0">
                                <Grid ColumnSpacing="5">
                                    <Grid.ColumnDefinitions>
                                        <ColumnDefinition Width="0.2*"/>
                                        <ColumnDefinition/>
                                    </Grid.ColumnDefinitions>
                                    <ImageIcon
                                        Grid.Column="0"
                                        Width="16"
                                        Height="16"
                                        Source="{x:Bind RepositoryTypeIcon, Mode=OneWay}"/>
                                    <TextBlock Text="{x:Bind ProviderName}" Grid.Column="1" VerticalAlignment="Center" HorizontalAlignment="Left" TextTrimming="CharacterEllipsis"/>
                                </Grid>
                            </Border>
                            <Border Style="{StaticResource BorderStyle}"  Grid.Column="1" BorderThickness="0, 1, 1, 0">
                                <Grid ColumnSpacing="5" Margin="10, 0, 0, 0">
                                    <Grid.ColumnDefinitions>
                                        <ColumnDefinition Width="0.1*"/>
                                        <ColumnDefinition/>
                                    </Grid.ColumnDefinitions>
                                    <FontIcon Grid.Column="0" FontSize="16" FontFamily="{ThemeResource DevHomeFluentIcons}" Glyph="{x:Bind IsPrivate, Mode=OneWay, Converter={StaticResource BoolToGlyphConverter}}"/>
                                    <TextBlock Grid.Column="1" Text="{x:Bind RepositoryOwnerAndName}" VerticalAlignment="Center" HorizontalAlignment="Left" TextTrimming="CharacterEllipsis"/>
                                </Grid>
                            </Border>
                            <Border Style="{StaticResource BorderStyle}"  Grid.Column="2" BorderThickness="0, 1, 0, 0">
                                <Grid HorizontalAlignment="Stretch" ColumnSpacing="5">
                                    <Grid.ColumnDefinitions>
                                        <ColumnDefinition Width="*"/>
                                        <ColumnDefinition Width="45"/>
                                    </Grid.ColumnDefinitions>
                                    <TextBox 
                                            Text="{x:Bind CloneLocationAlias, Mode=OneWay}" 
                                            IsEnabled="False"
                                            Visibility="{x:Bind CloneToDevDrive, Mode=OneWay}"
                                            Margin="10, 5, 0, 5"/>
                                    <TextBox 
                                            Text="{x:Bind ClonePath}" 
                                            IsEnabled="False"
                                            Visibility="{x:Bind CloneToDevDrive, Mode=OneWay, Converter={StaticResource NegatedBoolToVisibilityConverter}}"
                                            Margin="10, 5, 0, 5"
                                            Grid.Column="0"/>
                                    <!-- Need to use view methods here because DataType is CloningInformation-->
                                    <!-- Each button needs a unique name for screen readers. -->
                                    <Button Click="EditClonePathButton_Click" DataContext="{x:Bind}" AutomationProperties.Name="{x:Bind EditClonePathAutomationName}" Grid.Column="1" >
                                        <Button.Content>
                                            <SymbolIcon Symbol="Edit"/>
                                        </Button.Content>
                                    </Button>
                                </Grid>
                            </Border>
                            <Button Click="RemoveCloningInformationButton_Click" DataContext="{x:Bind}" Grid.Column="3" Style="{ThemeResource AlternateCloseButtonStyle}" AutomationProperties.Name="{x:Bind RemoveFromCloningAutomationName}" VerticalAlignment="Center">
                                <Button.Content>
                                    <SymbolIcon Symbol="Cancel"/>
                                </Button.Content>
                            </Button>
                        </Grid>
                    </DataTemplate>
                </ListView.ItemTemplate>
            </ListView>
            <Grid x:Name="NoRepositoryGrid" Visibility="{x:Bind ViewModel.RepoReviewItems, Mode=OneWay, Converter={StaticResource CollectionShowWhenEmpty}}" HorizontalAlignment="Center" VerticalAlignment="Center">
                <Grid.RowDefinitions>
                    <RowDefinition/>
                    <RowDefinition/>
                </Grid.RowDefinitions>
                <TextBlock Grid.Row="0" x:Uid="ms-resource:///DevHome.SetupFlow/Resources/RepoReview_NoReposSelected"/>
                <HyperlinkButton
                    Grid.Row="1"
                    AutomationProperties.AutomationId="AddRepoHyperLinkButton"
                    HorizontalAlignment="Center"
                    Command="{x:Bind AddRepoCommand}"
                    x:Uid="ms-resource:///DevHome.SetupFlow/Resources/RepoReview_NoReposSelectedLink" />
            </Grid>
        </Grid>
    </setupControls:SetupShell>
</UserControl>
<|MERGE_RESOLUTION|>--- conflicted
+++ resolved
@@ -1,176 +1,167 @@
-<!-- Copyright (c) Microsoft Corporation and Contributors. -->
-<!-- Licensed under the MIT License. -->
-<UserControl
-    x:Class="DevHome.SetupFlow.Views.RepoConfigView"
-    xmlns="http://schemas.microsoft.com/winfx/2006/xaml/presentation"
-    xmlns:d="http://schemas.microsoft.com/expression/blend/2008"
-    xmlns:x="http://schemas.microsoft.com/winfx/2006/xaml"
-    xmlns:mc="http://schemas.openxmlformats.org/markup-compatibility/2006"
-    xmlns:converters="using:CommunityToolkit.WinUI.Converters"
-    xmlns:setupControls="using:DevHome.SetupFlow.Controls"
-    xmlns:models="using:DevHome.SetupFlow.Models"
-    mc:Ignorable="d">
-    <UserControl.Resources>
-        <ResourceDictionary>
-            <ResourceDictionary.MergedDictionaries>
-                <ResourceDictionary Source="ms-appx:///DevHome.SetupFlow/Styles/SetupFlowStyles.xaml" />
-                <ResourceDictionary>
-                    <converters:BoolToVisibilityConverter x:Key="NegatedBoolToVisibilityConverter" TrueValue="Collapsed" FalseValue="Visible"/>
-                    <converters:BoolToObjectConverter x:Key="BoolToGlyphConverter" TrueValue="&#xF0BD;" FalseValue="&#xF03F;"/>
-                    <converters:CollectionVisibilityConverter x:Key="CollectionShowWhenEmpty" EmptyValue="Visible" NotEmptyValue="Collapsed"/>
-                    <converters:CollectionVisibilityConverter x:Key="CollectionHideWhenEmpty" EmptyValue="Collapsed" NotEmptyValue="Visible"/>
-                    <Style x:Key="ListViewItemStretchStyle" TargetType="ListViewItem">
-                        <Setter Property="HorizontalContentAlignment" Value="Stretch" />
-                        <Setter Property="Margin" Value="0" />
-                        <Setter Property="Padding" Value="0" />
-                    </Style>
-                    <Style x:Key="BorderStyle" TargetType="Border">
-                        <Setter Property="BorderBrush" Value="{ThemeResource DividerStrokeColorDefaultBrush}" />
-                    </Style>
-                </ResourceDictionary>
-            </ResourceDictionary.MergedDictionaries>
-        </ResourceDictionary>
-    </UserControl.Resources>
-
-    <setupControls:SetupShell x:Uid="ms-resource:///DevHome.SetupFlow/Resources/SetupShell_RepoConfig"
-<<<<<<< HEAD
-                               Orchestrator="{x:Bind ViewModel.Orchestrator, Mode=OneWay}"
-                              Foreground="{StaticResource TextFillColorSecondary}">
-        <setupControls:SetupShell.HeaderTemplate>
-            <ControlTemplate>
-                <Button x:Name="AddRepositoriesButton" Click="AddRepoButton_Click" x:Uid="ms-resource:///DevHome.SetupFlow/Resources/MainPage_RepoReview_AddRepository"/>
-            </ControlTemplate>
-        </setupControls:SetupShell.HeaderTemplate>
-=======
-                               Orchestrator="{x:Bind ViewModel.Orchestrator, Mode=OneWay}" >
-        <setupControls:SetupShell.Header>
-            <Button
-                AutomationProperties.AutomationId="AddRepositoriesButton"
-                x:Uid="ms-resource:///DevHome.SetupFlow/Resources/MainPage_RepoReview_AddRepository"
-                Command="{x:Bind AddRepoCommand}" />
-        </setupControls:SetupShell.Header>
->>>>>>> 81c060cd
-        <Grid x:Name="RepoConfigGrid" RowSpacing="10">
-            <ListView ScrollViewer.VerticalScrollBarVisibility="Auto" 
-                      ScrollViewer.VerticalScrollMode="Auto" 
-                      ItemsSource="{x:Bind ViewModel.RepoReviewItems, Mode=OneWay}"
-                      SelectionMode="None"
-                      ItemContainerStyle="{ThemeResource ListViewItemStretchStyle}">
-                <ListView.Header>
-                    <Grid>
-                        <Grid.RowDefinitions>
-                            <RowDefinition Height="40"/>
-                        </Grid.RowDefinitions>
-                        <Grid.ColumnDefinitions>
-                            <ColumnDefinition Width="*" />
-                            <ColumnDefinition Width="2*" />
-                            <ColumnDefinition Width="4*" />
-                            <ColumnDefinition Width="40" />
-                        </Grid.ColumnDefinitions>
-                        <Border Grid.Column="0" Style="{StaticResource BorderStyle}" BorderThickness="0, 0, 1, 1" Visibility="{x:Bind ViewModel.RepoReviewItems, Mode=OneWay, Converter={StaticResource CollectionShowWhenEmpty}}">
-                            <TextBlock x:Uid="ms-resource:///DevHome.SetupFlow/Resources/RepositoryTypeHeader" Padding="10, 0, 0, 0" VerticalAlignment="Center" HorizontalTextAlignment="Left"/>
-                        </Border>
-                        <Border Grid.Column="1" Style="{StaticResource BorderStyle}" BorderThickness="0, 0, 1, 1" Visibility="{x:Bind ViewModel.RepoReviewItems, Mode=OneWay, Converter={StaticResource CollectionShowWhenEmpty}}">
-                            <TextBlock x:Uid="ms-resource:///DevHome.SetupFlow/Resources/RepositoryNameHeader" Padding="10, 0, 0, 0" VerticalAlignment="Center" HorizontalTextAlignment="Left"/>
-                        </Border>
-                        <Border Grid.Column="2" Grid.ColumnSpan="2" Style="{StaticResource BorderStyle}" BorderThickness="0, 0, 0, 1" Visibility="{x:Bind ViewModel.RepoReviewItems, Mode=OneWay, Converter={StaticResource CollectionShowWhenEmpty}}">
-                            <TextBlock x:Uid="ms-resource:///DevHome.SetupFlow/Resources/RepositoryClonePathHeader" Padding="10, 0, 0, 0" VerticalAlignment="Center" HorizontalTextAlignment="Left"/>
-                        </Border>
-
-                        <!-- Remove borders when the user has selected a repository because the items have top borders -->
-                        <Border Grid.Column="0" Style="{StaticResource BorderStyle}" BorderThickness="0, 0, 1, 0" Visibility="{x:Bind ViewModel.RepoReviewItems, Mode=OneWay, Converter={StaticResource CollectionHideWhenEmpty}}">
-                            <TextBlock x:Uid="ms-resource:///DevHome.SetupFlow/Resources/RepositoryTypeHeader" Padding="10, 0, 0, 0" VerticalAlignment="Center" HorizontalTextAlignment="Left"/>
-                        </Border>
-                        <Border Grid.Column="1" Style="{StaticResource BorderStyle}" BorderThickness="0, 0, 1, 0" Visibility="{x:Bind ViewModel.RepoReviewItems, Mode=OneWay, Converter={StaticResource CollectionHideWhenEmpty}}">
-                            <TextBlock x:Uid="ms-resource:///DevHome.SetupFlow/Resources/RepositoryNameHeader" Padding="10, 0, 0, 0" VerticalAlignment="Center" HorizontalTextAlignment="Left"/>
-                        </Border>
-                        <TextBlock Grid.Column="2" x:Uid="ms-resource:///DevHome.SetupFlow/Resources/RepositoryClonePathHeader" Padding="10, 0, 0, 0" Visibility="{x:Bind ViewModel.RepoReviewItems, Mode=OneWay, Converter={StaticResource CollectionHideWhenEmpty}}" VerticalAlignment="Center"/>
-                    </Grid>
-                </ListView.Header>
-                <ListView.ItemTemplate>
-                    <DataTemplate x:DataType="models:CloningInformation">
-                        <Grid>
-                            <Grid.RowDefinitions>
-                                <RowDefinition Height="45"/>
-                            </Grid.RowDefinitions>
-                            <Grid.ColumnDefinitions>
-                                <ColumnDefinition Width="*" />
-                                <ColumnDefinition Width="2*" />
-                                <ColumnDefinition Width="4*" />
-                                <ColumnDefinition Width="40" />
-                            </Grid.ColumnDefinitions>
-                            <Border Style="{StaticResource BorderStyle}" Grid.Column="0" BorderThickness="0, 1, 1, 0">
-                                <Grid ColumnSpacing="5">
-                                    <Grid.ColumnDefinitions>
-                                        <ColumnDefinition Width="0.2*"/>
-                                        <ColumnDefinition/>
-                                    </Grid.ColumnDefinitions>
-                                    <ImageIcon
-                                        Grid.Column="0"
-                                        Width="16"
-                                        Height="16"
-                                        Source="{x:Bind RepositoryTypeIcon, Mode=OneWay}"/>
-                                    <TextBlock Text="{x:Bind ProviderName}" Grid.Column="1" VerticalAlignment="Center" HorizontalAlignment="Left" TextTrimming="CharacterEllipsis"/>
-                                </Grid>
-                            </Border>
-                            <Border Style="{StaticResource BorderStyle}"  Grid.Column="1" BorderThickness="0, 1, 1, 0">
-                                <Grid ColumnSpacing="5" Margin="10, 0, 0, 0">
-                                    <Grid.ColumnDefinitions>
-                                        <ColumnDefinition Width="0.1*"/>
-                                        <ColumnDefinition/>
-                                    </Grid.ColumnDefinitions>
-                                    <FontIcon Grid.Column="0" FontSize="16" FontFamily="{ThemeResource DevHomeFluentIcons}" Glyph="{x:Bind IsPrivate, Mode=OneWay, Converter={StaticResource BoolToGlyphConverter}}"/>
-                                    <TextBlock Grid.Column="1" Text="{x:Bind RepositoryOwnerAndName}" VerticalAlignment="Center" HorizontalAlignment="Left" TextTrimming="CharacterEllipsis"/>
-                                </Grid>
-                            </Border>
-                            <Border Style="{StaticResource BorderStyle}"  Grid.Column="2" BorderThickness="0, 1, 0, 0">
-                                <Grid HorizontalAlignment="Stretch" ColumnSpacing="5">
-                                    <Grid.ColumnDefinitions>
-                                        <ColumnDefinition Width="*"/>
-                                        <ColumnDefinition Width="45"/>
-                                    </Grid.ColumnDefinitions>
-                                    <TextBox 
-                                            Text="{x:Bind CloneLocationAlias, Mode=OneWay}" 
-                                            IsEnabled="False"
-                                            Visibility="{x:Bind CloneToDevDrive, Mode=OneWay}"
-                                            Margin="10, 5, 0, 5"/>
-                                    <TextBox 
-                                            Text="{x:Bind ClonePath}" 
-                                            IsEnabled="False"
-                                            Visibility="{x:Bind CloneToDevDrive, Mode=OneWay, Converter={StaticResource NegatedBoolToVisibilityConverter}}"
-                                            Margin="10, 5, 0, 5"
-                                            Grid.Column="0"/>
-                                    <!-- Need to use view methods here because DataType is CloningInformation-->
-                                    <!-- Each button needs a unique name for screen readers. -->
-                                    <Button Click="EditClonePathButton_Click" DataContext="{x:Bind}" AutomationProperties.Name="{x:Bind EditClonePathAutomationName}" Grid.Column="1" >
-                                        <Button.Content>
-                                            <SymbolIcon Symbol="Edit"/>
-                                        </Button.Content>
-                                    </Button>
-                                </Grid>
-                            </Border>
-                            <Button Click="RemoveCloningInformationButton_Click" DataContext="{x:Bind}" Grid.Column="3" Style="{ThemeResource AlternateCloseButtonStyle}" AutomationProperties.Name="{x:Bind RemoveFromCloningAutomationName}" VerticalAlignment="Center">
-                                <Button.Content>
-                                    <SymbolIcon Symbol="Cancel"/>
-                                </Button.Content>
-                            </Button>
-                        </Grid>
-                    </DataTemplate>
-                </ListView.ItemTemplate>
-            </ListView>
-            <Grid x:Name="NoRepositoryGrid" Visibility="{x:Bind ViewModel.RepoReviewItems, Mode=OneWay, Converter={StaticResource CollectionShowWhenEmpty}}" HorizontalAlignment="Center" VerticalAlignment="Center">
-                <Grid.RowDefinitions>
-                    <RowDefinition/>
-                    <RowDefinition/>
-                </Grid.RowDefinitions>
-                <TextBlock Grid.Row="0" x:Uid="ms-resource:///DevHome.SetupFlow/Resources/RepoReview_NoReposSelected"/>
-                <HyperlinkButton
-                    Grid.Row="1"
-                    AutomationProperties.AutomationId="AddRepoHyperLinkButton"
-                    HorizontalAlignment="Center"
-                    Command="{x:Bind AddRepoCommand}"
-                    x:Uid="ms-resource:///DevHome.SetupFlow/Resources/RepoReview_NoReposSelectedLink" />
-            </Grid>
-        </Grid>
-    </setupControls:SetupShell>
-</UserControl>
+<!-- Copyright (c) Microsoft Corporation and Contributors. -->
+<!-- Licensed under the MIT License. -->
+<UserControl
+    x:Class="DevHome.SetupFlow.Views.RepoConfigView"
+    xmlns="http://schemas.microsoft.com/winfx/2006/xaml/presentation"
+    xmlns:d="http://schemas.microsoft.com/expression/blend/2008"
+    xmlns:x="http://schemas.microsoft.com/winfx/2006/xaml"
+    xmlns:mc="http://schemas.openxmlformats.org/markup-compatibility/2006"
+    xmlns:converters="using:CommunityToolkit.WinUI.Converters"
+    xmlns:setupControls="using:DevHome.SetupFlow.Controls"
+    xmlns:models="using:DevHome.SetupFlow.Models"
+    mc:Ignorable="d">
+    <UserControl.Resources>
+        <ResourceDictionary>
+            <ResourceDictionary.MergedDictionaries>
+                <ResourceDictionary Source="ms-appx:///DevHome.SetupFlow/Styles/SetupFlowStyles.xaml" />
+                <ResourceDictionary>
+                    <converters:BoolToVisibilityConverter x:Key="NegatedBoolToVisibilityConverter" TrueValue="Collapsed" FalseValue="Visible"/>
+                    <converters:BoolToObjectConverter x:Key="BoolToGlyphConverter" TrueValue="&#xF0BD;" FalseValue="&#xF03F;"/>
+                    <converters:CollectionVisibilityConverter x:Key="CollectionShowWhenEmpty" EmptyValue="Visible" NotEmptyValue="Collapsed"/>
+                    <converters:CollectionVisibilityConverter x:Key="CollectionHideWhenEmpty" EmptyValue="Collapsed" NotEmptyValue="Visible"/>
+                    <Style x:Key="ListViewItemStretchStyle" TargetType="ListViewItem">
+                        <Setter Property="HorizontalContentAlignment" Value="Stretch" />
+                        <Setter Property="Margin" Value="0" />
+                        <Setter Property="Padding" Value="0" />
+                    </Style>
+                    <Style x:Key="BorderStyle" TargetType="Border">
+                        <Setter Property="BorderBrush" Value="{ThemeResource DividerStrokeColorDefaultBrush}" />
+                    </Style>
+                </ResourceDictionary>
+            </ResourceDictionary.MergedDictionaries>
+        </ResourceDictionary>
+    </UserControl.Resources>
+
+    <setupControls:SetupShell x:Uid="ms-resource:///DevHome.SetupFlow/Resources/SetupShell_RepoConfig"
+                               Orchestrator="{x:Bind ViewModel.Orchestrator, Mode=OneWay}"
+                               Foreground="{StaticResource TextFillColorSecondary}"                               >
+        <setupControls:SetupShell.Header>
+            <Button
+                AutomationProperties.AutomationId="AddRepositoriesButton"
+                x:Uid="ms-resource:///DevHome.SetupFlow/Resources/MainPage_RepoReview_AddRepository"
+                Command="{x:Bind AddRepoCommand}" />
+        </setupControls:SetupShell.Header>
+        <Grid x:Name="RepoConfigGrid" RowSpacing="10">
+            <ListView ScrollViewer.VerticalScrollBarVisibility="Auto" 
+                      ScrollViewer.VerticalScrollMode="Auto" 
+                      ItemsSource="{x:Bind ViewModel.RepoReviewItems, Mode=OneWay}"
+                      SelectionMode="None"
+                      ItemContainerStyle="{ThemeResource ListViewItemStretchStyle}">
+                <ListView.Header>
+                    <Grid>
+                        <Grid.RowDefinitions>
+                            <RowDefinition Height="40"/>
+                        </Grid.RowDefinitions>
+                        <Grid.ColumnDefinitions>
+                            <ColumnDefinition Width="*" />
+                            <ColumnDefinition Width="2*" />
+                            <ColumnDefinition Width="4*" />
+                            <ColumnDefinition Width="40" />
+                        </Grid.ColumnDefinitions>
+                        <Border Grid.Column="0" Style="{StaticResource BorderStyle}" BorderThickness="0, 0, 1, 1" Visibility="{x:Bind ViewModel.RepoReviewItems, Mode=OneWay, Converter={StaticResource CollectionShowWhenEmpty}}">
+                            <TextBlock x:Uid="ms-resource:///DevHome.SetupFlow/Resources/RepositoryTypeHeader" Padding="10, 0, 0, 0" VerticalAlignment="Center" HorizontalTextAlignment="Left"/>
+                        </Border>
+                        <Border Grid.Column="1" Style="{StaticResource BorderStyle}" BorderThickness="0, 0, 1, 1" Visibility="{x:Bind ViewModel.RepoReviewItems, Mode=OneWay, Converter={StaticResource CollectionShowWhenEmpty}}">
+                            <TextBlock x:Uid="ms-resource:///DevHome.SetupFlow/Resources/RepositoryNameHeader" Padding="10, 0, 0, 0" VerticalAlignment="Center" HorizontalTextAlignment="Left"/>
+                        </Border>
+                        <Border Grid.Column="2" Grid.ColumnSpan="2" Style="{StaticResource BorderStyle}" BorderThickness="0, 0, 0, 1" Visibility="{x:Bind ViewModel.RepoReviewItems, Mode=OneWay, Converter={StaticResource CollectionShowWhenEmpty}}">
+                            <TextBlock x:Uid="ms-resource:///DevHome.SetupFlow/Resources/RepositoryClonePathHeader" Padding="10, 0, 0, 0" VerticalAlignment="Center" HorizontalTextAlignment="Left"/>
+                        </Border>
+
+                        <!-- Remove borders when the user has selected a repository because the items have top borders -->
+                        <Border Grid.Column="0" Style="{StaticResource BorderStyle}" BorderThickness="0, 0, 1, 0" Visibility="{x:Bind ViewModel.RepoReviewItems, Mode=OneWay, Converter={StaticResource CollectionHideWhenEmpty}}">
+                            <TextBlock x:Uid="ms-resource:///DevHome.SetupFlow/Resources/RepositoryTypeHeader" Padding="10, 0, 0, 0" VerticalAlignment="Center" HorizontalTextAlignment="Left"/>
+                        </Border>
+                        <Border Grid.Column="1" Style="{StaticResource BorderStyle}" BorderThickness="0, 0, 1, 0" Visibility="{x:Bind ViewModel.RepoReviewItems, Mode=OneWay, Converter={StaticResource CollectionHideWhenEmpty}}">
+                            <TextBlock x:Uid="ms-resource:///DevHome.SetupFlow/Resources/RepositoryNameHeader" Padding="10, 0, 0, 0" VerticalAlignment="Center" HorizontalTextAlignment="Left"/>
+                        </Border>
+                        <TextBlock Grid.Column="2" x:Uid="ms-resource:///DevHome.SetupFlow/Resources/RepositoryClonePathHeader" Padding="10, 0, 0, 0" Visibility="{x:Bind ViewModel.RepoReviewItems, Mode=OneWay, Converter={StaticResource CollectionHideWhenEmpty}}" VerticalAlignment="Center"/>
+                    </Grid>
+                </ListView.Header>
+                <ListView.ItemTemplate>
+                    <DataTemplate x:DataType="models:CloningInformation">
+                        <Grid>
+                            <Grid.RowDefinitions>
+                                <RowDefinition Height="45"/>
+                            </Grid.RowDefinitions>
+                            <Grid.ColumnDefinitions>
+                                <ColumnDefinition Width="*" />
+                                <ColumnDefinition Width="2*" />
+                                <ColumnDefinition Width="4*" />
+                                <ColumnDefinition Width="40" />
+                            </Grid.ColumnDefinitions>
+                            <Border Style="{StaticResource BorderStyle}" Grid.Column="0" BorderThickness="0, 1, 1, 0">
+                                <Grid ColumnSpacing="5">
+                                    <Grid.ColumnDefinitions>
+                                        <ColumnDefinition Width="0.2*"/>
+                                        <ColumnDefinition/>
+                                    </Grid.ColumnDefinitions>
+                                    <ImageIcon
+                                        Grid.Column="0"
+                                        Width="16"
+                                        Height="16"
+                                        Source="{x:Bind RepositoryTypeIcon, Mode=OneWay}"/>
+                                    <TextBlock Text="{x:Bind ProviderName}" Grid.Column="1" VerticalAlignment="Center" HorizontalAlignment="Left" TextTrimming="CharacterEllipsis"/>
+                                </Grid>
+                            </Border>
+                            <Border Style="{StaticResource BorderStyle}"  Grid.Column="1" BorderThickness="0, 1, 1, 0">
+                                <Grid ColumnSpacing="5" Margin="10, 0, 0, 0">
+                                    <Grid.ColumnDefinitions>
+                                        <ColumnDefinition Width="0.1*"/>
+                                        <ColumnDefinition/>
+                                    </Grid.ColumnDefinitions>
+                                    <FontIcon Grid.Column="0" FontSize="16" FontFamily="{ThemeResource DevHomeFluentIcons}" Glyph="{x:Bind IsPrivate, Mode=OneWay, Converter={StaticResource BoolToGlyphConverter}}"/>
+                                    <TextBlock Grid.Column="1" Text="{x:Bind RepositoryOwnerAndName}" VerticalAlignment="Center" HorizontalAlignment="Left" TextTrimming="CharacterEllipsis"/>
+                                </Grid>
+                            </Border>
+                            <Border Style="{StaticResource BorderStyle}"  Grid.Column="2" BorderThickness="0, 1, 0, 0">
+                                <Grid HorizontalAlignment="Stretch" ColumnSpacing="5">
+                                    <Grid.ColumnDefinitions>
+                                        <ColumnDefinition Width="*"/>
+                                        <ColumnDefinition Width="45"/>
+                                    </Grid.ColumnDefinitions>
+                                    <TextBox 
+                                            Text="{x:Bind CloneLocationAlias, Mode=OneWay}" 
+                                            IsEnabled="False"
+                                            Visibility="{x:Bind CloneToDevDrive, Mode=OneWay}"
+                                            Margin="10, 5, 0, 5"/>
+                                    <TextBox 
+                                            Text="{x:Bind ClonePath}" 
+                                            IsEnabled="False"
+                                            Visibility="{x:Bind CloneToDevDrive, Mode=OneWay, Converter={StaticResource NegatedBoolToVisibilityConverter}}"
+                                            Margin="10, 5, 0, 5"
+                                            Grid.Column="0"/>
+                                    <!-- Need to use view methods here because DataType is CloningInformation-->
+                                    <!-- Each button needs a unique name for screen readers. -->
+                                    <Button Click="EditClonePathButton_Click" DataContext="{x:Bind}" AutomationProperties.Name="{x:Bind EditClonePathAutomationName}" Grid.Column="1" >
+                                        <Button.Content>
+                                            <SymbolIcon Symbol="Edit"/>
+                                        </Button.Content>
+                                    </Button>
+                                </Grid>
+                            </Border>
+                            <Button Click="RemoveCloningInformationButton_Click" DataContext="{x:Bind}" Grid.Column="3" Style="{ThemeResource AlternateCloseButtonStyle}" AutomationProperties.Name="{x:Bind RemoveFromCloningAutomationName}" VerticalAlignment="Center">
+                                <Button.Content>
+                                    <SymbolIcon Symbol="Cancel"/>
+                                </Button.Content>
+                            </Button>
+                        </Grid>
+                    </DataTemplate>
+                </ListView.ItemTemplate>
+            </ListView>
+            <Grid x:Name="NoRepositoryGrid" Visibility="{x:Bind ViewModel.RepoReviewItems, Mode=OneWay, Converter={StaticResource CollectionShowWhenEmpty}}" HorizontalAlignment="Center" VerticalAlignment="Center">
+                <Grid.RowDefinitions>
+                    <RowDefinition/>
+                    <RowDefinition/>
+                </Grid.RowDefinitions>
+                <TextBlock Grid.Row="0" x:Uid="ms-resource:///DevHome.SetupFlow/Resources/RepoReview_NoReposSelected"/>
+                <HyperlinkButton
+                    Grid.Row="1"
+                    AutomationProperties.AutomationId="AddRepoHyperLinkButton"
+                    HorizontalAlignment="Center"
+                    Command="{x:Bind AddRepoCommand}"
+                    x:Uid="ms-resource:///DevHome.SetupFlow/Resources/RepoReview_NoReposSelectedLink" />
+            </Grid>
+        </Grid>
+    </setupControls:SetupShell>
+</UserControl>