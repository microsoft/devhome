--- conflicted
+++ resolved
@@ -1,461 +1,452 @@
-// Copyright (c) Microsoft Corporation and Contributors.
-// Licensed under the MIT License.
-
-using System;
-using System.Collections.Generic;
-using System.IO;
-using System.Linq;
-using System.Threading.Tasks;
-using DevHome.Common.Extensions;
-using DevHome.Common.Models;
-using DevHome.Common.Services;
-using DevHome.Contracts.Services;
-using DevHome.SetupFlow.Models;
-using DevHome.SetupFlow.Services;
-using DevHome.SetupFlow.ViewModels;
-using Microsoft.Extensions.Hosting;
-using Microsoft.UI.Xaml;
-using Microsoft.UI.Xaml.Controls;
-using Microsoft.UI.Xaml.Data;
-using Microsoft.Windows.DevHome.SDK;
-using WinUIEx;
-using static DevHome.SetupFlow.Models.Common;
-
-namespace DevHome.SetupFlow.Views;
-
-/// <summary>
-/// Dialog to allow users to select repositories they want to clone.
-/// </summary>
-internal partial class AddRepoDialog
-{
-    private readonly string _defaultClonePath;
-
-    private readonly IHost _host;
-
-    private readonly List<CloningInformation> _previouslySelectedRepos = new ();
-
-    /// <summary>
-    /// Gets or sets the view model to handle selecting and de-selecting repositories.
-    /// </summary>
-    public AddRepoViewModel AddRepoViewModel
-    {
-        get; set;
-    }
-
-    /// <summary>
-    /// Gets or sets the view model to handle adding a dev drive.
-    /// </summary>
-    public EditDevDriveViewModel EditDevDriveViewModel
-    {
-        get; set;
-    }
-
-    /// <summary>
-    /// Gets or sets the view model to handle the folder picker.
-    /// </summary>
-    public FolderPickerViewModel FolderPickerViewModel
-    {
-        get; set;
-    }
-
-    /// <summary>
-    /// Hold the clone location in case the user decides not to add a dev drive.
-    /// </summary>
-    private string _oldCloneLocation;
-
-    public AddRepoDialog(
-        IDevDriveManager devDriveManager,
-        ISetupFlowStringResource stringResource,
-        List<CloningInformation> previouslySelectedRepos,
-<<<<<<< HEAD
-        Guid activityId,
-        IHost host)
-    {
-        this.InitializeComponent();
-        _previouslySelectedRepos = previouslySelectedRepos;
-        AddRepoViewModel = new AddRepoViewModel(stringResource, previouslySelectedRepos, host, activityId);
-=======
-        IThemeSelectorService themeSelectorService,
-        Guid activityId)
-    {
-        this.InitializeComponent();
-        _previouslySelectedRepos = previouslySelectedRepos;
-        AddRepoViewModel = new AddRepoViewModel(stringResource, previouslySelectedRepos, themeSelectorService, activityId);
->>>>>>> 027449db
-        EditDevDriveViewModel = new EditDevDriveViewModel(devDriveManager);
-        FolderPickerViewModel = new FolderPickerViewModel(stringResource);
-
-        var userFolder = Environment.GetFolderPath(Environment.SpecialFolder.UserProfile);
-        _defaultClonePath = Path.Join(userFolder, "source", "repos");
-        FolderPickerViewModel.CloneLocation = _defaultClonePath;
-
-        EditDevDriveViewModel.DevDriveClonePathUpdated += (_, updatedDevDriveRootPath) =>
-        {
-            FolderPickerViewModel.CloneLocationAlias = EditDevDriveViewModel.GetDriveDisplayName(DevDriveDisplayNameKind.FormattedDriveLabelKind);
-            FolderPickerViewModel.CloneLocation = updatedDevDriveRootPath;
-        };
-
-        // Changing view to account so the selection changed event for Segment correctly shows URL.
-        AddRepoViewModel.CurrentPage = PageKind.AddViaAccount;
-        IsPrimaryButtonEnabled = false;
-        AddViaUrlSegmentedItem.IsSelected = true;
-        SwitchViewsSegmentedView.SelectedIndex = 1;
-        _host = host;
-    }
-
-    /// <summary>
-    /// Gets all extensions that have a provider type of repository and developerId.
-    /// </summary>
-    public async Task GetExtensionsAsync()
-    {
-        await Task.Run(() => AddRepoViewModel.GetExtensions());
-    }
-
-    public void SetDeveloperChangedEvents()
-    {
-        AddRepoViewModel.SetChangedEvents(ChangedEventHandler);
-    }
-
-    public void ChangedEventHandler(object sender, IDeveloperId developerId)
-    {
-        if (sender is IDeveloperIdProvider devIdProvider)
-        {
-            var authenticationState = devIdProvider.GetDeveloperIdState(developerId);
-
-            if (authenticationState == AuthenticationState.LoggedIn)
-            {
-                _host.GetService<WindowEx>().DispatcherQueue.TryEnqueue(() =>
-                {
-                    var repositoryProviderName = (string)RepositoryProviderComboBox.SelectedItem;
-                    if (!string.IsNullOrEmpty(repositoryProviderName))
-                    {
-                        if (AddRepoViewModel.CurrentPage == PageKind.AddViaAccount)
-                        {
-                            SwitchToRepoPage(repositoryProviderName);
-                        }
-                    }
-                });
-            }
-        }
-    }
-
-    /// <summary>
-    /// Sets up the UI for dev drives.
-    /// </summary>
-    public async Task SetupDevDrivesAsync()
-    {
-        await Task.Run(() =>
-        {
-            EditDevDriveViewModel.SetUpStateIfDevDrivesIfExists();
-
-            if (EditDevDriveViewModel.DevDrive != null &&
-                EditDevDriveViewModel.DevDrive.State == DevDriveState.ExistsOnSystem)
-            {
-                FolderPickerViewModel.InDevDriveScenario = true;
-                EditDevDriveViewModel.ClonePathUpdated();
-            }
-        });
-    }
-
-    private void ChangeToAccountPage()
-    {
-        AddRepoViewModel.ChangeToAccountPage();
-        FolderPickerViewModel.CloseFolderPicker();
-        EditDevDriveViewModel.HideDevDriveUI();
-
-        // If DevHome has 1 provider installed and the provider has 1 logged in account
-        // switch to the repo page.
-        if (AddRepoViewModel.CanSkipAccountConnection)
-        {
-            RepositoryProviderComboBox.SelectedValue = AddRepoViewModel.ProviderNames[0];
-            SwitchToRepoPage(AddRepoViewModel.ProviderNames[0]);
-        }
-
-        SwitchViewsSegmentedView.IsEnabled = true;
-        ToggleCloneButton();
-    }
-
-    private void ChangeToUrlPage()
-    {
-        RepositoryProviderComboBox.SelectedIndex = -1;
-        AddRepoViewModel.ChangeToUrlPage();
-        FolderPickerViewModel.ShowFolderPicker();
-        EditDevDriveViewModel.ShowDevDriveUIIfEnabled();
-        ToggleCloneButton();
-    }
-
-    /// <summary>
-    /// Logs the user into the provider if they aren't already.
-    /// Changes the page to show all repositories for the user.
-    /// </summary>
-    /// <remarks>
-    /// Fired when the combo box on the account page is changed.
-    /// </remarks>
-    private void RepositoryProviderNamesComboBox_SelectionChanged(object sender, SelectionChangedEventArgs e)
-    {
-        var repositoryProviderName = (string)RepositoryProviderComboBox.SelectedItem;
-        if (!string.IsNullOrEmpty(repositoryProviderName))
-        {
-            PrimaryButtonStyle = AddRepoStackPanel.Resources["ContentDialogLogInButtonStyle"] as Style;
-            IsPrimaryButtonEnabled = true;
-        }
-        else
-        {
-            PrimaryButtonStyle = Application.Current.Resources["DefaultButtonStyle"] as Style;
-            IsPrimaryButtonEnabled = false;
-        }
-    }
-
-    /// <summary>
-    /// Open up the folder picker for choosing a clone location.
-    /// </summary>
-    private async void ChooseCloneLocationButton_Click(object sender, RoutedEventArgs e)
-    {
-        await FolderPickerViewModel.ChooseCloneLocation();
-        ToggleCloneButton();
-    }
-
-    /// <summary>
-    /// Validate the user put in a rooted, non-null path.
-    /// </summary>
-    private void CloneLocation_TextChanged(object sender, TextChangedEventArgs e)
-    {
-        // just in case something other than a text box calls this.
-        if (sender is TextBox cloneLocationTextBox)
-        {
-            var location = cloneLocationTextBox.Text;
-            if (string.Equals(cloneLocationTextBox.Name, "DevDriveCloneLocationAliasTextBox", StringComparison.Ordinal))
-            {
-                location = (EditDevDriveViewModel.DevDrive != null) ? EditDevDriveViewModel.GetDriveDisplayName() : string.Empty;
-            }
-
-            // In cases where location is empty don't update the cloneLocation. Only update when there are actual values.
-            FolderPickerViewModel.CloneLocation = string.IsNullOrEmpty(location) ? FolderPickerViewModel.CloneLocation : location;
-        }
-
-        FolderPickerViewModel.ValidateCloneLocation();
-
-        ToggleCloneButton();
-    }
-
-    /// <summary>
-    /// Removes all shows repositories from the list view and replaces them with a new set of repositories from a
-    /// different account.
-    /// </summary>
-    /// <remarks>
-    /// Fired when a user changes their account on a provider.
-    /// </remarks>
-    private async void AccountsComboBox_SelectionChanged(object sender, SelectionChangedEventArgs e)
-    {
-        // This gets fired when events are removed from the account combo box.
-        // When the provider combo box is changed all accounts are removed from the account combo box
-        // and new accounts are added. This method fires twice.
-        // Once to remove all accounts and once to add all logged in accounts.
-        // GetRepositories sets the repositories list view.
-        if (e.AddedItems.Count > 0)
-        {
-            var loginId = (string)AccountsComboBox.SelectedValue;
-            var providerName = (string)RepositoryProviderComboBox.SelectedValue;
-            await AddRepoViewModel.GetRepositoriesAsync(providerName, loginId);
-            SelectRepositories(AddRepoViewModel.SetRepositories(providerName, loginId));
-        }
-    }
-
-    /// <summary>
-    /// If any items in reposToSelect exist in the UI, select them.
-    /// An side-effect of SelectRange is SelectionChanged is fired for each item SelectRange is called on.
-    /// IsCallingSelectRange is used to prevent modifying EverythingToClone when repos are being re-selected after filtering.
-    /// </summary>
-    /// <param name="reposToSelect">The repos to select in the UI.</param>
-    private void SelectRepositories(IEnumerable<RepoViewListItem> reposToSelect)
-    {
-        AddRepoViewModel.IsCallingSelectRange = true;
-        var onlyRepoNames = AddRepoViewModel.Repositories.Select(x => x.RepoName).ToList();
-        foreach (var repoToSelect in reposToSelect)
-        {
-            var index = onlyRepoNames.IndexOf(repoToSelect.RepoName);
-            if (index != -1)
-            {
-                // SelectRange does not accept an index.  Call it multiple times on each index
-                // with a range of 1.
-                RepositoriesListView.SelectRange(new ItemIndexRange(index, 1));
-            }
-        }
-
-        AddRepoViewModel.IsCallingSelectRange = false;
-    }
-
-    /// <summary>
-    /// If any items in reposToSelect exist in the UI, select them.
-    /// An side-effect of SelectRange is SelectionChanged is fired for each item SelectRange is called on.
-    /// IsCallingSelectRange is used to prevent modifying EverythingToClone when repos are being re-selected after filtering.
-    /// </summary>
-    /// <param name="reposToSelect">The repos to select in the UI.</param>
-    private void SelectRepositories(IEnumerable<CloningInformation> reposToSelect)
-    {
-        SelectRepositories(reposToSelect.Select(x => new RepoViewListItem(x.RepositoryToClone)));
-    }
-
-    /// <summary>
-    /// Adds or removes the selected repository from the list of repos to be cloned.
-    /// </summary>
-    private void RepositoriesListView_SelectionChanged(object sender, SelectionChangedEventArgs e)
-    {
-        var loginId = (string)AccountsComboBox.SelectedValue;
-        var providerName = (string)RepositoryProviderComboBox.SelectedValue;
-
-        AddRepoViewModel.AddOrRemoveRepository(providerName, loginId, e.AddedItems, e.RemovedItems);
-        ToggleCloneButton();
-    }
-
-    /// <summary>
-    /// Adds the repository from the URL screen to the list of repos to be cloned.
-    /// </summary>
-    private void AddRepoContentDialog_PrimaryButtonClick(ContentDialog sender, ContentDialogButtonClickEventArgs args)
-    {
-        if (AddRepoViewModel.CurrentPage == PageKind.AddViaUrl)
-        {
-            AddRepoViewModel.AddRepositoryViaUri(AddRepoViewModel.Url, FolderPickerViewModel.CloneLocation);
-            if (AddRepoViewModel.ShouldShowUrlError == Visibility.Visible)
-            {
-                IsPrimaryButtonEnabled = false;
-                args.Cancel = true;
-            }
-        }
-        else if (AddRepoViewModel.CurrentPage == PageKind.AddViaAccount)
-        {
-            args.Cancel = true;
-            var repositoryProviderName = (string)RepositoryProviderComboBox.SelectedItem;
-            if (!string.IsNullOrEmpty(repositoryProviderName))
-            {
-                SwitchToRepoPage(repositoryProviderName);
-            }
-        }
-    }
-
-    private async void SwitchToRepoPage(string repositoryProviderName)
-    {
-        await AddRepoViewModel.GetAccountsAsync(repositoryProviderName, LoginUIContent);
-        if (AddRepoViewModel.Accounts.Any())
-        {
-            AddRepoViewModel.ChangeToRepoPage();
-            FolderPickerViewModel.ShowFolderPicker();
-            EditDevDriveViewModel.ShowDevDriveUIIfEnabled();
-            AccountsComboBox.SelectedValue = AddRepoViewModel.Accounts.First();
-            IsPrimaryButtonEnabled = false;
-        }
-    }
-
-    /// <summary>
-    /// Adds or removes the default dev drive.  This dev drive will be made at the loading screen.
-    /// </summary>
-    private void MakeNewDevDriveCheckBox_Click(object sender, RoutedEventArgs e)
-    {
-        // Getting here means
-        // 1. The user does not have any existing dev drives
-        // 2. The user wants to clone to a new dev drive.
-        // 3. The user un-checked this and does not want a new dev drive.
-        var isChecked = (sender as CheckBox).IsChecked;
-        if (isChecked.Value)
-        {
-            UpdateDevDriveInfo();
-        }
-        else
-        {
-            FolderPickerViewModel.CloneLocationAlias = string.Empty;
-            FolderPickerViewModel.InDevDriveScenario = false;
-            EditDevDriveViewModel.RemoveNewDevDrive();
-            FolderPickerViewModel.EnableBrowseButton();
-            FolderPickerViewModel.CloneLocation = _oldCloneLocation;
-        }
-    }
-
-    /// <summary>
-    /// User wants to customize the default dev drive.
-    /// </summary>
-    private async void CustomizeDevDriveHyperlinkButton_ClickAsync(object sender, RoutedEventArgs e)
-    {
-        await EditDevDriveViewModel.PopDevDriveCustomizationAsync();
-        ToggleCloneButton();
-    }
-
-    /// <summary>
-    /// Toggles the clone button.  Make sure other view models have correct information.
-    /// </summary>
-    private void ToggleCloneButton()
-    {
-        var isEverythingGood = AddRepoViewModel.ValidateRepoInformation() && FolderPickerViewModel.ValidateCloneLocation();
-        if (EditDevDriveViewModel.DevDrive != null && EditDevDriveViewModel.DevDrive.State != DevDriveState.ExistsOnSystem)
-        {
-            isEverythingGood &= EditDevDriveViewModel.IsDevDriveValid();
-        }
-
-        if (isEverythingGood)
-        {
-            IsPrimaryButtonEnabled = true;
-        }
-        else
-        {
-            IsPrimaryButtonEnabled = false;
-        }
-
-        // Fill in EverythingToClone with the location
-        if (isEverythingGood)
-        {
-            AddRepoViewModel.SetCloneLocation(FolderPickerViewModel.CloneLocation);
-        }
-    }
-
-    private void RepoUrlTextBox_TextChanged(object sender, RoutedEventArgs e)
-    {
-        // just in case something other than a text box calls this.
-        if (sender is TextBox)
-        {
-            AddRepoViewModel.Url = (sender as TextBox).Text;
-        }
-
-        ToggleCloneButton();
-    }
-
-    private void Segmented_SelectionChanged(object sender, SelectionChangedEventArgs e)
-    {
-        if (AddRepoViewModel.CurrentPage == PageKind.AddViaUrl)
-        {
-            ChangeToAccountPage();
-        }
-        else
-        {
-            ChangeToUrlPage();
-        }
-    }
-
-    /// <summary>
-    /// Putting the event in the view so SelectRange can be called.
-    /// SelectRange needs a reference to the ListView.
-    /// </summary>
-    /// <param name="sender">Who fired the event</param>
-    /// <param name="e">Any args</param>
-    private void FilterTextBox_TextChanged(object sender, TextChangedEventArgs e)
-    {
-        // Just in case something other than a text box calls this.
-        if (sender is TextBox)
-        {
-            AddRepoViewModel.FilterRepositories(FilterTextBox.Text);
-            SelectRepositories(AddRepoViewModel.EverythingToClone);
-        }
-    }
-
-    /// <summary>
-    /// Update dialog to show Dev Drive information.
-    /// </summary>
-    public void UpdateDevDriveInfo()
-    {
-        EditDevDriveViewModel.MakeDefaultDevDrive();
-        FolderPickerViewModel.DisableBrowseButton();
-        _oldCloneLocation = FolderPickerViewModel.CloneLocation;
-        FolderPickerViewModel.CloneLocation = EditDevDriveViewModel.GetDriveDisplayName();
-        FolderPickerViewModel.CloneLocationAlias = EditDevDriveViewModel.GetDriveDisplayName(DevDriveDisplayNameKind.FormattedDriveLabelKind);
-        FolderPickerViewModel.InDevDriveScenario = true;
-        EditDevDriveViewModel.IsDevDriveCheckboxChecked = true;
-    }
-}
+// Copyright (c) Microsoft Corporation and Contributors.
+// Licensed under the MIT License.
+
+using System;
+using System.Collections.Generic;
+using System.IO;
+using System.Linq;
+using System.Threading.Tasks;
+using DevHome.Common.Extensions;
+using DevHome.Common.Models;
+using DevHome.Common.Services;
+using DevHome.Contracts.Services;
+using DevHome.SetupFlow.Models;
+using DevHome.SetupFlow.Services;
+using DevHome.SetupFlow.ViewModels;
+using Microsoft.Extensions.Hosting;
+using Microsoft.UI.Xaml;
+using Microsoft.UI.Xaml.Controls;
+using Microsoft.UI.Xaml.Data;
+using Microsoft.Windows.DevHome.SDK;
+using WinUIEx;
+using static DevHome.SetupFlow.Models.Common;
+
+namespace DevHome.SetupFlow.Views;
+
+/// <summary>
+/// Dialog to allow users to select repositories they want to clone.
+/// </summary>
+internal partial class AddRepoDialog
+{
+    private readonly string _defaultClonePath;
+
+    private readonly IHost _host;
+
+    private readonly List<CloningInformation> _previouslySelectedRepos = new ();
+
+    /// <summary>
+    /// Gets or sets the view model to handle selecting and de-selecting repositories.
+    /// </summary>
+    public AddRepoViewModel AddRepoViewModel
+    {
+        get; set;
+    }
+
+    /// <summary>
+    /// Gets or sets the view model to handle adding a dev drive.
+    /// </summary>
+    public EditDevDriveViewModel EditDevDriveViewModel
+    {
+        get; set;
+    }
+
+    /// <summary>
+    /// Gets or sets the view model to handle the folder picker.
+    /// </summary>
+    public FolderPickerViewModel FolderPickerViewModel
+    {
+        get; set;
+    }
+
+    /// <summary>
+    /// Hold the clone location in case the user decides not to add a dev drive.
+    /// </summary>
+    private string _oldCloneLocation;
+
+    public AddRepoDialog(
+        IDevDriveManager devDriveManager,
+        ISetupFlowStringResource stringResource,
+        List<CloningInformation> previouslySelectedRepos,
+        Guid activityId,
+        IHost host)
+    {
+        this.InitializeComponent();
+        _previouslySelectedRepos = previouslySelectedRepos;
+        AddRepoViewModel = new AddRepoViewModel(stringResource, previouslySelectedRepos, host, activityId);
+        EditDevDriveViewModel = new EditDevDriveViewModel(devDriveManager);
+        FolderPickerViewModel = new FolderPickerViewModel(stringResource);
+
+        var userFolder = Environment.GetFolderPath(Environment.SpecialFolder.UserProfile);
+        _defaultClonePath = Path.Join(userFolder, "source", "repos");
+        FolderPickerViewModel.CloneLocation = _defaultClonePath;
+
+        EditDevDriveViewModel.DevDriveClonePathUpdated += (_, updatedDevDriveRootPath) =>
+        {
+            FolderPickerViewModel.CloneLocationAlias = EditDevDriveViewModel.GetDriveDisplayName(DevDriveDisplayNameKind.FormattedDriveLabelKind);
+            FolderPickerViewModel.CloneLocation = updatedDevDriveRootPath;
+        };
+
+        // Changing view to account so the selection changed event for Segment correctly shows URL.
+        AddRepoViewModel.CurrentPage = PageKind.AddViaAccount;
+        IsPrimaryButtonEnabled = false;
+        AddViaUrlSegmentedItem.IsSelected = true;
+        SwitchViewsSegmentedView.SelectedIndex = 1;
+        _host = host;
+    }
+
+    /// <summary>
+    /// Gets all extensions that have a provider type of repository and developerId.
+    /// </summary>
+    public async Task GetExtensionsAsync()
+    {
+        await Task.Run(() => AddRepoViewModel.GetExtensions());
+    }
+
+    public void SetDeveloperChangedEvents()
+    {
+        AddRepoViewModel.SetChangedEvents(ChangedEventHandler);
+    }
+
+    public void ChangedEventHandler(object sender, IDeveloperId developerId)
+    {
+        if (sender is IDeveloperIdProvider devIdProvider)
+        {
+            var authenticationState = devIdProvider.GetDeveloperIdState(developerId);
+
+            if (authenticationState == AuthenticationState.LoggedIn)
+            {
+                _host.GetService<WindowEx>().DispatcherQueue.TryEnqueue(() =>
+                {
+                    var repositoryProviderName = (string)RepositoryProviderComboBox.SelectedItem;
+                    if (!string.IsNullOrEmpty(repositoryProviderName))
+                    {
+                        if (AddRepoViewModel.CurrentPage == PageKind.AddViaAccount)
+                        {
+                            SwitchToRepoPage(repositoryProviderName);
+                        }
+                    }
+                });
+            }
+        }
+    }
+
+    /// <summary>
+    /// Sets up the UI for dev drives.
+    /// </summary>
+    public async Task SetupDevDrivesAsync()
+    {
+        await Task.Run(() =>
+        {
+            EditDevDriveViewModel.SetUpStateIfDevDrivesIfExists();
+
+            if (EditDevDriveViewModel.DevDrive != null &&
+                EditDevDriveViewModel.DevDrive.State == DevDriveState.ExistsOnSystem)
+            {
+                FolderPickerViewModel.InDevDriveScenario = true;
+                EditDevDriveViewModel.ClonePathUpdated();
+            }
+        });
+    }
+
+    private void ChangeToAccountPage()
+    {
+        AddRepoViewModel.ChangeToAccountPage();
+        FolderPickerViewModel.CloseFolderPicker();
+        EditDevDriveViewModel.HideDevDriveUI();
+
+        // If DevHome has 1 provider installed and the provider has 1 logged in account
+        // switch to the repo page.
+        if (AddRepoViewModel.CanSkipAccountConnection)
+        {
+            RepositoryProviderComboBox.SelectedValue = AddRepoViewModel.ProviderNames[0];
+            SwitchToRepoPage(AddRepoViewModel.ProviderNames[0]);
+        }
+
+        SwitchViewsSegmentedView.IsEnabled = true;
+        ToggleCloneButton();
+    }
+
+    private void ChangeToUrlPage()
+    {
+        RepositoryProviderComboBox.SelectedIndex = -1;
+        AddRepoViewModel.ChangeToUrlPage();
+        FolderPickerViewModel.ShowFolderPicker();
+        EditDevDriveViewModel.ShowDevDriveUIIfEnabled();
+        ToggleCloneButton();
+    }
+
+    /// <summary>
+    /// Logs the user into the provider if they aren't already.
+    /// Changes the page to show all repositories for the user.
+    /// </summary>
+    /// <remarks>
+    /// Fired when the combo box on the account page is changed.
+    /// </remarks>
+    private void RepositoryProviderNamesComboBox_SelectionChanged(object sender, SelectionChangedEventArgs e)
+    {
+        var repositoryProviderName = (string)RepositoryProviderComboBox.SelectedItem;
+        if (!string.IsNullOrEmpty(repositoryProviderName))
+        {
+            PrimaryButtonStyle = AddRepoStackPanel.Resources["ContentDialogLogInButtonStyle"] as Style;
+            IsPrimaryButtonEnabled = true;
+        }
+        else
+        {
+            PrimaryButtonStyle = Application.Current.Resources["DefaultButtonStyle"] as Style;
+            IsPrimaryButtonEnabled = false;
+        }
+    }
+
+    /// <summary>
+    /// Open up the folder picker for choosing a clone location.
+    /// </summary>
+    private async void ChooseCloneLocationButton_Click(object sender, RoutedEventArgs e)
+    {
+        await FolderPickerViewModel.ChooseCloneLocation();
+        ToggleCloneButton();
+    }
+
+    /// <summary>
+    /// Validate the user put in a rooted, non-null path.
+    /// </summary>
+    private void CloneLocation_TextChanged(object sender, TextChangedEventArgs e)
+    {
+        // just in case something other than a text box calls this.
+        if (sender is TextBox cloneLocationTextBox)
+        {
+            var location = cloneLocationTextBox.Text;
+            if (string.Equals(cloneLocationTextBox.Name, "DevDriveCloneLocationAliasTextBox", StringComparison.Ordinal))
+            {
+                location = (EditDevDriveViewModel.DevDrive != null) ? EditDevDriveViewModel.GetDriveDisplayName() : string.Empty;
+            }
+
+            // In cases where location is empty don't update the cloneLocation. Only update when there are actual values.
+            FolderPickerViewModel.CloneLocation = string.IsNullOrEmpty(location) ? FolderPickerViewModel.CloneLocation : location;
+        }
+
+        FolderPickerViewModel.ValidateCloneLocation();
+
+        ToggleCloneButton();
+    }
+
+    /// <summary>
+    /// Removes all shows repositories from the list view and replaces them with a new set of repositories from a
+    /// different account.
+    /// </summary>
+    /// <remarks>
+    /// Fired when a user changes their account on a provider.
+    /// </remarks>
+    private async void AccountsComboBox_SelectionChanged(object sender, SelectionChangedEventArgs e)
+    {
+        // This gets fired when events are removed from the account combo box.
+        // When the provider combo box is changed all accounts are removed from the account combo box
+        // and new accounts are added. This method fires twice.
+        // Once to remove all accounts and once to add all logged in accounts.
+        // GetRepositories sets the repositories list view.
+        if (e.AddedItems.Count > 0)
+        {
+            var loginId = (string)AccountsComboBox.SelectedValue;
+            var providerName = (string)RepositoryProviderComboBox.SelectedValue;
+            await AddRepoViewModel.GetRepositoriesAsync(providerName, loginId);
+            SelectRepositories(AddRepoViewModel.SetRepositories(providerName, loginId));
+        }
+    }
+
+    /// <summary>
+    /// If any items in reposToSelect exist in the UI, select them.
+    /// An side-effect of SelectRange is SelectionChanged is fired for each item SelectRange is called on.
+    /// IsCallingSelectRange is used to prevent modifying EverythingToClone when repos are being re-selected after filtering.
+    /// </summary>
+    /// <param name="reposToSelect">The repos to select in the UI.</param>
+    private void SelectRepositories(IEnumerable<RepoViewListItem> reposToSelect)
+    {
+        AddRepoViewModel.IsCallingSelectRange = true;
+        var onlyRepoNames = AddRepoViewModel.Repositories.Select(x => x.RepoName).ToList();
+        foreach (var repoToSelect in reposToSelect)
+        {
+            var index = onlyRepoNames.IndexOf(repoToSelect.RepoName);
+            if (index != -1)
+            {
+                // SelectRange does not accept an index.  Call it multiple times on each index
+                // with a range of 1.
+                RepositoriesListView.SelectRange(new ItemIndexRange(index, 1));
+            }
+        }
+
+        AddRepoViewModel.IsCallingSelectRange = false;
+    }
+
+    /// <summary>
+    /// If any items in reposToSelect exist in the UI, select them.
+    /// An side-effect of SelectRange is SelectionChanged is fired for each item SelectRange is called on.
+    /// IsCallingSelectRange is used to prevent modifying EverythingToClone when repos are being re-selected after filtering.
+    /// </summary>
+    /// <param name="reposToSelect">The repos to select in the UI.</param>
+    private void SelectRepositories(IEnumerable<CloningInformation> reposToSelect)
+    {
+        SelectRepositories(reposToSelect.Select(x => new RepoViewListItem(x.RepositoryToClone)));
+    }
+
+    /// <summary>
+    /// Adds or removes the selected repository from the list of repos to be cloned.
+    /// </summary>
+    private void RepositoriesListView_SelectionChanged(object sender, SelectionChangedEventArgs e)
+    {
+        var loginId = (string)AccountsComboBox.SelectedValue;
+        var providerName = (string)RepositoryProviderComboBox.SelectedValue;
+
+        AddRepoViewModel.AddOrRemoveRepository(providerName, loginId, e.AddedItems, e.RemovedItems);
+        ToggleCloneButton();
+    }
+
+    /// <summary>
+    /// Adds the repository from the URL screen to the list of repos to be cloned.
+    /// </summary>
+    private void AddRepoContentDialog_PrimaryButtonClick(ContentDialog sender, ContentDialogButtonClickEventArgs args)
+    {
+        if (AddRepoViewModel.CurrentPage == PageKind.AddViaUrl)
+        {
+            AddRepoViewModel.AddRepositoryViaUri(AddRepoViewModel.Url, FolderPickerViewModel.CloneLocation);
+            if (AddRepoViewModel.ShouldShowUrlError == Visibility.Visible)
+            {
+                IsPrimaryButtonEnabled = false;
+                args.Cancel = true;
+            }
+        }
+        else if (AddRepoViewModel.CurrentPage == PageKind.AddViaAccount)
+        {
+            args.Cancel = true;
+            var repositoryProviderName = (string)RepositoryProviderComboBox.SelectedItem;
+            if (!string.IsNullOrEmpty(repositoryProviderName))
+            {
+                SwitchToRepoPage(repositoryProviderName);
+            }
+        }
+    }
+
+    private async void SwitchToRepoPage(string repositoryProviderName)
+    {
+        await AddRepoViewModel.GetAccountsAsync(repositoryProviderName, LoginUIContent);
+        if (AddRepoViewModel.Accounts.Any())
+        {
+            AddRepoViewModel.ChangeToRepoPage();
+            FolderPickerViewModel.ShowFolderPicker();
+            EditDevDriveViewModel.ShowDevDriveUIIfEnabled();
+            AccountsComboBox.SelectedValue = AddRepoViewModel.Accounts.First();
+            IsPrimaryButtonEnabled = false;
+        }
+    }
+
+    /// <summary>
+    /// Adds or removes the default dev drive.  This dev drive will be made at the loading screen.
+    /// </summary>
+    private void MakeNewDevDriveCheckBox_Click(object sender, RoutedEventArgs e)
+    {
+        // Getting here means
+        // 1. The user does not have any existing dev drives
+        // 2. The user wants to clone to a new dev drive.
+        // 3. The user un-checked this and does not want a new dev drive.
+        var isChecked = (sender as CheckBox).IsChecked;
+        if (isChecked.Value)
+        {
+            UpdateDevDriveInfo();
+        }
+        else
+        {
+            FolderPickerViewModel.CloneLocationAlias = string.Empty;
+            FolderPickerViewModel.InDevDriveScenario = false;
+            EditDevDriveViewModel.RemoveNewDevDrive();
+            FolderPickerViewModel.EnableBrowseButton();
+            FolderPickerViewModel.CloneLocation = _oldCloneLocation;
+        }
+    }
+
+    /// <summary>
+    /// User wants to customize the default dev drive.
+    /// </summary>
+    private async void CustomizeDevDriveHyperlinkButton_ClickAsync(object sender, RoutedEventArgs e)
+    {
+        await EditDevDriveViewModel.PopDevDriveCustomizationAsync();
+        ToggleCloneButton();
+    }
+
+    /// <summary>
+    /// Toggles the clone button.  Make sure other view models have correct information.
+    /// </summary>
+    private void ToggleCloneButton()
+    {
+        var isEverythingGood = AddRepoViewModel.ValidateRepoInformation() && FolderPickerViewModel.ValidateCloneLocation();
+        if (EditDevDriveViewModel.DevDrive != null && EditDevDriveViewModel.DevDrive.State != DevDriveState.ExistsOnSystem)
+        {
+            isEverythingGood &= EditDevDriveViewModel.IsDevDriveValid();
+        }
+
+        if (isEverythingGood)
+        {
+            IsPrimaryButtonEnabled = true;
+        }
+        else
+        {
+            IsPrimaryButtonEnabled = false;
+        }
+
+        // Fill in EverythingToClone with the location
+        if (isEverythingGood)
+        {
+            AddRepoViewModel.SetCloneLocation(FolderPickerViewModel.CloneLocation);
+        }
+    }
+
+    private void RepoUrlTextBox_TextChanged(object sender, RoutedEventArgs e)
+    {
+        // just in case something other than a text box calls this.
+        if (sender is TextBox)
+        {
+            AddRepoViewModel.Url = (sender as TextBox).Text;
+        }
+
+        ToggleCloneButton();
+    }
+
+    private void Segmented_SelectionChanged(object sender, SelectionChangedEventArgs e)
+    {
+        if (AddRepoViewModel.CurrentPage == PageKind.AddViaUrl)
+        {
+            ChangeToAccountPage();
+        }
+        else
+        {
+            ChangeToUrlPage();
+        }
+    }
+
+    /// <summary>
+    /// Putting the event in the view so SelectRange can be called.
+    /// SelectRange needs a reference to the ListView.
+    /// </summary>
+    /// <param name="sender">Who fired the event</param>
+    /// <param name="e">Any args</param>
+    private void FilterTextBox_TextChanged(object sender, TextChangedEventArgs e)
+    {
+        // Just in case something other than a text box calls this.
+        if (sender is TextBox)
+        {
+            AddRepoViewModel.FilterRepositories(FilterTextBox.Text);
+            SelectRepositories(AddRepoViewModel.EverythingToClone);
+        }
+    }
+
+    /// <summary>
+    /// Update dialog to show Dev Drive information.
+    /// </summary>
+    public void UpdateDevDriveInfo()
+    {
+        EditDevDriveViewModel.MakeDefaultDevDrive();
+        FolderPickerViewModel.DisableBrowseButton();
+        _oldCloneLocation = FolderPickerViewModel.CloneLocation;
+        FolderPickerViewModel.CloneLocation = EditDevDriveViewModel.GetDriveDisplayName();
+        FolderPickerViewModel.CloneLocationAlias = EditDevDriveViewModel.GetDriveDisplayName(DevDriveDisplayNameKind.FormattedDriveLabelKind);
+        FolderPickerViewModel.InDevDriveScenario = true;
+        EditDevDriveViewModel.IsDevDriveCheckboxChecked = true;
+    }
+}