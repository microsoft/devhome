--- conflicted
+++ resolved
@@ -1,290 +1,286 @@
-// Copyright (c) Microsoft Corporation and Contributors.
-// Licensed under the MIT License.
-
-using System.IO;
-using System.Linq;
-using System.Threading.Tasks;
-using DevHome.Common.Models;
-using DevHome.Common.Services;
-using DevHome.SetupFlow.Services;
-using DevHome.SetupFlow.ViewModels;
-using Microsoft.UI.Xaml;
-using Microsoft.UI.Xaml.Controls;
-using static DevHome.SetupFlow.Models.Common;
-
-namespace DevHome.SetupFlow.Views;
-
-/// <summary>
-/// Dialog to allow users to select repositories they want to clone.
-/// </summary>
-internal partial class AddRepoDialog
-{
-    /// <summary>
-    /// Gets or sets the view model to handle selecting and de-selecting repositories.
-    /// </summary>
-    public AddRepoViewModel AddRepoViewModel
-    {
-        get; set;
-    }
-
-    /// <summary>
-    /// Gets or sets the view model to handle added a dev drive.
-    /// </summary>
-    public EditDevDriveViewModel EditDevDriveViewModel
-    {
-        get; set;
-    }
-
-    /// <summary>
-    /// Gets or sets the view model to handle the folder picker.
-    /// </summary>
-    public FolderPickerViewModel FolderPickerViewModel
-    {
-        get; set;
-    }
-
-    /// <summary>
-    /// Hold the clone location in case the user decides not to add a dev drive.
-    /// </summary>
-    private string _oldCloneLocation;
-
-    public AddRepoDialog(IDevDriveManager devDriveManager, ISetupFlowStringResource stringResource)
-    {
-        this.InitializeComponent();
-        AddRepoViewModel = new AddRepoViewModel(stringResource);
-        EditDevDriveViewModel = new EditDevDriveViewModel(devDriveManager);
-        FolderPickerViewModel = new FolderPickerViewModel();
-        EditDevDriveViewModel.DevDriveClonePathUpdated += (_, updatedDevDriveRootPath) =>
-        {
-            FolderPickerViewModel.CloneLocationAlias = EditDevDriveViewModel.GetDriveDisplayName(DevDriveDisplayNameKind.FormattedDriveLabelKind);
-            FolderPickerViewModel.CloneLocation = updatedDevDriveRootPath;
-        };
-
-        ToggleCloneButton();
-    }
-
-    /// <summary>
-    /// Gets all plugins that have a provider type of repository and devid.
-    /// </summary>
-    public async Task GetPluginsAsync()
-    {
-        await Task.Run(() => AddRepoViewModel.GetPlugins());
-    }
-
-    /// <summary>
-    /// Sets up the UI for dev drives.
-    /// </summary>
-    public async Task SetupDevDrivesAsync()
-    {
-        await Task.Run(() =>
-        {
-            EditDevDriveViewModel.SetUpStateIfDevDrivesIfExists();
-
-            if (EditDevDriveViewModel.DevDrive != null &&
-                EditDevDriveViewModel.DevDrive.State == DevDriveState.ExistsOnSystem)
-            {
-                FolderPickerViewModel.InDevDriveScenario = true;
-                EditDevDriveViewModel.ClonePathUpdated();
-            }
-        });
-    }
-
-    private void AddViaAccountToggleButton_Click(object sender, RoutedEventArgs e)
-    {
-        AddRepoViewModel.ChangeToAccountPage();
-        FolderPickerViewModel.CloseFolderPicker();
-        EditDevDriveViewModel.HideDevDriveUI();
-        ToggleCloneButton();
-    }
-
-    private void AddViaUrlToggleButton_Click(object sender, RoutedEventArgs e)
-    {
-        RepositoryProviderComboBox.SelectedIndex = -1;
-        AddRepoViewModel.ChangeToUrlPage();
-        FolderPickerViewModel.ShowFolderPicker();
-        EditDevDriveViewModel.ShowDevDriveUIIfEnabled();
-        ToggleCloneButton();
-    }
-
-    /// <summary>
-    /// Logs the user into the provider if they aren't already.
-    /// Changes the page to show all repositories for the user.
-    /// </summary>
-    /// <remarks>
-    /// Fired when the combo box on the account page is changed.
-    /// </remarks>
-    private async void RepositoryProviderNamesComboBox_SelectionChanged(object sender, SelectionChangedEventArgs e)
-    {
-        var repositoryProviderName = (string)RepositoryProviderComboBox.SelectedItem;
-<<<<<<< HEAD
-        var getAccountsTask = AddRepoViewModel.GetAccountsAsync(repositoryProviderName);
-        AddRepoViewModel.ChangeToRepoPage();
-        FolderPickerViewModel.ShowFolderPicker();
-        EditDevDriveViewModel.ShowDevDriveUIIfEnabled();
-
-        await getAccountsTask;
-        if (AddRepoViewModel.Accounts.Any())
-=======
-        if (!string.IsNullOrEmpty(repositoryProviderName))
->>>>>>> 85479680
-        {
-            PrimaryButtonStyle = AddRepoStackPanel.Resources["ContentDialogLogInButtonStyle"] as Style;
-            IsPrimaryButtonEnabled = true;
-        }
-        else
-        {
-            PrimaryButtonStyle = Application.Current.Resources["DefaultButtonStyle"] as Style;
-            IsPrimaryButtonEnabled = false;
-        }
-    }
-
-    /// <summary>
-    /// Open up the folder picker for choosing a clone location.
-    /// </summary>
-    private async void ChooseCloneLocationButton_Click(object sender, RoutedEventArgs e)
-    {
-        await FolderPickerViewModel.ChooseCloneLocation();
-        ToggleCloneButton();
-    }
-
-    /// <summary>
-    /// Validate the user put in an absolute path when they are done typing.
-    /// </summary>
-    private void CloneLocation_TextChanged(object sender, RoutedEventArgs e)
-    {
-        FolderPickerViewModel.ValidateCloneLocation();
-        ToggleCloneButton();
-    }
-
-    /// <summary>
-    /// Removes all shows repositories from the list view and replaces them with a new set of repositories from a
-    /// diffrent account.
-    /// </summary>
-    /// <remarks>
-    /// Fired when a use changes their account on a provider.
-    /// </remarks>
-    private void AccountsComboBox_SelectionChanged(object sender, SelectionChangedEventArgs e)
-    {
-        // Specific provider has started.
-        var loginId = (string)AccountsComboBox.SelectedValue;
-        var providerName = (string)RepositoryProviderComboBox.SelectedValue;
-        AddRepoViewModel.GetRepositories(providerName, loginId);
-    }
-
-    /// <summary>
-    /// Adds or removes the selected repository from the list of repos to be cloned.
-    /// </summary>
-    private void RepositoriesListView_SelectionChanged(object sender, SelectionChangedEventArgs e)
-    {
-        var loginId = (string)AccountsComboBox.SelectedValue;
-        var providerName = (string)RepositoryProviderComboBox.SelectedValue;
-
-        AddRepoViewModel.AddOrRemoveRepository(providerName, loginId, e.AddedItems, e.RemovedItems);
-        ToggleCloneButton();
-    }
-
-    /// <summary>
-    /// Adds the repository from the URL screen to the list of repos to be cloned.
-    /// </summary>
-    private void AddRepoContentDialog_PrimaryButtonClick(ContentDialog sender, ContentDialogButtonClickEventArgs args)
-    {
-        if (AddRepoViewModel.CurrentPage == PageKind.AddViaUrl)
-        {
-            AddRepoViewModel.AddRepositoryViaUri(FolderPickerViewModel.CloneLocation);
-        }
-        else if (AddRepoViewModel.CurrentPage == PageKind.AddViaAccount)
-        {
-            args.Cancel = true;
-            var repositoryProviderName = (string)RepositoryProviderComboBox.SelectedItem;
-            if (!string.IsNullOrEmpty(repositoryProviderName))
-            {
-                AddRepoViewModel.GetAccounts(repositoryProviderName);
-                AddRepoViewModel.ChangeToRepoPage();
-                FolderPickerViewModel.ShowFolderPicker();
-                EditDevDriveViewModel.ShowDevDriveUIIfEnabled();
-
-                if (AddRepoViewModel.Accounts.Any())
-                {
-                    AccountsComboBox.SelectedValue = AddRepoViewModel.Accounts.First();
-                }
-
-                IsPrimaryButtonEnabled = false;
-                RepositoryProviderComboBox.SelectedIndex = -1;
-            }
-        }
-    }
-
-    /// <summary>
-    /// Adds or removes the default dev drive.  This dev drive will be made at the loading screen.
-    /// </summary>
-    private void MakeNewDevDriveCheckBox_Click(object sender, RoutedEventArgs e)
-    {
-        // Getting here means
-        // 1. The user does not have any existing dev drives
-        // 2. The user wants to clone to a new dev drive.
-        // 3. The user un-checked this and does not want a new dev drive.
-        var isChecked = (sender as CheckBox).IsChecked;
-        if (isChecked.Value)
-        {
-            if (EditDevDriveViewModel.MakeDefaultDevDrive())
-            {
-                FolderPickerViewModel.DisableBrowseButton();
-                _oldCloneLocation = FolderPickerViewModel.CloneLocation;
-                FolderPickerViewModel.CloneLocation = EditDevDriveViewModel.GetDriveDisplayName();
-                FolderPickerViewModel.CloneLocationAlias = EditDevDriveViewModel.GetDriveDisplayName(DevDriveDisplayNameKind.FormattedDriveLabelKind);
-                FolderPickerViewModel.InDevDriveScenario = true;
-                return;
-            }
-
-            // TODO: Add UX to tell user we couldn't create one. Highly unlikely to happen but would happen
-            // if the user doesn't have the required space in the drive that has their OS. Minimum is 50 GB.
-            // Or if the user runs out of drive letters.
-        }
-        else
-        {
-            FolderPickerViewModel.CloneLocationAlias = string.Empty;
-            FolderPickerViewModel.InDevDriveScenario = false;
-            EditDevDriveViewModel.RemoveNewDevDrive();
-            FolderPickerViewModel.EnableBrowseButton();
-            FolderPickerViewModel.CloneLocation = _oldCloneLocation;
-        }
-    }
-
-    /// <summary>
-    /// User wants to customize the default dev drive.
-    /// </summary>
-    private void CustomizeDevDriveHyperlinkButton_Click(object sender, RoutedEventArgs e)
-    {
-        EditDevDriveViewModel.PopDevDriveCustomizationAsync();
-    }
-
-    /// <summary>
-    /// Toggles the clone button.  Make sure other view models have correct information.
-    /// </summary>
-    private void ToggleCloneButton()
-    {
-        var isEverythingGood = AddRepoViewModel.ValidateRepoInformation() && FolderPickerViewModel.ValidateCloneLocation();
-        if (AddRepoViewModel.CurrentPage != PageKind.AddViaAccount || isEverythingGood)
-        {
-            IsPrimaryButtonEnabled = true;
-        }
-        else
-        {
-            IsPrimaryButtonEnabled = false;
-        }
-
-        // Fill in EverythingToClone with the location
-        if (isEverythingGood)
-        {
-            AddRepoViewModel.SetCloneLocation(FolderPickerViewModel.CloneLocation);
-        }
-    }
-
-    /// <summary>
-    /// User navigated away from the URL text box.  Validate it.
-    /// </summary>
-    private void RepoUrlTextBox_LostFocus(object sender, RoutedEventArgs e)
-    {
-        ToggleCloneButton();
-    }
-}
+// Copyright (c) Microsoft Corporation and Contributors.
+// Licensed under the MIT License.
+
+using System.IO;
+using System.Linq;
+using System.Threading.Tasks;
+using DevHome.Common.Models;
+using DevHome.Common.Services;
+using DevHome.SetupFlow.Services;
+using DevHome.SetupFlow.ViewModels;
+using Microsoft.UI.Xaml;
+using Microsoft.UI.Xaml.Controls;
+using static DevHome.SetupFlow.Models.Common;
+
+namespace DevHome.SetupFlow.Views;
+
+/// <summary>
+/// Dialog to allow users to select repositories they want to clone.
+/// </summary>
+internal partial class AddRepoDialog
+{
+    /// <summary>
+    /// Gets or sets the view model to handle selecting and de-selecting repositories.
+    /// </summary>
+    public AddRepoViewModel AddRepoViewModel
+    {
+        get; set;
+    }
+
+    /// <summary>
+    /// Gets or sets the view model to handle added a dev drive.
+    /// </summary>
+    public EditDevDriveViewModel EditDevDriveViewModel
+    {
+        get; set;
+    }
+
+    /// <summary>
+    /// Gets or sets the view model to handle the folder picker.
+    /// </summary>
+    public FolderPickerViewModel FolderPickerViewModel
+    {
+        get; set;
+    }
+
+    /// <summary>
+    /// Hold the clone location in case the user decides not to add a dev drive.
+    /// </summary>
+    private string _oldCloneLocation;
+
+    public AddRepoDialog(IDevDriveManager devDriveManager, ISetupFlowStringResource stringResource)
+    {
+        this.InitializeComponent();
+        AddRepoViewModel = new AddRepoViewModel(stringResource);
+        EditDevDriveViewModel = new EditDevDriveViewModel(devDriveManager);
+        FolderPickerViewModel = new FolderPickerViewModel();
+        EditDevDriveViewModel.DevDriveClonePathUpdated += (_, updatedDevDriveRootPath) =>
+        {
+            FolderPickerViewModel.CloneLocationAlias = EditDevDriveViewModel.GetDriveDisplayName(DevDriveDisplayNameKind.FormattedDriveLabelKind);
+            FolderPickerViewModel.CloneLocation = updatedDevDriveRootPath;
+        };
+
+        ToggleCloneButton();
+    }
+
+    /// <summary>
+    /// Gets all plugins that have a provider type of repository and devid.
+    /// </summary>
+    public async Task GetPluginsAsync()
+    {
+        await Task.Run(() => AddRepoViewModel.GetPlugins());
+    }
+
+    /// <summary>
+    /// Sets up the UI for dev drives.
+    /// </summary>
+    public async Task SetupDevDrivesAsync()
+    {
+        await Task.Run(() =>
+        {
+            EditDevDriveViewModel.SetUpStateIfDevDrivesIfExists();
+
+            if (EditDevDriveViewModel.DevDrive != null &&
+                EditDevDriveViewModel.DevDrive.State == DevDriveState.ExistsOnSystem)
+            {
+                FolderPickerViewModel.InDevDriveScenario = true;
+                EditDevDriveViewModel.ClonePathUpdated();
+            }
+        });
+    }
+
+    private void AddViaAccountToggleButton_Click(object sender, RoutedEventArgs e)
+    {
+        AddRepoViewModel.ChangeToAccountPage();
+        FolderPickerViewModel.CloseFolderPicker();
+        EditDevDriveViewModel.HideDevDriveUI();
+        ToggleCloneButton();
+    }
+
+    private void AddViaUrlToggleButton_Click(object sender, RoutedEventArgs e)
+    {
+        RepositoryProviderComboBox.SelectedIndex = -1;
+        AddRepoViewModel.ChangeToUrlPage();
+        FolderPickerViewModel.ShowFolderPicker();
+        EditDevDriveViewModel.ShowDevDriveUIIfEnabled();
+        ToggleCloneButton();
+    }
+
+    /// <summary>
+    /// Logs the user into the provider if they aren't already.
+    /// Changes the page to show all repositories for the user.
+    /// </summary>
+    /// <remarks>
+    /// Fired when the combo box on the account page is changed.
+    /// </remarks>
+    private async void RepositoryProviderNamesComboBox_SelectionChanged(object sender, SelectionChangedEventArgs e)
+    {
+        var repositoryProviderName = (string)RepositoryProviderComboBox.SelectedItem;
+        var getAccountsTask = AddRepoViewModel.GetAccountsAsync(repositoryProviderName);
+        AddRepoViewModel.ChangeToRepoPage();
+        FolderPickerViewModel.ShowFolderPicker();
+        EditDevDriveViewModel.ShowDevDriveUIIfEnabled();
+
+        await getAccountsTask;
+        if (AddRepoViewModel.Accounts.Any())
+        {
+            PrimaryButtonStyle = AddRepoStackPanel.Resources["ContentDialogLogInButtonStyle"] as Style;
+            IsPrimaryButtonEnabled = true;
+        }
+        else
+        {
+            PrimaryButtonStyle = Application.Current.Resources["DefaultButtonStyle"] as Style;
+            IsPrimaryButtonEnabled = false;
+        }
+    }
+
+    /// <summary>
+    /// Open up the folder picker for choosing a clone location.
+    /// </summary>
+    private async void ChooseCloneLocationButton_Click(object sender, RoutedEventArgs e)
+    {
+        await FolderPickerViewModel.ChooseCloneLocation();
+        ToggleCloneButton();
+    }
+
+    /// <summary>
+    /// Validate the user put in an absolute path when they are done typing.
+    /// </summary>
+    private void CloneLocation_TextChanged(object sender, RoutedEventArgs e)
+    {
+        FolderPickerViewModel.ValidateCloneLocation();
+        ToggleCloneButton();
+    }
+
+    /// <summary>
+    /// Removes all shows repositories from the list view and replaces them with a new set of repositories from a
+    /// diffrent account.
+    /// </summary>
+    /// <remarks>
+    /// Fired when a use changes their account on a provider.
+    /// </remarks>
+    private void AccountsComboBox_SelectionChanged(object sender, SelectionChangedEventArgs e)
+    {
+        // Specific provider has started.
+        var loginId = (string)AccountsComboBox.SelectedValue;
+        var providerName = (string)RepositoryProviderComboBox.SelectedValue;
+        AddRepoViewModel.GetRepositories(providerName, loginId);
+    }
+
+    /// <summary>
+    /// Adds or removes the selected repository from the list of repos to be cloned.
+    /// </summary>
+    private void RepositoriesListView_SelectionChanged(object sender, SelectionChangedEventArgs e)
+    {
+        var loginId = (string)AccountsComboBox.SelectedValue;
+        var providerName = (string)RepositoryProviderComboBox.SelectedValue;
+
+        AddRepoViewModel.AddOrRemoveRepository(providerName, loginId, e.AddedItems, e.RemovedItems);
+        ToggleCloneButton();
+    }
+
+    /// <summary>
+    /// Adds the repository from the URL screen to the list of repos to be cloned.
+    /// </summary>
+    private void AddRepoContentDialog_PrimaryButtonClick(ContentDialog sender, ContentDialogButtonClickEventArgs args)
+    {
+        if (AddRepoViewModel.CurrentPage == PageKind.AddViaUrl)
+        {
+            AddRepoViewModel.AddRepositoryViaUri(FolderPickerViewModel.CloneLocation);
+        }
+        else if (AddRepoViewModel.CurrentPage == PageKind.AddViaAccount)
+        {
+            args.Cancel = true;
+            var repositoryProviderName = (string)RepositoryProviderComboBox.SelectedItem;
+            if (!string.IsNullOrEmpty(repositoryProviderName))
+            {
+                AddRepoViewModel.GetAccounts(repositoryProviderName);
+                AddRepoViewModel.ChangeToRepoPage();
+                FolderPickerViewModel.ShowFolderPicker();
+                EditDevDriveViewModel.ShowDevDriveUIIfEnabled();
+
+                if (AddRepoViewModel.Accounts.Any())
+                {
+                    AccountsComboBox.SelectedValue = AddRepoViewModel.Accounts.First();
+                }
+
+                IsPrimaryButtonEnabled = false;
+                RepositoryProviderComboBox.SelectedIndex = -1;
+            }
+        }
+    }
+
+    /// <summary>
+    /// Adds or removes the default dev drive.  This dev drive will be made at the loading screen.
+    /// </summary>
+    private void MakeNewDevDriveCheckBox_Click(object sender, RoutedEventArgs e)
+    {
+        // Getting here means
+        // 1. The user does not have any existing dev drives
+        // 2. The user wants to clone to a new dev drive.
+        // 3. The user un-checked this and does not want a new dev drive.
+        var isChecked = (sender as CheckBox).IsChecked;
+        if (isChecked.Value)
+        {
+            if (EditDevDriveViewModel.MakeDefaultDevDrive())
+            {
+                FolderPickerViewModel.DisableBrowseButton();
+                _oldCloneLocation = FolderPickerViewModel.CloneLocation;
+                FolderPickerViewModel.CloneLocation = EditDevDriveViewModel.GetDriveDisplayName();
+                FolderPickerViewModel.CloneLocationAlias = EditDevDriveViewModel.GetDriveDisplayName(DevDriveDisplayNameKind.FormattedDriveLabelKind);
+                FolderPickerViewModel.InDevDriveScenario = true;
+                return;
+            }
+
+            // TODO: Add UX to tell user we couldn't create one. Highly unlikely to happen but would happen
+            // if the user doesn't have the required space in the drive that has their OS. Minimum is 50 GB.
+            // Or if the user runs out of drive letters.
+        }
+        else
+        {
+            FolderPickerViewModel.CloneLocationAlias = string.Empty;
+            FolderPickerViewModel.InDevDriveScenario = false;
+            EditDevDriveViewModel.RemoveNewDevDrive();
+            FolderPickerViewModel.EnableBrowseButton();
+            FolderPickerViewModel.CloneLocation = _oldCloneLocation;
+        }
+    }
+
+    /// <summary>
+    /// User wants to customize the default dev drive.
+    /// </summary>
+    private void CustomizeDevDriveHyperlinkButton_Click(object sender, RoutedEventArgs e)
+    {
+        EditDevDriveViewModel.PopDevDriveCustomizationAsync();
+    }
+
+    /// <summary>
+    /// Toggles the clone button.  Make sure other view models have correct information.
+    /// </summary>
+    private void ToggleCloneButton()
+    {
+        var isEverythingGood = AddRepoViewModel.ValidateRepoInformation() && FolderPickerViewModel.ValidateCloneLocation();
+        if (AddRepoViewModel.CurrentPage != PageKind.AddViaAccount || isEverythingGood)
+        {
+            IsPrimaryButtonEnabled = true;
+        }
+        else
+        {
+            IsPrimaryButtonEnabled = false;
+        }
+
+        // Fill in EverythingToClone with the location
+        if (isEverythingGood)
+        {
+            AddRepoViewModel.SetCloneLocation(FolderPickerViewModel.CloneLocation);
+        }
+    }
+
+    /// <summary>
+    /// User navigated away from the URL text box.  Validate it.
+    /// </summary>
+    private void RepoUrlTextBox_LostFocus(object sender, RoutedEventArgs e)
+    {
+        ToggleCloneButton();
+    }
+}