--- conflicted
+++ resolved
@@ -1,129 +1,125 @@
-<!-- Copyright (c) Microsoft Corporation and Contributors. -->
-<!-- Licensed under the MIT License. -->
-
-<UserControl
-    x:Class="DevHome.SetupFlow.Views.ReviewView"
-    xmlns="http://schemas.microsoft.com/winfx/2006/xaml/presentation"
-    xmlns:d="http://schemas.microsoft.com/expression/blend/2008"
-    xmlns:x="http://schemas.microsoft.com/winfx/2006/xaml"
-    xmlns:mc="http://schemas.openxmlformats.org/markup-compatibility/2006"
-    xmlns:converters="using:CommunityToolkit.WinUI.UI.Converters"
-    xmlns:commonviews="using:DevHome.Common.Views"
-    xmlns:setupFlowBehaviors="using:DevHome.SetupFlow.Behaviors"
-    xmlns:controls="using:DevHome.SetupFlow.Controls"
-    xmlns:selectors="using:DevHome.SetupFlow.Selectors"
-    xmlns:viewModels="using:DevHome.SetupFlow.ViewModels"
-    xmlns:views="using:DevHome.SetupFlow.Views"
-    mc:Ignorable="d">
-    <UserControl.Resources>
-        <ResourceDictionary>
-            <ResourceDictionary.MergedDictionaries>
-                <ResourceDictionary Source="ms-appx:///DevHome.SetupFlow/Styles/SetupFlowStyles.xaml" />
-                <ResourceDictionary>
-                    <Style x:Key="ReviewStackPanelStyle" TargetType="StackPanel">
-                        <Setter Property="Margin" Value="0,24,0,0" />
-                        <Setter Property="MaxWidth" Value="645" />
-                        <Setter Property="HorizontalAlignment" Value="Left" />
-                        <Setter Property="Spacing" Value="8" />
-                    </Style>
-                </ResourceDictionary>
-            </ResourceDictionary.MergedDictionaries>
-            <converters:EmptyCollectionToObjectConverter x:Key="EmptyCollectionToVisibilityConverter" EmptyValue="Collapsed" NotEmptyValue="Visible" />
-            <converters:EmptyCollectionToObjectConverter x:Key="EmptyCollectionToInverseVisibilityConverter" EmptyValue="Visible" NotEmptyValue="Collapsed" />
-        </ResourceDictionary>
-    </UserControl.Resources>
-
-    <setupFlowBehaviors:SetupFlowNavigationBehavior.ContentTemplate>
-        <CheckBox
-            x:Uid="ms-resource:///DevHome.SetupFlow/Resources/Review_ReadAndAgree"
-            Visibility="{x:Bind ViewModel.RequiresTermsAgreement, Mode=OneWay}"
-            IsChecked="{x:Bind ViewModel.ReadAndAgree, Mode=TwoWay}"/>
-    </setupFlowBehaviors:SetupFlowNavigationBehavior.ContentTemplate>
-
-    <controls:SetupShell x:Uid="ms-resource:///DevHome.SetupFlow/Resources/SetupShell_Review"
-                         Orchestrator="{x:Bind ViewModel.Orchestrator, Mode=OneWay}" >
-        <ScrollViewer VerticalScrollBarVisibility="Auto">
-            <StackPanel>
-                <!-- TODO: We should use the labs:SettingsExpander to get some of the styling for
-                           free, but it crashes when the content is not a SettingsCard, and
-                           SettingsCards are hard to style to use the full width. 
-                           https://github.com/microsoft/devhome/issues/626-->
-                <Expander HorizontalAlignment="Stretch" HorizontalContentAlignment="Stretch"
-                          IsExpanded="true"
-                          MinHeight="64" CornerRadius="3" Padding="47,0,47,7" >
-                    <Expander.Header>
-                        <TextBlock Style="{StaticResource BodyStrongTextBlockStyle}"
-                                   x:Uid="ms-resource:///DevHome.SetupFlow/Resources/Review_SetUpDetails" />
-                    </Expander.Header>
-                    <Expander.Content>
-                        <Grid MinHeight="266">
-                            <TextBlock HorizontalAlignment="Center" VerticalAlignment="Center"
-                                       Visibility="{x:Bind ViewModel.ReviewTabs, Converter={StaticResource EmptyCollectionToInverseVisibilityConverter}}"
-                                       x:Uid="ms-resource:///DevHome.SetupFlow/Resources/Review_NothingToSetUp" />
-
-                            <NavigationView x:Name="ReviewNavigationView"
-                                            Visibility="{x:Bind ViewModel.ReviewTabs, Converter={StaticResource EmptyCollectionToVisibilityConverter}}"
-                                            HorizontalAlignment="Stretch"
-                                            Padding="0" Margin="0"
-                                            PaneDisplayMode="Top"
-                                            SelectionFollowsFocus="Enabled"
-                                            IsBackButtonVisible="Collapsed"
-                                            IsSettingsVisible="False"
-                                            MenuItemsSource="{x:Bind ViewModel.ReviewTabs, Mode=OneWay}"
-                                            SelectedItem="{x:Bind ViewModel.SelectedReviewTab, Mode=TwoWay}">
-                                <NavigationView.Resources>
-                                    <SolidColorBrush x:Key="NavigationViewContentBackground" Color="Transparent"/>
-                                </NavigationView.Resources>
-                                <NavigationView.MenuItemTemplate>
-                                    <DataTemplate x:DataType="viewModels:ReviewTabViewModelBase">
-                                        <TextBlock Text="{x:Bind TabTitle}" />
-                                    </DataTemplate>
-                                </NavigationView.MenuItemTemplate>
-                                <Frame MinHeight="100" Padding="12" HorizontalAlignment="Stretch">
-                                    <ContentControl Content="{x:Bind ViewModel.SelectedReviewTab, Mode=OneWay}"
-                                                    HorizontalContentAlignment="Stretch"
-                                                    VerticalContentAlignment="Stretch" >
-                                        <ContentControl.ContentTemplateSelector>
-                                            <selectors:ReviewTabViewSelector>
-                                                <selectors:ReviewTabViewSelector.DevDriveTabTemplate>
-                                                    <DataTemplate>
-                                                        <views:DevDriveReviewView />
-                                                    </DataTemplate>
-                                                </selectors:ReviewTabViewSelector.DevDriveTabTemplate>
-                                                <selectors:ReviewTabViewSelector.RepoConfigTabTemplate>
-                                                    <DataTemplate>
-                                                        <views:RepoConfigReviewView />
-                                                    </DataTemplate>
-                                                </selectors:ReviewTabViewSelector.RepoConfigTabTemplate>
-                                                <selectors:ReviewTabViewSelector.AppManagementTabTemplate>
-                                                    <DataTemplate>
-                                                        <views:AppManagementReviewView />
-                                                    </DataTemplate>
-                                                </selectors:ReviewTabViewSelector.AppManagementTabTemplate>
-                                            </selectors:ReviewTabViewSelector>
-                                        </ContentControl.ContentTemplateSelector>
-                                    </ContentControl>
-                                </Frame>
-                            </NavigationView>
-                        </Grid>
-                    </Expander.Content>
-                </Expander>
-
-                <StackPanel Style="{StaticResource ReviewStackPanelStyle}"
-<<<<<<< HEAD
-                            Visibility="{x:Bind ViewModel.RequiresTermsAgreement, Mode=OneWay}">
-=======
-                            Visibility="{x:Bind ViewModel.HasApplicationsToInstall, Mode=OneWay}">
->>>>>>> 4576ac01
-                    <TextBlock Style="{ThemeResource BodyStrongTextBlockStyle}"
-                               x:Uid="ms-resource:///DevHome.SetupFlow/Resources/Review_TermsTitle" />
-                    <TextBlock Style="{ThemeResource BodyTextBlockStyle}"
-                               x:Uid="ms-resource:///DevHome.SetupFlow/Resources/Review_Terms" />
-                    <commonviews:HyperlinkTextBlock
-                        Visibility="{x:Bind ViewModel.HasMSStoreApplicationsToInstall, Mode=OneWay}"
-                        x:Uid="ms-resource:///DevHome.SetupFlow/Resources/Review_MSStoreTerms" />
-                </StackPanel>
-            </StackPanel>
-        </ScrollViewer>
-    </controls:SetupShell>
-</UserControl>
+<!-- Copyright (c) Microsoft Corporation and Contributors. -->
+<!-- Licensed under the MIT License. -->
+
+<UserControl
+    x:Class="DevHome.SetupFlow.Views.ReviewView"
+    xmlns="http://schemas.microsoft.com/winfx/2006/xaml/presentation"
+    xmlns:d="http://schemas.microsoft.com/expression/blend/2008"
+    xmlns:x="http://schemas.microsoft.com/winfx/2006/xaml"
+    xmlns:mc="http://schemas.openxmlformats.org/markup-compatibility/2006"
+    xmlns:converters="using:CommunityToolkit.WinUI.UI.Converters"
+    xmlns:commonviews="using:DevHome.Common.Views"
+    xmlns:setupFlowBehaviors="using:DevHome.SetupFlow.Behaviors"
+    xmlns:controls="using:DevHome.SetupFlow.Controls"
+    xmlns:selectors="using:DevHome.SetupFlow.Selectors"
+    xmlns:viewModels="using:DevHome.SetupFlow.ViewModels"
+    xmlns:views="using:DevHome.SetupFlow.Views"
+    mc:Ignorable="d">
+    <UserControl.Resources>
+        <ResourceDictionary>
+            <ResourceDictionary.MergedDictionaries>
+                <ResourceDictionary Source="ms-appx:///DevHome.SetupFlow/Styles/SetupFlowStyles.xaml" />
+                <ResourceDictionary>
+                    <Style x:Key="ReviewStackPanelStyle" TargetType="StackPanel">
+                        <Setter Property="Margin" Value="0,24,0,0" />
+                        <Setter Property="MaxWidth" Value="645" />
+                        <Setter Property="HorizontalAlignment" Value="Left" />
+                        <Setter Property="Spacing" Value="8" />
+                    </Style>
+                </ResourceDictionary>
+            </ResourceDictionary.MergedDictionaries>
+            <converters:EmptyCollectionToObjectConverter x:Key="EmptyCollectionToVisibilityConverter" EmptyValue="Collapsed" NotEmptyValue="Visible" />
+            <converters:EmptyCollectionToObjectConverter x:Key="EmptyCollectionToInverseVisibilityConverter" EmptyValue="Visible" NotEmptyValue="Collapsed" />
+        </ResourceDictionary>
+    </UserControl.Resources>
+
+    <setupFlowBehaviors:SetupFlowNavigationBehavior.ContentTemplate>
+        <CheckBox
+            x:Uid="ms-resource:///DevHome.SetupFlow/Resources/Review_ReadAndAgree"
+            Visibility="{x:Bind ViewModel.RequiresTermsAgreement, Mode=OneWay}"
+            IsChecked="{x:Bind ViewModel.ReadAndAgree, Mode=TwoWay}"/>
+    </setupFlowBehaviors:SetupFlowNavigationBehavior.ContentTemplate>
+
+    <controls:SetupShell x:Uid="ms-resource:///DevHome.SetupFlow/Resources/SetupShell_Review"
+                         Orchestrator="{x:Bind ViewModel.Orchestrator, Mode=OneWay}" >
+        <ScrollViewer VerticalScrollBarVisibility="Auto">
+            <StackPanel>
+                <!-- TODO: We should use the labs:SettingsExpander to get some of the styling for
+                           free, but it crashes when the content is not a SettingsCard, and
+                           SettingsCards are hard to style to use the full width. 
+                           https://github.com/microsoft/devhome/issues/626-->
+                <Expander HorizontalAlignment="Stretch" HorizontalContentAlignment="Stretch"
+                          IsExpanded="true"
+                          MinHeight="64" CornerRadius="3" Padding="47,0,47,7" >
+                    <Expander.Header>
+                        <TextBlock Style="{StaticResource BodyStrongTextBlockStyle}"
+                                   x:Uid="ms-resource:///DevHome.SetupFlow/Resources/Review_SetUpDetails" />
+                    </Expander.Header>
+                    <Expander.Content>
+                        <Grid MinHeight="266">
+                            <TextBlock HorizontalAlignment="Center" VerticalAlignment="Center"
+                                       Visibility="{x:Bind ViewModel.ReviewTabs, Converter={StaticResource EmptyCollectionToInverseVisibilityConverter}}"
+                                       x:Uid="ms-resource:///DevHome.SetupFlow/Resources/Review_NothingToSetUp" />
+
+                            <NavigationView x:Name="ReviewNavigationView"
+                                            Visibility="{x:Bind ViewModel.ReviewTabs, Converter={StaticResource EmptyCollectionToVisibilityConverter}}"
+                                            HorizontalAlignment="Stretch"
+                                            Padding="0" Margin="0"
+                                            PaneDisplayMode="Top"
+                                            SelectionFollowsFocus="Enabled"
+                                            IsBackButtonVisible="Collapsed"
+                                            IsSettingsVisible="False"
+                                            MenuItemsSource="{x:Bind ViewModel.ReviewTabs, Mode=OneWay}"
+                                            SelectedItem="{x:Bind ViewModel.SelectedReviewTab, Mode=TwoWay}">
+                                <NavigationView.Resources>
+                                    <SolidColorBrush x:Key="NavigationViewContentBackground" Color="Transparent"/>
+                                </NavigationView.Resources>
+                                <NavigationView.MenuItemTemplate>
+                                    <DataTemplate x:DataType="viewModels:ReviewTabViewModelBase">
+                                        <TextBlock Text="{x:Bind TabTitle}" />
+                                    </DataTemplate>
+                                </NavigationView.MenuItemTemplate>
+                                <Frame MinHeight="100" Padding="12" HorizontalAlignment="Stretch">
+                                    <ContentControl Content="{x:Bind ViewModel.SelectedReviewTab, Mode=OneWay}"
+                                                    HorizontalContentAlignment="Stretch"
+                                                    VerticalContentAlignment="Stretch" >
+                                        <ContentControl.ContentTemplateSelector>
+                                            <selectors:ReviewTabViewSelector>
+                                                <selectors:ReviewTabViewSelector.DevDriveTabTemplate>
+                                                    <DataTemplate>
+                                                        <views:DevDriveReviewView />
+                                                    </DataTemplate>
+                                                </selectors:ReviewTabViewSelector.DevDriveTabTemplate>
+                                                <selectors:ReviewTabViewSelector.RepoConfigTabTemplate>
+                                                    <DataTemplate>
+                                                        <views:RepoConfigReviewView />
+                                                    </DataTemplate>
+                                                </selectors:ReviewTabViewSelector.RepoConfigTabTemplate>
+                                                <selectors:ReviewTabViewSelector.AppManagementTabTemplate>
+                                                    <DataTemplate>
+                                                        <views:AppManagementReviewView />
+                                                    </DataTemplate>
+                                                </selectors:ReviewTabViewSelector.AppManagementTabTemplate>
+                                            </selectors:ReviewTabViewSelector>
+                                        </ContentControl.ContentTemplateSelector>
+                                    </ContentControl>
+                                </Frame>
+                            </NavigationView>
+                        </Grid>
+                    </Expander.Content>
+                </Expander>
+
+                <StackPanel Style="{StaticResource ReviewStackPanelStyle}"
+                            Visibility="{x:Bind ViewModel.RequiresTermsAgreement, Mode=OneWay}">
+                    <TextBlock Style="{ThemeResource BodyStrongTextBlockStyle}"
+                               x:Uid="ms-resource:///DevHome.SetupFlow/Resources/Review_TermsTitle" />
+                    <TextBlock Style="{ThemeResource BodyTextBlockStyle}"
+                               x:Uid="ms-resource:///DevHome.SetupFlow/Resources/Review_Terms" />
+                    <commonviews:HyperlinkTextBlock
+                        Visibility="{x:Bind ViewModel.HasMSStoreApplicationsToInstall, Mode=OneWay}"
+                        x:Uid="ms-resource:///DevHome.SetupFlow/Resources/Review_MSStoreTerms" />
+                </StackPanel>
+            </StackPanel>
+        </ScrollViewer>
+    </controls:SetupShell>
+</UserControl>