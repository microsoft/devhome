--- conflicted
+++ resolved
@@ -1,184 +1,108 @@
-<!-- Copyright (c) Microsoft Corporation and Contributors. -->
-<!-- Licensed under the MIT License. -->
-
-<UserControl
-    x:Class="DevHome.SetupFlow.Views.ReviewView"
-    xmlns="http://schemas.microsoft.com/winfx/2006/xaml/presentation"
-    xmlns:d="http://schemas.microsoft.com/expression/blend/2008"
-    xmlns:x="http://schemas.microsoft.com/winfx/2006/xaml"
-    xmlns:mc="http://schemas.openxmlformats.org/markup-compatibility/2006"
-    xmlns:labs="using:CommunityToolkit.Labs.WinUI"
-    xmlns:converters="using:CommunityToolkit.WinUI.UI.Converters"
-    xmlns:commonviews="using:DevHome.Common.Views"
-    xmlns:controls="using:DevHome.SetupFlow.Controls"
-    xmlns:selectors="using:DevHome.SetupFlow.Selectors"
-    xmlns:viewModels="using:DevHome.SetupFlow.ViewModels"
-    xmlns:views="using:DevHome.SetupFlow.Views"
-    mc:Ignorable="d">
-    <UserControl.Resources>
-        <ResourceDictionary>
-            <ResourceDictionary.MergedDictionaries>
-                <ResourceDictionary Source="ms-appx:///DevHome.SetupFlow/Styles/SetupFlowStyles.xaml" />
-                <ResourceDictionary>
-                    <Style x:Key="ReviewStackPanelStyle" TargetType="StackPanel">
-                        <Setter Property="Margin" Value="0,24,0,0" />
-                        <Setter Property="MaxWidth" Value="645" />
-                        <Setter Property="HorizontalAlignment" Value="Left" />
-                        <Setter Property="Spacing" Value="8" />
-                    </Style>
-                </ResourceDictionary>
-            </ResourceDictionary.MergedDictionaries>
-            <converters:BoolToVisibilityConverter x:Key="BoolToVisibilityConverter" />
-        </ResourceDictionary>
-    </UserControl.Resources>
-
-    <controls:SetupShell x:Uid="ms-resource:///DevHome.SetupFlow/Resources/SetupShell_Review"
-                         Orchestrator="{x:Bind ViewModel.Orchestrator, Mode=OneWay}" >
-<<<<<<< HEAD
-        <ScrollViewer VerticalScrollBarVisibility="Auto">
-            <StackPanel>
-                <labs:SettingsExpander>
-                    <labs:SettingsExpander.Header>
-                        <TextBlock Style="{StaticResource BodyStrongTextBlockStyle}"
-                                   x:Uid="ms-resource:///DevHome.SetupFlow/Resources/Review_SetUpDetails" />
-                    </labs:SettingsExpander.Header>
-                    <labs:SettingsExpander.Items>
-                        <NavigationView x:Name="ReviewNavigationView"
-                                        Padding="24,12,24,24"
-                                        MinHeight="266"
-                                        PaneDisplayMode="Top"
-                                        SelectionFollowsFocus="Enabled"
-                                        IsBackButtonVisible="Collapsed"
-                                        IsSettingsVisible="False"
-                                        MenuItemsSource="{x:Bind ViewModel.ReviewTabs, Mode=OneWay}"
-                                        SelectedItem="{x:Bind ViewModel.SelectedReviewTab, Mode=TwoWay}">
-                            <NavigationView.Resources>
-                                <SolidColorBrush x:Key="NavigationViewContentBackground" Color="Transparent"/>
-                            </NavigationView.Resources>
-                            <NavigationView.MenuItemTemplate>
-                                <DataTemplate x:DataType="viewModels:ReviewTabViewModelBase">
-                                    <TextBlock Text="{x:Bind TabTitle}" />
-                                </DataTemplate>
-                            </NavigationView.MenuItemTemplate>
-                            <Frame MinHeight="100" Padding="12">
-                                <ContentControl Content="{x:Bind ViewModel.SelectedReviewTab, Mode=OneWay}"
-                                                HorizontalContentAlignment="Stretch"
-                                                VerticalContentAlignment="Stretch" >
-                                    <ContentControl.ContentTemplateSelector>
-                                        <selectors:ReviewTabViewSelector>
-                                            <selectors:ReviewTabViewSelector.DevDriveTabTemplate>
-                                                <DataTemplate>
-                                                    <views:DevDriveReviewView />
-                                                </DataTemplate>
-                                            </selectors:ReviewTabViewSelector.DevDriveTabTemplate>
-                                            <selectors:ReviewTabViewSelector.RepoConfigTabTemplate>
-                                                <DataTemplate>
-                                                    <views:RepoConfigReviewView />
-                                                </DataTemplate>
-                                            </selectors:ReviewTabViewSelector.RepoConfigTabTemplate>
-                                            <selectors:ReviewTabViewSelector.AppManagementTabTemplate>
-                                                <DataTemplate>
-                                                    <views:AppManagementReviewView />
-                                                </DataTemplate>
-                                            </selectors:ReviewTabViewSelector.AppManagementTabTemplate>
-                                        </selectors:ReviewTabViewSelector>
-                                    </ContentControl.ContentTemplateSelector>
-                                </ContentControl>
-                            </Frame>
-                        </NavigationView>
-                    </labs:SettingsExpander.Items>
-                </labs:SettingsExpander>
-
-                <StackPanel Style="{StaticResource ReviewStackPanelStyle}">
-                    <TextBlock Style="{ThemeResource BodyStrongTextBlockStyle}" x:Uid="ms-resource:///DevHome.SetupFlow/Resources/Review_EulaTitle" />
-                    <TextBlock Style="{ThemeResource BodyTextBlockStyle}" x:Uid="ms-resource:///DevHome.SetupFlow/Resources/Review_EulaText" />
-                    <CheckBox IsChecked="{x:Bind ViewModel.IsEulaAccepted, Mode=TwoWay}"
-                            x:Uid="ms-resource:///DevHome.SetupFlow/Resources/Review_AcceptEula" />
-                </StackPanel>
-
-                <StackPanel Style="{StaticResource ReviewStackPanelStyle}"
-                            Visibility="{x:Bind ViewModel.IsRebootRequired, Converter={StaticResource BoolToVisibilityConverter}, Mode=OneWay}">
-                    <TextBlock Style="{ThemeResource BodyStrongTextBlockStyle}" x:Uid="ms-resource:///DevHome.SetupFlow/Resources/Review_RebootTitle" />
-                    <TextBlock Style="{ThemeResource BodyTextBlockStyle}" x:Uid="ms-resource:///DevHome.SetupFlow/Resources/Review_RebootText" />
-                    <CheckBox IsChecked="{x:Bind ViewModel.IsRebootAccepted, Mode=TwoWay}"
-                            x:Uid="ms-resource:///DevHome.SetupFlow/Resources/Review_AcceptReboot" />
-                </StackPanel>
-
-                <StackPanel Style="{StaticResource ReviewStackPanelStyle}">
-                    <TextBlock Style="{ThemeResource BodyStrongTextBlockStyle}" x:Uid="ms-resource:///DevHome.SetupFlow/Resources/Review_TermsTitle" />
-                    <TextBlock Style="{ThemeResource BodyTextBlockStyle}" x:Uid="ms-resource:///DevHome.SetupFlow/Resources/Review_TermsText" />
-                    <!-- TODO: Add hyperlinks for Terms of use, Privacy policy -->
-                </StackPanel>
-=======
-        <StackPanel>
-            <!-- TODO: We should use the labs:SettingsExpander to get some of the styling for
-                       free, but it crashes when the content is not a SettingsCard, and
-                       SettingsCards are hard to style to use the full width. -->
-            <Expander HorizontalAlignment="Stretch" HorizontalContentAlignment="Stretch"
-                      MinHeight="64" CornerRadius="3" Padding="47,0,47,7" >
-                <Expander.Header>
-                    <TextBlock Style="{StaticResource BodyStrongTextBlockStyle}"
-                               x:Uid="ms-resource:///DevHome.SetupFlow/Resources/Review_SetUpDetails" />
-                </Expander.Header>
-                <Expander.Content>
-                    <NavigationView x:Name="ReviewNavigationView"
-                                    HorizontalAlignment="Stretch"
-                                    Padding="0" Margin="0"
-                                    MinHeight="266"
-                                    PaneDisplayMode="Top"
-                                    SelectionFollowsFocus="Enabled"
-                                    IsBackButtonVisible="Collapsed"
-                                    IsSettingsVisible="False"
-                                    MenuItemsSource="{x:Bind ViewModel.ReviewTabs, Mode=OneWay}"
-                                    SelectedItem="{x:Bind ViewModel.SelectedReviewTab, Mode=TwoWay}">
-                        <NavigationView.Resources>
-                            <SolidColorBrush x:Key="NavigationViewContentBackground" Color="Transparent"/>
-                        </NavigationView.Resources>
-                        <NavigationView.MenuItemTemplate>
-                            <DataTemplate x:DataType="viewModels:ReviewTabViewModelBase">
-                                <TextBlock Text="{x:Bind TabTitle}" />
-                            </DataTemplate>
-                        </NavigationView.MenuItemTemplate>
-                        <Frame MinHeight="100" Padding="12" HorizontalAlignment="Stretch">
-                            <ContentControl Content="{x:Bind ViewModel.SelectedReviewTab, Mode=OneWay}"
-                                            HorizontalContentAlignment="Stretch"
-                                            VerticalContentAlignment="Stretch" >
-                                <ContentControl.ContentTemplateSelector>
-                                    <selectors:ReviewTabViewSelector>
-                                        <selectors:ReviewTabViewSelector.DevDriveTabTemplate>
-                                            <DataTemplate>
-                                                <views:DevDriveReviewView />
-                                            </DataTemplate>
-                                        </selectors:ReviewTabViewSelector.DevDriveTabTemplate>
-                                        <selectors:ReviewTabViewSelector.RepoConfigTabTemplate>
-                                            <DataTemplate>
-                                                <views:RepoConfigReviewView />
-                                            </DataTemplate>
-                                        </selectors:ReviewTabViewSelector.RepoConfigTabTemplate>
-                                        <selectors:ReviewTabViewSelector.AppManagementTabTemplate>
-                                            <DataTemplate>
-                                                <views:AppManagementReviewView />
-                                            </DataTemplate>
-                                        </selectors:ReviewTabViewSelector.AppManagementTabTemplate>
-                                    </selectors:ReviewTabViewSelector>
-                                </ContentControl.ContentTemplateSelector>
-                            </ContentControl>
-                        </Frame>
-                    </NavigationView>
-                </Expander.Content>
-            </Expander>
-
-            <StackPanel Style="{StaticResource ReviewStackPanelStyle}"
-                        Visibility="{x:Bind ViewModel.HasApplicationsToInstall, Mode=OneWay, Converter={StaticResource BoolToVisibilityConverter}}">
-                <TextBlock Style="{ThemeResource BodyStrongTextBlockStyle}"
-                           x:Uid="ms-resource:///DevHome.SetupFlow/Resources/Review_TermsTitle" />
-                <TextBlock Style="{ThemeResource BodyTextBlockStyle}"
-                           x:Uid="ms-resource:///DevHome.SetupFlow/Resources/Review_Terms" />
-                <commonviews:HyperlinkTextBlock
-                    Visibility="{x:Bind ViewModel.HasMSStoreApplicationsToInstall, Mode=OneWay, Converter={StaticResource BoolToVisibilityConverter}}"
-                    x:Uid="ms-resource:///DevHome.SetupFlow/Resources/Review_MSStoreTerms" />
->>>>>>> e8f90322
-            </StackPanel>
-        </ScrollViewer>
-    </controls:SetupShell>
-</UserControl>
+<!-- Copyright (c) Microsoft Corporation and Contributors. -->
+<!-- Licensed under the MIT License. -->
+
+<UserControl
+    x:Class="DevHome.SetupFlow.Views.ReviewView"
+    xmlns="http://schemas.microsoft.com/winfx/2006/xaml/presentation"
+    xmlns:d="http://schemas.microsoft.com/expression/blend/2008"
+    xmlns:x="http://schemas.microsoft.com/winfx/2006/xaml"
+    xmlns:mc="http://schemas.openxmlformats.org/markup-compatibility/2006"
+    xmlns:converters="using:CommunityToolkit.WinUI.UI.Converters"
+    xmlns:commonviews="using:DevHome.Common.Views"
+    xmlns:controls="using:DevHome.SetupFlow.Controls"
+    xmlns:selectors="using:DevHome.SetupFlow.Selectors"
+    xmlns:viewModels="using:DevHome.SetupFlow.ViewModels"
+    xmlns:views="using:DevHome.SetupFlow.Views"
+    mc:Ignorable="d">
+    <UserControl.Resources>
+        <ResourceDictionary>
+            <ResourceDictionary.MergedDictionaries>
+                <ResourceDictionary Source="ms-appx:///DevHome.SetupFlow/Styles/SetupFlowStyles.xaml" />
+                <ResourceDictionary>
+                    <Style x:Key="ReviewStackPanelStyle" TargetType="StackPanel">
+                        <Setter Property="Margin" Value="0,24,0,0" />
+                        <Setter Property="MaxWidth" Value="645" />
+                        <Setter Property="HorizontalAlignment" Value="Left" />
+                        <Setter Property="Spacing" Value="8" />
+                    </Style>
+                </ResourceDictionary>
+            </ResourceDictionary.MergedDictionaries>
+            <converters:BoolToVisibilityConverter x:Key="BoolToVisibilityConverter" />
+        </ResourceDictionary>
+    </UserControl.Resources>
+
+    <controls:SetupShell x:Uid="ms-resource:///DevHome.SetupFlow/Resources/SetupShell_Review"
+                         Orchestrator="{x:Bind ViewModel.Orchestrator, Mode=OneWay}" >
+        <ScrollViewer VerticalScrollBarVisibility="Auto">
+            <StackPanel>
+                <!-- TODO: We should use the labs:SettingsExpander to get some of the styling for
+                           free, but it crashes when the content is not a SettingsCard, and
+                           SettingsCards are hard to style to use the full width. -->
+                <Expander HorizontalAlignment="Stretch" HorizontalContentAlignment="Stretch"
+                          MinHeight="64" CornerRadius="3" Padding="47,0,47,7" >
+                    <Expander.Header>
+                        <TextBlock Style="{StaticResource BodyStrongTextBlockStyle}"
+                                   x:Uid="ms-resource:///DevHome.SetupFlow/Resources/Review_SetUpDetails" />
+                    </Expander.Header>
+                    <Expander.Content>
+                        <NavigationView x:Name="ReviewNavigationView"
+                                        HorizontalAlignment="Stretch"
+                                        Padding="0" Margin="0"
+                                        MinHeight="266"
+                                        PaneDisplayMode="Top"
+                                        SelectionFollowsFocus="Enabled"
+                                        IsBackButtonVisible="Collapsed"
+                                        IsSettingsVisible="False"
+                                        MenuItemsSource="{x:Bind ViewModel.ReviewTabs, Mode=OneWay}"
+                                        SelectedItem="{x:Bind ViewModel.SelectedReviewTab, Mode=TwoWay}">
+                            <NavigationView.Resources>
+                                <SolidColorBrush x:Key="NavigationViewContentBackground" Color="Transparent"/>
+                            </NavigationView.Resources>
+                            <NavigationView.MenuItemTemplate>
+                                <DataTemplate x:DataType="viewModels:ReviewTabViewModelBase">
+                                    <TextBlock Text="{x:Bind TabTitle}" />
+                                </DataTemplate>
+                            </NavigationView.MenuItemTemplate>
+                            <Frame MinHeight="100" Padding="12" HorizontalAlignment="Stretch">
+                                <ContentControl Content="{x:Bind ViewModel.SelectedReviewTab, Mode=OneWay}"
+                                                HorizontalContentAlignment="Stretch"
+                                                VerticalContentAlignment="Stretch" >
+                                    <ContentControl.ContentTemplateSelector>
+                                        <selectors:ReviewTabViewSelector>
+                                            <selectors:ReviewTabViewSelector.DevDriveTabTemplate>
+                                                <DataTemplate>
+                                                    <views:DevDriveReviewView />
+                                                </DataTemplate>
+                                            </selectors:ReviewTabViewSelector.DevDriveTabTemplate>
+                                            <selectors:ReviewTabViewSelector.RepoConfigTabTemplate>
+                                                <DataTemplate>
+                                                    <views:RepoConfigReviewView />
+                                                </DataTemplate>
+                                            </selectors:ReviewTabViewSelector.RepoConfigTabTemplate>
+                                            <selectors:ReviewTabViewSelector.AppManagementTabTemplate>
+                                                <DataTemplate>
+                                                    <views:AppManagementReviewView />
+                                                </DataTemplate>
+                                            </selectors:ReviewTabViewSelector.AppManagementTabTemplate>
+                                        </selectors:ReviewTabViewSelector>
+                                    </ContentControl.ContentTemplateSelector>
+                                </ContentControl>
+                            </Frame>
+                        </NavigationView>
+                    </Expander.Content>
+                </Expander>
+
+                <StackPanel Style="{StaticResource ReviewStackPanelStyle}"
+                            Visibility="{x:Bind ViewModel.HasApplicationsToInstall, Mode=OneWay, Converter={StaticResource BoolToVisibilityConverter}}">
+                    <TextBlock Style="{ThemeResource BodyStrongTextBlockStyle}"
+                               x:Uid="ms-resource:///DevHome.SetupFlow/Resources/Review_TermsTitle" />
+                    <TextBlock Style="{ThemeResource BodyTextBlockStyle}"
+                               x:Uid="ms-resource:///DevHome.SetupFlow/Resources/Review_Terms" />
+                    <commonviews:HyperlinkTextBlock
+                        Visibility="{x:Bind ViewModel.HasMSStoreApplicationsToInstall, Mode=OneWay, Converter={StaticResource BoolToVisibilityConverter}}"
+                        x:Uid="ms-resource:///DevHome.SetupFlow/Resources/Review_MSStoreTerms" />
+                </StackPanel>
+            </StackPanel>
+        </ScrollViewer>
+    </controls:SetupShell>
+</UserControl>