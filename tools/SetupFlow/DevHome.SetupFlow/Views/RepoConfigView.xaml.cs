--- conflicted
+++ resolved
@@ -1,180 +1,174 @@
-// Copyright (c) Microsoft Corporation and Contributors.
-// Licensed under the MIT License.
-
-using System;
-using System.Linq;
-using DevHome.Common.Extensions;
-using DevHome.Common.Models;
-using DevHome.Contracts.Services;
-using DevHome.SetupFlow.Models;
-using DevHome.SetupFlow.ViewModels;
-using Microsoft.UI.Xaml;
-using Microsoft.UI.Xaml.Controls;
-
-namespace DevHome.SetupFlow.Views;
-
-/// <summary>
-/// Shows the user the repositories they have sleected.
-/// </summary>
-public sealed partial class RepoConfigView : UserControl
-{
-    public RepoConfigView()
-    {
-        this.InitializeComponent();
-    }
-
-    public RepoConfigViewModel ViewModel => (RepoConfigViewModel)this.DataContext;
-
-    /// <summary>
-    /// User wants to add a repo.  Bring up the tool.
-    /// </summary>
-    private async void AddRepoButton_Click(object sender, Microsoft.UI.Xaml.RoutedEventArgs e)
-    {
-<<<<<<< HEAD
-        // Both the hyperlink button and button call this.
-        // disable the button to prevent users from double clicking it.
-        var senderAsButton = sender as Button;
-        if (senderAsButton != null)
-        {
-            senderAsButton.IsEnabled = false;
-        }
-
-=======
->>>>>>> 9e0b854f
-        var addRepoDialog = new AddRepoDialog(ViewModel.DevDriveManager, ViewModel.LocalStringResource);
-        var getPluginsTask = addRepoDialog.GetPluginsAsync();
-        var setupDevDrivesTask = addRepoDialog.SetupDevDrivesAsync();
-        var themeService = Application.Current.GetService<IThemeSelectorService>();
-        addRepoDialog.XamlRoot = RepoConfigStackPanel.XamlRoot;
-        addRepoDialog.RequestedTheme = themeService.Theme;
-
-        // Start
-        await getPluginsTask;
-        await setupDevDrivesTask;
-        var result = await addRepoDialog.ShowAsync(ContentDialogPlacement.InPlace);
-
-<<<<<<< HEAD
-        if (senderAsButton != null)
-        {
-            senderAsButton.IsEnabled = false;
-        }
-
-=======
->>>>>>> 9e0b854f
-        var devDrive = addRepoDialog.EditDevDriveViewModel.DevDrive;
-
-        if (addRepoDialog.EditDevDriveViewModel.IsWindowOpen)
-        {
-            ViewModel.DevDriveManager.RequestToCloseDevDriveWindow(devDrive);
-        }
-
-        var everythingToClone = addRepoDialog.AddRepoViewModel.EverythingToClone;
-        if (result == ContentDialogResult.Primary && everythingToClone.Any())
-        {
-            // We currently only support adding either a local path or a new Dev Drive as the cloning location. Only one can be selected
-            // during the add repo dialog flow. So if multiple repositories are selected and the user chose to clone them to a Dev Drive
-            // that doesn't exist on the system yet, then we make sure all the locations will clone to that new Dev Drive.
-            if (devDrive != null && devDrive.State != DevDriveState.ExistsOnSystem)
-            {
-                foreach (var cloneInfo in everythingToClone)
-                {
-                    cloneInfo.CloneToDevDrive = true;
-                    cloneInfo.CloneLocationAlias = addRepoDialog.FolderPickerViewModel.CloneLocationAlias;
-                }
-
-                // The cloning location may have changed e.g The original Drive clone path for Dev Drives was the F: drive for items
-                // on the add repo page, but during the Add repo dialog flow the user chose to change this location to the D: drive.
-                // we need to reflect this for all the old items currently in the add repo page.
-                ViewModel.UpdateCollectionWithDevDriveInfo(everythingToClone.First());
-                ViewModel.DevDriveManager.IncreaseRepositoriesCount(everythingToClone.Count);
-                ViewModel.DevDriveManager.ConfirmChangesToDevDrive();
-            }
-
-            ViewModel.SaveSetupTaskInformation(everythingToClone);
-        }
-        else
-        {
-            // User cancelled the dialog, Report back to the Dev drive Manager to revert any changes.
-            ViewModel.ReportDialogCancellation();
-        }
-    }
-
-    /// <summary>
-    /// User wants to edit the clone location of a repo.  Show the dialog.
-    /// </summary>
-    /// <param name="sender">Used to find the cloning information clicked on.</param>
-    private async void EditClonePathButton_Click(object sender, RoutedEventArgs e)
-    {
-        var cloningInformation = (sender as Button).DataContext as CloningInformation;
-        var oldLocation = cloningInformation.CloningLocation;
-        var wasCloningToDevDrive = cloningInformation.CloneToDevDrive;
-        var editClonePathDialog = new EditClonePathDialog(ViewModel.DevDriveManager, cloningInformation);
-        var themeService = Application.Current.GetService<IThemeSelectorService>();
-        editClonePathDialog.XamlRoot = RepoConfigStackPanel.XamlRoot;
-        editClonePathDialog.RequestedTheme = themeService.Theme;
-        var result = await editClonePathDialog.ShowAsync(ContentDialogPlacement.InPlace);
-
-        var devDrive = editClonePathDialog.EditDevDriveViewModel.DevDrive;
-        cloningInformation.CloneToDevDrive = devDrive != null;
-
-        if (result == ContentDialogResult.Primary)
-        {
-            cloningInformation.CloningLocation = new System.IO.DirectoryInfo(editClonePathDialog.FolderPickerViewModel.CloneLocation);
-            ViewModel.UpdateCloneLocation(cloningInformation);
-
-            // User intended to clone to Dev Drive before launching dialog but now they are not,
-            // so decrease the Dev Managers count.
-            if (wasCloningToDevDrive && !cloningInformation.CloneToDevDrive)
-            {
-                ViewModel.DevDriveManager.DecreaseRepositoriesCount();
-                ViewModel.DevDriveManager.CancelChangesToDevDrive();
-            }
-
-            if (cloningInformation.CloneToDevDrive)
-            {
-                ViewModel.DevDriveManager.ConfirmChangesToDevDrive();
-
-                // User switched from local path to Dev Drive
-                if (!wasCloningToDevDrive)
-                {
-                    ViewModel.DevDriveManager.IncreaseRepositoriesCount(1);
-                }
-
-                cloningInformation.CloneLocationAlias = editClonePathDialog.FolderPickerViewModel.CloneLocationAlias;
-                ViewModel.UpdateCloneLocation(cloningInformation);
-            }
-
-            // If the user launches the edit button, and changes or updates the clone path to be a Dev Drive, we need
-            // to update the other entries in the list, that are being cloned to the Dev Drive with this new information.
-            if (oldLocation != cloningInformation.CloningLocation && cloningInformation.CloneToDevDrive)
-            {
-                ViewModel.UpdateCollectionWithDevDriveInfo(cloningInformation);
-            }
-        }
-        else
-        {
-            // User cancelled the dialog, Report back to the Dev drive Manager to revert any changes.
-            ViewModel.ReportDialogCancellation();
-            cloningInformation.CloneToDevDrive = wasCloningToDevDrive;
-        }
-
-        if (editClonePathDialog.EditDevDriveViewModel.IsWindowOpen)
-        {
-            ViewModel.DevDriveManager.RequestToCloseDevDriveWindow(editClonePathDialog.EditDevDriveViewModel.DevDrive);
-        }
-    }
-
-    /// <summary>
-    /// Removes a repository to clone from the list.
-    /// </summary>
-    /// <param name="sender">Used to find the cloning information clicked on.</param>
-    private void RemoveCloningInformationButton_Click(object sender, RoutedEventArgs e)
-    {
-        var cloningInformation = (sender as Button).DataContext as CloningInformation;
-        ViewModel.RemoveCloningInformation(cloningInformation);
-        if (cloningInformation.CloneToDevDrive)
-        {
-            ViewModel.DevDriveManager.DecreaseRepositoriesCount();
-        }
-    }
-}
+// Copyright (c) Microsoft Corporation and Contributors.
+// Licensed under the MIT License.
+
+using System;
+using System.Linq;
+using DevHome.Common.Extensions;
+using DevHome.Common.Models;
+using DevHome.Contracts.Services;
+using DevHome.SetupFlow.Models;
+using DevHome.SetupFlow.ViewModels;
+using Microsoft.UI.Xaml;
+using Microsoft.UI.Xaml.Controls;
+
+namespace DevHome.SetupFlow.Views;
+
+/// <summary>
+/// Shows the user the repositories they have sleected.
+/// </summary>
+public sealed partial class RepoConfigView : UserControl
+{
+    public RepoConfigView()
+    {
+        this.InitializeComponent();
+    }
+
+    public RepoConfigViewModel ViewModel => (RepoConfigViewModel)this.DataContext;
+
+    /// <summary>
+    /// User wants to add a repo.  Bring up the tool.
+    /// </summary>
+    private async void AddRepoButton_Click(object sender, Microsoft.UI.Xaml.RoutedEventArgs e)
+    {
+        // Both the hyperlink button and button call this.
+        // disable the button to prevent users from double clicking it.
+        var senderAsButton = sender as Button;
+        if (senderAsButton != null)
+        {
+            senderAsButton.IsEnabled = false;
+        }
+
+        var addRepoDialog = new AddRepoDialog(ViewModel.DevDriveManager, ViewModel.LocalStringResource);
+        var getPluginsTask = addRepoDialog.GetPluginsAsync();
+        var setupDevDrivesTask = addRepoDialog.SetupDevDrivesAsync();
+        var themeService = Application.Current.GetService<IThemeSelectorService>();
+        addRepoDialog.XamlRoot = RepoConfigStackPanel.XamlRoot;
+        addRepoDialog.RequestedTheme = themeService.Theme;
+
+        // Start
+        await getPluginsTask;
+        await setupDevDrivesTask;
+        var result = await addRepoDialog.ShowAsync(ContentDialogPlacement.InPlace);
+        
+        if (senderAsButton != null)
+        {
+            senderAsButton.IsEnabled = false;
+        }
+
+        var devDrive = addRepoDialog.EditDevDriveViewModel.DevDrive;
+
+        if (addRepoDialog.EditDevDriveViewModel.IsWindowOpen)
+        {
+            ViewModel.DevDriveManager.RequestToCloseDevDriveWindow(devDrive);
+        }
+
+        var everythingToClone = addRepoDialog.AddRepoViewModel.EverythingToClone;
+        if (result == ContentDialogResult.Primary && everythingToClone.Any())
+        {
+            // We currently only support adding either a local path or a new Dev Drive as the cloning location. Only one can be selected
+            // during the add repo dialog flow. So if multiple repositories are selected and the user chose to clone them to a Dev Drive
+            // that doesn't exist on the system yet, then we make sure all the locations will clone to that new Dev Drive.
+            if (devDrive != null && devDrive.State != DevDriveState.ExistsOnSystem)
+            {
+                foreach (var cloneInfo in everythingToClone)
+                {
+                    cloneInfo.CloneToDevDrive = true;
+                    cloneInfo.CloneLocationAlias = addRepoDialog.FolderPickerViewModel.CloneLocationAlias;
+                }
+
+                // The cloning location may have changed e.g The original Drive clone path for Dev Drives was the F: drive for items
+                // on the add repo page, but during the Add repo dialog flow the user chose to change this location to the D: drive.
+                // we need to reflect this for all the old items currently in the add repo page.
+                ViewModel.UpdateCollectionWithDevDriveInfo(everythingToClone.First());
+                ViewModel.DevDriveManager.IncreaseRepositoriesCount(everythingToClone.Count);
+                ViewModel.DevDriveManager.ConfirmChangesToDevDrive();
+            }
+
+            ViewModel.SaveSetupTaskInformation(everythingToClone);
+        }
+        else
+        {
+            // User cancelled the dialog, Report back to the Dev drive Manager to revert any changes.
+            ViewModel.ReportDialogCancellation();
+        }
+    }
+
+    /// <summary>
+    /// User wants to edit the clone location of a repo.  Show the dialog.
+    /// </summary>
+    /// <param name="sender">Used to find the cloning information clicked on.</param>
+    private async void EditClonePathButton_Click(object sender, RoutedEventArgs e)
+    {
+        var cloningInformation = (sender as Button).DataContext as CloningInformation;
+        var oldLocation = cloningInformation.CloningLocation;
+        var wasCloningToDevDrive = cloningInformation.CloneToDevDrive;
+        var editClonePathDialog = new EditClonePathDialog(ViewModel.DevDriveManager, cloningInformation);
+        var themeService = Application.Current.GetService<IThemeSelectorService>();
+        editClonePathDialog.XamlRoot = RepoConfigStackPanel.XamlRoot;
+        editClonePathDialog.RequestedTheme = themeService.Theme;
+        var result = await editClonePathDialog.ShowAsync(ContentDialogPlacement.InPlace);
+
+        var devDrive = editClonePathDialog.EditDevDriveViewModel.DevDrive;
+        cloningInformation.CloneToDevDrive = devDrive != null;
+
+        if (result == ContentDialogResult.Primary)
+        {
+            cloningInformation.CloningLocation = new System.IO.DirectoryInfo(editClonePathDialog.FolderPickerViewModel.CloneLocation);
+            ViewModel.UpdateCloneLocation(cloningInformation);
+
+            // User intended to clone to Dev Drive before launching dialog but now they are not,
+            // so decrease the Dev Managers count.
+            if (wasCloningToDevDrive && !cloningInformation.CloneToDevDrive)
+            {
+                ViewModel.DevDriveManager.DecreaseRepositoriesCount();
+                ViewModel.DevDriveManager.CancelChangesToDevDrive();
+            }
+
+            if (cloningInformation.CloneToDevDrive)
+            {
+                ViewModel.DevDriveManager.ConfirmChangesToDevDrive();
+
+                // User switched from local path to Dev Drive
+                if (!wasCloningToDevDrive)
+                {
+                    ViewModel.DevDriveManager.IncreaseRepositoriesCount(1);
+                }
+
+                cloningInformation.CloneLocationAlias = editClonePathDialog.FolderPickerViewModel.CloneLocationAlias;
+                ViewModel.UpdateCloneLocation(cloningInformation);
+            }
+
+            // If the user launches the edit button, and changes or updates the clone path to be a Dev Drive, we need
+            // to update the other entries in the list, that are being cloned to the Dev Drive with this new information.
+            if (oldLocation != cloningInformation.CloningLocation && cloningInformation.CloneToDevDrive)
+            {
+                ViewModel.UpdateCollectionWithDevDriveInfo(cloningInformation);
+            }
+        }
+        else
+        {
+            // User cancelled the dialog, Report back to the Dev drive Manager to revert any changes.
+            ViewModel.ReportDialogCancellation();
+            cloningInformation.CloneToDevDrive = wasCloningToDevDrive;
+        }
+
+        if (editClonePathDialog.EditDevDriveViewModel.IsWindowOpen)
+        {
+            ViewModel.DevDriveManager.RequestToCloseDevDriveWindow(editClonePathDialog.EditDevDriveViewModel.DevDrive);
+        }
+    }
+
+    /// <summary>
+    /// Removes a repository to clone from the list.
+    /// </summary>
+    /// <param name="sender">Used to find the cloning information clicked on.</param>
+    private void RemoveCloningInformationButton_Click(object sender, RoutedEventArgs e)
+    {
+        var cloningInformation = (sender as Button).DataContext as CloningInformation;
+        ViewModel.RemoveCloningInformation(cloningInformation);
+        if (cloningInformation.CloneToDevDrive)
+        {
+            ViewModel.DevDriveManager.DecreaseRepositoriesCount();
+        }
+    }
+}