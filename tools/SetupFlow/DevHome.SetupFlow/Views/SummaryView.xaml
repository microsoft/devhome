--- conflicted
+++ resolved
@@ -1,277 +1,261 @@
-<UserControl
-    x:Class="DevHome.SetupFlow.Views.SummaryView"
-    xmlns="http://schemas.microsoft.com/winfx/2006/xaml/presentation"
-    xmlns:d="http://schemas.microsoft.com/expression/blend/2008"
-    xmlns:x="http://schemas.microsoft.com/winfx/2006/xaml"
-    xmlns:mc="http://schemas.openxmlformats.org/markup-compatibility/2006"
-    xmlns:ctControls="using:CommunityToolkit.Labs.WinUI"
-    xmlns:converters="using:CommunityToolkit.WinUI.UI.Converters"
-    xmlns:viewModels="using:DevHome.SetupFlow.ViewModels"
-<<<<<<< HEAD
-    xmlns:i="using:Microsoft.Xaml.Interactivity"
-    xmlns:ic="using:Microsoft.Xaml.Interactions.Core"
-=======
-    xmlns:models="using:DevHome.SetupFlow.Models"
->>>>>>> 31435b48
-    mc:Ignorable="d">
-    <UserControl.Resources>
-        <ResourceDictionary>
-            <ResourceDictionary.MergedDictionaries>
-                <ResourceDictionary Source="ms-appx:///DevHome.SetupFlow/Styles/SetupFlowStyles.xaml"/>
-                <ResourceDictionary>
-                    <converters:CollectionVisibilityConverter x:Key="CollectionVisibilityConverter" EmptyValue="Visible" NotEmptyValue="Collapsed"/>
-<<<<<<< HEAD
-                    <converters:BoolToVisibilityConverter x:Key="BoolToVisibilityConverter" TrueValue="Visible" FalseValue="Collapsed" />
-                    <converters:BoolToVisibilityConverter x:Key="BoolToInverseVisibilityConverter"  TrueValue="Collapsed" FalseValue="Visible" />
-=======
-                    <converters:BoolToObjectConverter x:Key="BoolToGlyphConverter" TrueValue="&#xF0BD;" FalseValue="&#xF03F;"/>
->>>>>>> 31435b48
-                </ResourceDictionary>
-            </ResourceDictionary.MergedDictionaries>
-        </ResourceDictionary>
-    </UserControl.Resources>
-
-
-    <Grid RowSpacing="5" >
-        <Grid.RowDefinitions>
-            <RowDefinition Height="auto"/>
-            <RowDefinition Height="auto"/>
-            <RowDefinition Height="*"/>
-        </Grid.RowDefinitions>
-
-        <!-- Display if the user has tasks need the machine to restart.-->
-        <Grid Visibility="{x:Bind ViewModel.ShowRestartNeeded}"  Background="{ThemeResource ComboBoxItemBackgroundPressed}" CornerRadius="5" Height="55" Padding="10" >
-            <Grid.ColumnDefinitions>
-                <ColumnDefinition Width="*"/>
-                <ColumnDefinition MinWidth="100" />
-            </Grid.ColumnDefinitions>
-            <StackPanel Orientation="Horizontal" Grid.Column="0" Spacing="5">
-                <FontIcon FontFamily="{StaticResource SymbolThemeFontFamily}" Glyph="&#xF167;" Foreground="{ThemeResource AccentAAFillColorDefaultBrush}" />
-                <TextBlock x:Uid="ms-resource:///DevHome.SetupFlow/Resources/SummaryPage_RestartRequired_First" Style="{ThemeResource BodyStrongTextBlockStyle}" VerticalAlignment="Center"/>
-                <TextBlock x:Uid="ms-resource:///DevHome.SetupFlow/Resources/SummaryPage_RestartRequired_Second" VerticalAlignment="Center"/>
-            </StackPanel>
-            <StackPanel Orientation="Horizontal" Grid.Column="1" HorizontalAlignment="Right" Spacing="5">
-                <Button x:Uid="ms-resource:///DevHome.SetupFlow/Resources/SummaryPage_RestartRequiredButton" Style="{ThemeResource DefaultButtonStyle}" Width="120"/>
-                <Button Command="{x:Bind ViewModel.RemoveRestartGridCommand}" Style="{ThemeResource AlternateCloseButtonStyle}">
-                    <Button.Content>
-                        <SymbolIcon Symbol="Cancel"/>
-                    </Button.Content>
-                </Button>
-            </StackPanel>
-        </Grid>
-
-        <Grid Grid.Row="1" Padding="0,20,0,40">
-            <Grid.ColumnDefinitions>
-                <ColumnDefinition Width="*" />
-                <ColumnDefinition Width="auto" />
-            </Grid.ColumnDefinitions>
-            <!-- Intoduction to the summary page -->
-            <TextBlock
-                Style="{ThemeResource SubtitleTextBlockStyle}"
-                Visibility="{x:Bind ViewModel.CompletedWithErrors, Mode=OneWay, Converter={StaticResource BoolToInverseVisibilityConverter}}"
-                x:Uid="ms-resource:///DevHome.SetupFlow/Resources/SummaryPage_Header"/>
-            <TextBlock
-                Style="{ThemeResource SubtitleTextBlockStyle}"
-                Visibility="{x:Bind ViewModel.CompletedWithErrors, Mode=OneWay, Converter={StaticResource BoolToVisibilityConverter}}"
-                x:Uid="ms-resource:///DevHome.SetupFlow/Resources/SummaryPage_HeaderWithErrors"/>
-            <Button x:Name="ReturnToMainPageButton" AutomationProperties.Name="ms-resource:///DevHome.SetupFlow/Resources/SummaryPage_CloseButton_Description" Grid.Column="1" HorizontalAlignment="Right" Command="{x:Bind ViewModel.GoBackToMainPageCommand}" Style="{ThemeResource AlternateCloseButtonStyle}" VerticalAlignment="Center">
-                <Button.Content>
-                    <SymbolIcon Symbol="Cancel"/>
-                </Button.Content>
-            </Button>
-        </Grid>
-
-        <!-- Configuration unit results -->
-        <Grid
-            Visibility="{x:Bind ViewModel.ShowConfigurationUnitResults, Mode=OneWay, Converter={StaticResource BoolToVisibilityConverter}}"
-            Grid.Row="2"
-            RowSpacing="20"
-            BorderBrush="{StaticResource DividerStrokeColorDefault}"
-            BorderThickness="{ThemeResource TopNavigationViewContentGridBorderThickness}" >
-            <Grid.RowDefinitions>
-                <RowDefinition Height="auto" />
-                <RowDefinition Height="*" />
-            </Grid.RowDefinitions>
-            <!-- Section header -->
-            <Grid Padding="0,20,0,0">
-                <Grid.ColumnDefinitions>
-                    <ColumnDefinition Width="*"/>
-                    <ColumnDefinition Width="auto"/>
-                </Grid.ColumnDefinitions>
-                <TextBlock
-                    x:Uid="ms-resource:///DevHome.SetupFlow/Resources/SummaryPage_Summary"
-                    Style="{ThemeResource BodyStrongTextBlockStyle}" />
-                <TextBlock
-                    Grid.Column="1"
-                    Text="{x:Bind ViewModel.ConfigurationUnitStats}"
-                    Foreground="{ThemeResource TextFillColorSecondaryBrush}"
-                    Style="{ThemeResource CaptionTextBlockStyle}" />
-            </Grid>
-            <ScrollViewer Grid.Row="1" VerticalScrollMode="Auto">
-                <ItemsRepeater ItemsSource="{x:Bind ViewModel.ConfigurationUnitResults, Mode=OneWay}">
-                    <ItemsRepeater.Resources>
-                        <Style TargetType="TextBlock">
-                            <Setter Property="FontFamily" Value="{StaticResource CascadiaMonoFontFamily}"/>
-                            <Setter Property="Foreground" Value="{ThemeResource TextFillColorSecondaryBrush}"/>
-                            <Setter Property="LineHeight" Value="20"/>
-                        </Style>
-                    </ItemsRepeater.Resources>
-                    <ItemsRepeater.ItemTemplate>
-                        <DataTemplate x:DataType="viewModels:ConfigurationUnitResultViewModel">
-                            <StackPanel>
-                                <TextBlock Text="{x:Bind Title}"/>
-                                <TextBlock Margin="20,0,0,0" Text="{x:Bind ApplyResult}">
-                                    <i:Interaction.Behaviors>
-                                        <ic:DataTriggerBehavior Binding="{x:Bind IsError}" Value="True">
-                                            <ic:ChangePropertyAction PropertyName="Foreground" Value="{ThemeResource SystemFillColorCriticalBrush}"/>
-                                        </ic:DataTriggerBehavior>
-                                        <ic:DataTriggerBehavior Binding="{x:Bind IsSkipped}" Value="True">
-                                            <ic:ChangePropertyAction PropertyName="Foreground" Value="{ThemeResource SystemFillColorCautionBrush}"/>
-                                        </ic:DataTriggerBehavior>
-                                    </i:Interaction.Behaviors>
-                                </TextBlock>
-                            </StackPanel>
-                        </DataTemplate>
-                    </ItemsRepeater.ItemTemplate>
-                </ItemsRepeater>
-            </ScrollViewer>
-        </Grid>
-
-        <!-- Grid with information on tasks completed-->
-        <Grid
-            Grid.Row="2"
-            Visibility="{x:Bind ViewModel.ShowConfigurationUnitResults, Mode=OneWay, Converter={StaticResource BoolToInverseVisibilityConverter}}"
-            ColumnSpacing="50">
-            <Grid.ColumnDefinitions>
-                <ColumnDefinition Width="auto"/>
-                <ColumnDefinition />
-            </Grid.ColumnDefinitions>
-
-            <!-- Numbers of tasks ran and next steps.-->
-            <StackPanel Grid.Column="0" Orientation="Vertical" Spacing="30">
-
-                <!-- Number of apps and repos cloned.-->
-                <StackPanel Orientation="Horizontal" Spacing="20" BorderThickness="{ThemeResource TopNavigationViewContentGridBorderThickness}" HorizontalAlignment="Center">
-                    <StackPanel.BorderBrush>
-                        <SolidColorBrush Opacity="{StaticResource TextControlBackgroundRestOpacity}" Color="{StaticResource SystemChromeGrayColor}"/>
-                    </StackPanel.BorderBrush>
-                    <Grid>
-                        <Grid.RowDefinitions>
-                            <RowDefinition/>
-                            <RowDefinition/>
-                        </Grid.RowDefinitions>
-                        <TextBlock Grid.Row="0" Text="{x:Bind ViewModel.AppsDownloaded.Count}" FontSize="{StaticResource TitleLargeTextBlockFontSize}" FontWeight="{StaticResource InfoBarTitleFontWeight}" HorizontalAlignment="center"/>
-                        <TextBlock Grid.Row="1" x:Uid="ms-resource:///DevHome.SetupFlow/Resources/SummaryPage_AppsDownloadedCount" />
-                    </Grid>
-                    <Grid>
-                        <Grid.RowDefinitions>
-                            <RowDefinition/>
-                            <RowDefinition/>
-                        </Grid.RowDefinitions>
-                        <TextBlock Grid.Row="0" Text="{x:Bind ViewModel.RepositoriesCloned.Count}" FontSize="{StaticResource TitleLargeTextBlockFontSize}" FontWeight="{StaticResource InfoBarTitleFontWeight}" HorizontalAlignment="center"/>
-                        <TextBlock Grid.Row="1" x:Uid="ms-resource:///DevHome.SetupFlow/Resources/SummaryPage_ReposClonedCount" />
-                    </Grid>
-                </StackPanel>
-                <Button x:Uid="ms-resource:///DevHome.SetupFlow/Resources/SummaryPage_OpenDashboard" HorizontalAlignment="Center" />
-
-                <!-- Next steps section -->
-                <!-- LEaving empty because we don't have the finilized strings, or options for this section.-->
-                <StackPanel Orientation="Vertical" Spacing="2" BorderThickness="{ThemeResource TopNavigationViewContentGridBorderThickness}" Padding="0, 30, 0, 0">
-                </StackPanel>
-            </StackPanel>
-
-            <!-- Displays the repos cloned and apps downloaded -->
-            <StackPanel Grid.Column="1" Orientation="Vertical" Spacing="30">
-
-                <!-- Repos cloned -->
-                <StackPanel Orientation="Vertical" Spacing="20" BorderThickness="{ThemeResource TopNavigationViewContentGridBorderThickness}" >
-                    <StackPanel.BorderBrush>
-                        <SolidColorBrush Opacity="{StaticResource TextControlBackgroundRestOpacity}" Color="{StaticResource SystemChromeGrayColor}"/>
-                    </StackPanel.BorderBrush>
-                    <TextBlock x:Uid="ms-resource:///DevHome.SetupFlow/Resources/SummaryPage_ReposClonedDisplay" Style="{ThemeResource BodyStrongTextBlockStyle}" Padding="0, 20, 0, 0"/>
-                    <ScrollViewer Grid.Column="1" VerticalScrollMode="Enabled" VerticalScrollBarVisibility="Auto" Height="90">
-                        <StackPanel>
-                            <StackPanel.Resources>
-                                <StackLayout x:Name="LayoutForRepos" Orientation="Vertical" Spacing="10"/>
-<<<<<<< HEAD
-                                <DataTemplate x:Key="repoTemplate">
-                                    <Grid>
-                                        <Grid.ColumnDefinitions>
-                                            <ColumnDefinition Width="auto"/>
-                                            <ColumnDefinition Width="*"/>
-                                        </Grid.ColumnDefinitions>
-                                        <FontIcon 
-                                            Grid.Column="0"
-                                            Glyph="{Binding Path=Key}"
-                                            Margin="3 0 5 0"/>
-=======
-                                <DataTemplate x:Key="repoTemplate" x:DataType="models:RepoViewListItem">
-                                    <Grid
-                                        ColumnDefinitions="Auto, *">
-                                        <FontIcon Grid.Column="0"  Margin="3 0 5 0" FontFamily="{StaticResource DevHomeFluentIcons}" Glyph="{x:Bind IsPrivate, Mode=OneWay, Converter={StaticResource BoolToGlyphConverter}}"/>
->>>>>>> 31435b48
-                                        <TextBlock 
-                                            Grid.Column="1"
-                                            Text="{x:Bind RepoName}"
-                                            Margin="5 0 0 0"
-                                            TextWrapping="Wrap"/>
-                                    </Grid>
-                                </DataTemplate>
-                            </StackPanel.Resources>
-                            <ItemsRepeater x:Name="TasksItemsRepeater" ItemsSource="{x:Bind ViewModel.RepositoriesCloned, Mode=OneWay}"
-                           Layout="{StaticResource LayoutForRepos}" 
-                           ItemTemplate="{StaticResource repoTemplate}">
-                            </ItemsRepeater>
-                        </StackPanel>
-                    </ScrollViewer>
-                </StackPanel>
-
-                <!-- Apps downloaded -->
-                <StackPanel Orientation="Vertical" Spacing="20" BorderThickness="{ThemeResource TopNavigationViewContentGridBorderThickness}">
-                    <StackPanel.BorderBrush>
-                        <SolidColorBrush Opacity="{StaticResource TextControlBackgroundRestOpacity}" Color="{StaticResource SystemChromeGrayColor}"/>
-                    </StackPanel.BorderBrush>
-                    <TextBlock x:Uid="ms-resource:///DevHome.SetupFlow/Resources/SummaryPage_AppsDownlodedDisplay" Style="{ThemeResource BodyStrongTextBlockStyle}" Padding="0, 20, 0, 0"/>
-                    <ScrollViewer VerticalScrollMode="Enabled" VerticalScrollBarVisibility="Auto"  Height="300">
-                        <GridView
-                            ScrollViewer.VerticalScrollMode="Auto"
-                            ScrollViewer.HorizontalScrollMode="Auto"
-                            ScrollViewer.HorizontalScrollBarVisibility="Auto"
-                            ItemsSource="{x:Bind ViewModel.AppsDownloaded, Mode=OneWay}"
-                            SelectionMode="None">
-                            <GridView.ItemsPanel>
-                                <ItemsPanelTemplate>
-                                    <ItemsWrapGrid MaximumRowsOrColumns="3" Orientation="Horizontal" />
-                                </ItemsPanelTemplate>
-                            </GridView.ItemsPanel>
-                            <GridView.ItemTemplate>
-                                <DataTemplate x:DataType="viewModels:PackageViewModel">
-                                    <ctControls:SettingsCard Width="320" Padding="5" Background="Transparent">
-                                        <ctControls:SettingsCard.Resources>
-                                            <Thickness x:Key="SettingsCardBorderThickness">0</Thickness>
-                                            <Thickness x:Key="SettingsCardPadding">0</Thickness>
-                                            <x:Double x:Key="SettingsCardMinHeight">0</x:Double>
-                                            <x:Double x:Key="SettingsCardMinWidth">0</x:Double>
-                                            <x:Double x:Key="SettingsCardWrapThreshold">0</x:Double>
-                                            <x:Double x:Key="SettingsCardWrapNoIconThreshold">0</x:Double>
-                                            <x:Double x:Key="SettingsCardHeaderIconMaxSize">24</x:Double>
-                                        </ctControls:SettingsCard.Resources>
-                                        <ctControls:SettingsCard.Header>
-                                            <TextBlock Text="{x:Bind Name, Mode=OneWay}" TextWrapping="NoWrap" TextTrimming="CharacterEllipsis" />
-                                        </ctControls:SettingsCard.Header>
-                                        <ctControls:SettingsCard.Description>
-                                            <TextBlock Text="{x:Bind Version, Mode=OneWay}" TextWrapping="NoWrap" TextTrimming="CharacterEllipsis" />
-                                        </ctControls:SettingsCard.Description>
-                                        <ctControls:SettingsCard.HeaderIcon>
-                                            <ImageIcon Source="{x:Bind Icon, Mode=OneWay}"/>
-                                        </ctControls:SettingsCard.HeaderIcon>
-                                    </ctControls:SettingsCard>
-                                </DataTemplate>
-                            </GridView.ItemTemplate>
-                        </GridView>
-                    </ScrollViewer>
-                </StackPanel>
-            </StackPanel>
-        </Grid>
-    </Grid>
-</UserControl>
+<UserControl
+    x:Class="DevHome.SetupFlow.Views.SummaryView"
+    xmlns="http://schemas.microsoft.com/winfx/2006/xaml/presentation"
+    xmlns:d="http://schemas.microsoft.com/expression/blend/2008"
+    xmlns:x="http://schemas.microsoft.com/winfx/2006/xaml"
+    xmlns:mc="http://schemas.openxmlformats.org/markup-compatibility/2006"
+    xmlns:ctControls="using:CommunityToolkit.Labs.WinUI"
+    xmlns:converters="using:CommunityToolkit.WinUI.UI.Converters"
+    xmlns:viewModels="using:DevHome.SetupFlow.ViewModels"
+    xmlns:i="using:Microsoft.Xaml.Interactivity"
+    xmlns:ic="using:Microsoft.Xaml.Interactions.Core"
+    xmlns:models="using:DevHome.SetupFlow.Models"
+    mc:Ignorable="d">
+    <UserControl.Resources>
+        <ResourceDictionary>
+            <ResourceDictionary.MergedDictionaries>
+                <ResourceDictionary Source="ms-appx:///DevHome.SetupFlow/Styles/SetupFlowStyles.xaml"/>
+                <ResourceDictionary>
+                    <converters:CollectionVisibilityConverter x:Key="CollectionVisibilityConverter" EmptyValue="Visible" NotEmptyValue="Collapsed"/>
+                    <converters:BoolToVisibilityConverter x:Key="BoolToVisibilityConverter" TrueValue="Visible" FalseValue="Collapsed" />
+                    <converters:BoolToVisibilityConverter x:Key="BoolToInverseVisibilityConverter"  TrueValue="Collapsed" FalseValue="Visible" />
+                    <converters:BoolToObjectConverter x:Key="BoolToGlyphConverter" TrueValue="&#xF0BD;" FalseValue="&#xF03F;"/>
+                </ResourceDictionary>
+            </ResourceDictionary.MergedDictionaries>
+        </ResourceDictionary>
+    </UserControl.Resources>
+
+
+    <Grid RowSpacing="5" >
+        <Grid.RowDefinitions>
+            <RowDefinition Height="auto"/>
+            <RowDefinition Height="auto"/>
+            <RowDefinition Height="*"/>
+        </Grid.RowDefinitions>
+
+        <!-- Display if the user has tasks need the machine to restart.-->
+        <Grid Visibility="{x:Bind ViewModel.ShowRestartNeeded}"  Background="{ThemeResource ComboBoxItemBackgroundPressed}" CornerRadius="5" Height="55" Padding="10" >
+            <Grid.ColumnDefinitions>
+                <ColumnDefinition Width="*"/>
+                <ColumnDefinition MinWidth="100" />
+            </Grid.ColumnDefinitions>
+            <StackPanel Orientation="Horizontal" Grid.Column="0" Spacing="5">
+                <FontIcon FontFamily="{StaticResource SymbolThemeFontFamily}" Glyph="&#xF167;" Foreground="{ThemeResource AccentAAFillColorDefaultBrush}" />
+                <TextBlock x:Uid="ms-resource:///DevHome.SetupFlow/Resources/SummaryPage_RestartRequired_First" Style="{ThemeResource BodyStrongTextBlockStyle}" VerticalAlignment="Center"/>
+                <TextBlock x:Uid="ms-resource:///DevHome.SetupFlow/Resources/SummaryPage_RestartRequired_Second" VerticalAlignment="Center"/>
+            </StackPanel>
+            <StackPanel Orientation="Horizontal" Grid.Column="1" HorizontalAlignment="Right" Spacing="5">
+                <Button x:Uid="ms-resource:///DevHome.SetupFlow/Resources/SummaryPage_RestartRequiredButton" Style="{ThemeResource DefaultButtonStyle}" Width="120"/>
+                <Button Command="{x:Bind ViewModel.RemoveRestartGridCommand}" Style="{ThemeResource AlternateCloseButtonStyle}">
+                    <Button.Content>
+                        <SymbolIcon Symbol="Cancel"/>
+                    </Button.Content>
+                </Button>
+            </StackPanel>
+        </Grid>
+
+        <Grid Grid.Row="1" Padding="0,20,0,40">
+            <Grid.ColumnDefinitions>
+                <ColumnDefinition Width="*" />
+                <ColumnDefinition Width="auto" />
+            </Grid.ColumnDefinitions>
+            <!-- Intoduction to the summary page -->
+            <TextBlock
+                Style="{ThemeResource SubtitleTextBlockStyle}"
+                Visibility="{x:Bind ViewModel.CompletedWithErrors, Mode=OneWay, Converter={StaticResource BoolToInverseVisibilityConverter}}"
+                x:Uid="ms-resource:///DevHome.SetupFlow/Resources/SummaryPage_Header"/>
+            <TextBlock
+                Style="{ThemeResource SubtitleTextBlockStyle}"
+                Visibility="{x:Bind ViewModel.CompletedWithErrors, Mode=OneWay, Converter={StaticResource BoolToVisibilityConverter}}"
+                x:Uid="ms-resource:///DevHome.SetupFlow/Resources/SummaryPage_HeaderWithErrors"/>
+            <Button x:Name="ReturnToMainPageButton" AutomationProperties.Name="ms-resource:///DevHome.SetupFlow/Resources/SummaryPage_CloseButton_Description" Grid.Column="1" HorizontalAlignment="Right" Command="{x:Bind ViewModel.GoBackToMainPageCommand}" Style="{ThemeResource AlternateCloseButtonStyle}" VerticalAlignment="Center">
+                <Button.Content>
+                    <SymbolIcon Symbol="Cancel"/>
+                </Button.Content>
+            </Button>
+        </Grid>
+
+        <!-- Configuration unit results -->
+        <Grid
+            Visibility="{x:Bind ViewModel.ShowConfigurationUnitResults, Mode=OneWay, Converter={StaticResource BoolToVisibilityConverter}}"
+            Grid.Row="2"
+            RowSpacing="20"
+            BorderBrush="{StaticResource DividerStrokeColorDefault}"
+            BorderThickness="{ThemeResource TopNavigationViewContentGridBorderThickness}" >
+            <Grid.RowDefinitions>
+                <RowDefinition Height="auto" />
+                <RowDefinition Height="*" />
+            </Grid.RowDefinitions>
+            <!-- Section header -->
+            <Grid Padding="0,20,0,0">
+                <Grid.ColumnDefinitions>
+                    <ColumnDefinition Width="*"/>
+                    <ColumnDefinition Width="auto"/>
+                </Grid.ColumnDefinitions>
+                <TextBlock
+                    x:Uid="ms-resource:///DevHome.SetupFlow/Resources/SummaryPage_Summary"
+                    Style="{ThemeResource BodyStrongTextBlockStyle}" />
+                <TextBlock
+                    Grid.Column="1"
+                    Text="{x:Bind ViewModel.ConfigurationUnitStats}"
+                    Foreground="{ThemeResource TextFillColorSecondaryBrush}"
+                    Style="{ThemeResource CaptionTextBlockStyle}" />
+            </Grid>
+            <ScrollViewer Grid.Row="1" VerticalScrollMode="Auto">
+                <ItemsRepeater ItemsSource="{x:Bind ViewModel.ConfigurationUnitResults, Mode=OneWay}">
+                    <ItemsRepeater.Resources>
+                        <Style TargetType="TextBlock">
+                            <Setter Property="FontFamily" Value="{StaticResource CascadiaMonoFontFamily}"/>
+                            <Setter Property="Foreground" Value="{ThemeResource TextFillColorSecondaryBrush}"/>
+                            <Setter Property="LineHeight" Value="20"/>
+                        </Style>
+                    </ItemsRepeater.Resources>
+                    <ItemsRepeater.ItemTemplate>
+                        <DataTemplate x:DataType="viewModels:ConfigurationUnitResultViewModel">
+                            <StackPanel>
+                                <TextBlock Text="{x:Bind Title}"/>
+                                <TextBlock Margin="20,0,0,0" Text="{x:Bind ApplyResult}">
+                                    <i:Interaction.Behaviors>
+                                        <ic:DataTriggerBehavior Binding="{x:Bind IsError}" Value="True">
+                                            <ic:ChangePropertyAction PropertyName="Foreground" Value="{ThemeResource SystemFillColorCriticalBrush}"/>
+                                        </ic:DataTriggerBehavior>
+                                        <ic:DataTriggerBehavior Binding="{x:Bind IsSkipped}" Value="True">
+                                            <ic:ChangePropertyAction PropertyName="Foreground" Value="{ThemeResource SystemFillColorCautionBrush}"/>
+                                        </ic:DataTriggerBehavior>
+                                    </i:Interaction.Behaviors>
+                                </TextBlock>
+                            </StackPanel>
+                        </DataTemplate>
+                    </ItemsRepeater.ItemTemplate>
+                </ItemsRepeater>
+            </ScrollViewer>
+        </Grid>
+
+        <!-- Grid with information on tasks completed-->
+        <Grid
+            Grid.Row="2"
+            Visibility="{x:Bind ViewModel.ShowConfigurationUnitResults, Mode=OneWay, Converter={StaticResource BoolToInverseVisibilityConverter}}"
+            ColumnSpacing="50">
+            <Grid.ColumnDefinitions>
+                <ColumnDefinition Width="auto"/>
+                <ColumnDefinition />
+            </Grid.ColumnDefinitions>
+
+            <!-- Numbers of tasks ran and next steps.-->
+            <StackPanel Grid.Column="0" Orientation="Vertical" Spacing="30">
+
+                <!-- Number of apps and repos cloned.-->
+                <StackPanel Orientation="Horizontal" Spacing="20" BorderThickness="{ThemeResource TopNavigationViewContentGridBorderThickness}" HorizontalAlignment="Center">
+                    <StackPanel.BorderBrush>
+                        <SolidColorBrush Opacity="{StaticResource TextControlBackgroundRestOpacity}" Color="{StaticResource SystemChromeGrayColor}"/>
+                    </StackPanel.BorderBrush>
+                    <Grid>
+                        <Grid.RowDefinitions>
+                            <RowDefinition/>
+                            <RowDefinition/>
+                        </Grid.RowDefinitions>
+                        <TextBlock Grid.Row="0" Text="{x:Bind ViewModel.AppsDownloaded.Count}" FontSize="{StaticResource TitleLargeTextBlockFontSize}" FontWeight="{StaticResource InfoBarTitleFontWeight}" HorizontalAlignment="center"/>
+                        <TextBlock Grid.Row="1" x:Uid="ms-resource:///DevHome.SetupFlow/Resources/SummaryPage_AppsDownloadedCount" />
+                    </Grid>
+                    <Grid>
+                        <Grid.RowDefinitions>
+                            <RowDefinition/>
+                            <RowDefinition/>
+                        </Grid.RowDefinitions>
+                        <TextBlock Grid.Row="0" Text="{x:Bind ViewModel.RepositoriesCloned.Count}" FontSize="{StaticResource TitleLargeTextBlockFontSize}" FontWeight="{StaticResource InfoBarTitleFontWeight}" HorizontalAlignment="center"/>
+                        <TextBlock Grid.Row="1" x:Uid="ms-resource:///DevHome.SetupFlow/Resources/SummaryPage_ReposClonedCount" />
+                    </Grid>
+                </StackPanel>
+                <Button x:Uid="ms-resource:///DevHome.SetupFlow/Resources/SummaryPage_OpenDashboard" HorizontalAlignment="Center" />
+
+                <!-- Next steps section -->
+                <!-- LEaving empty because we don't have the finilized strings, or options for this section.-->
+                <StackPanel Orientation="Vertical" Spacing="2" BorderThickness="{ThemeResource TopNavigationViewContentGridBorderThickness}" Padding="0, 30, 0, 0">
+                </StackPanel>
+            </StackPanel>
+
+            <!-- Displays the repos cloned and apps downloaded -->
+            <StackPanel Grid.Column="1" Orientation="Vertical" Spacing="30">
+
+                <!-- Repos cloned -->
+                <StackPanel Orientation="Vertical" Spacing="20" BorderThickness="{ThemeResource TopNavigationViewContentGridBorderThickness}" >
+                    <StackPanel.BorderBrush>
+                        <SolidColorBrush Opacity="{StaticResource TextControlBackgroundRestOpacity}" Color="{StaticResource SystemChromeGrayColor}"/>
+                    </StackPanel.BorderBrush>
+                    <TextBlock x:Uid="ms-resource:///DevHome.SetupFlow/Resources/SummaryPage_ReposClonedDisplay" Style="{ThemeResource BodyStrongTextBlockStyle}" Padding="0, 20, 0, 0"/>
+                    <ScrollViewer Grid.Column="1" VerticalScrollMode="Enabled" VerticalScrollBarVisibility="Auto" Height="90">
+                        <StackPanel>
+                            <StackPanel.Resources>
+                                <StackLayout x:Name="LayoutForRepos" Orientation="Vertical" Spacing="10"/>
+                                <DataTemplate x:Key="repoTemplate" x:DataType="models:RepoViewListItem">
+                                    <Grid>
+                                        <Grid.ColumnDefinitions>
+                                            <ColumnDefinition Width="auto"/>
+                                            <ColumnDefinition Width="*"/>
+                                        </Grid.ColumnDefinitions>
+                                        <FontIcon Grid.Column="0"  Margin="3 0 5 0" FontFamily="{StaticResource DevHomeFluentIcons}" Glyph="{x:Bind IsPrivate, Mode=OneWay, Converter={StaticResource BoolToGlyphConverter}}"/>
+                                        <TextBlock 
+                                            Grid.Column="1"
+                                            Text="{x:Bind RepoName}"
+                                            Margin="5 0 0 0"
+                                            TextWrapping="Wrap"/>
+                                    </Grid>
+                                </DataTemplate>
+                            </StackPanel.Resources>
+                            <ItemsRepeater x:Name="TasksItemsRepeater" ItemsSource="{x:Bind ViewModel.RepositoriesCloned, Mode=OneWay}"
+                           Layout="{StaticResource LayoutForRepos}" 
+                           ItemTemplate="{StaticResource repoTemplate}">
+                            </ItemsRepeater>
+                        </StackPanel>
+                    </ScrollViewer>
+                </StackPanel>
+
+                <!-- Apps downloaded -->
+                <StackPanel Orientation="Vertical" Spacing="20" BorderThickness="{ThemeResource TopNavigationViewContentGridBorderThickness}">
+                    <StackPanel.BorderBrush>
+                        <SolidColorBrush Opacity="{StaticResource TextControlBackgroundRestOpacity}" Color="{StaticResource SystemChromeGrayColor}"/>
+                    </StackPanel.BorderBrush>
+                    <TextBlock x:Uid="ms-resource:///DevHome.SetupFlow/Resources/SummaryPage_AppsDownlodedDisplay" Style="{ThemeResource BodyStrongTextBlockStyle}" Padding="0, 20, 0, 0"/>
+                    <ScrollViewer VerticalScrollMode="Enabled" VerticalScrollBarVisibility="Auto"  Height="300">
+                        <GridView
+                            ScrollViewer.VerticalScrollMode="Auto"
+                            ScrollViewer.HorizontalScrollMode="Auto"
+                            ScrollViewer.HorizontalScrollBarVisibility="Auto"
+                            ItemsSource="{x:Bind ViewModel.AppsDownloaded, Mode=OneWay}"
+                            SelectionMode="None">
+                            <GridView.ItemsPanel>
+                                <ItemsPanelTemplate>
+                                    <ItemsWrapGrid MaximumRowsOrColumns="3" Orientation="Horizontal" />
+                                </ItemsPanelTemplate>
+                            </GridView.ItemsPanel>
+                            <GridView.ItemTemplate>
+                                <DataTemplate x:DataType="viewModels:PackageViewModel">
+                                    <ctControls:SettingsCard Width="320" Padding="5" Background="Transparent">
+                                        <ctControls:SettingsCard.Resources>
+                                            <Thickness x:Key="SettingsCardBorderThickness">0</Thickness>
+                                            <Thickness x:Key="SettingsCardPadding">0</Thickness>
+                                            <x:Double x:Key="SettingsCardMinHeight">0</x:Double>
+                                            <x:Double x:Key="SettingsCardMinWidth">0</x:Double>
+                                            <x:Double x:Key="SettingsCardWrapThreshold">0</x:Double>
+                                            <x:Double x:Key="SettingsCardWrapNoIconThreshold">0</x:Double>
+                                            <x:Double x:Key="SettingsCardHeaderIconMaxSize">24</x:Double>
+                                        </ctControls:SettingsCard.Resources>
+                                        <ctControls:SettingsCard.Header>
+                                            <TextBlock Text="{x:Bind Name, Mode=OneWay}" TextWrapping="NoWrap" TextTrimming="CharacterEllipsis" />
+                                        </ctControls:SettingsCard.Header>
+                                        <ctControls:SettingsCard.Description>
+                                            <TextBlock Text="{x:Bind Version, Mode=OneWay}" TextWrapping="NoWrap" TextTrimming="CharacterEllipsis" />
+                                        </ctControls:SettingsCard.Description>
+                                        <ctControls:SettingsCard.HeaderIcon>
+                                            <ImageIcon Source="{x:Bind Icon, Mode=OneWay}"/>
+                                        </ctControls:SettingsCard.HeaderIcon>
+                                    </ctControls:SettingsCard>
+                                </DataTemplate>
+                            </GridView.ItemTemplate>
+                        </GridView>
+                    </ScrollViewer>
+                </StackPanel>
+            </StackPanel>
+        </Grid>
+    </Grid>
+</UserControl>