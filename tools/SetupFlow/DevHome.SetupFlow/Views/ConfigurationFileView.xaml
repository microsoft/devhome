<!-- Copyright (c) Microsoft Corporation and Contributors. -->
<!-- Licensed under the MIT License. -->

<UserControl
    x:Class="DevHome.SetupFlow.Views.ConfigurationFileView"
    xmlns="http://schemas.microsoft.com/winfx/2006/xaml/presentation"
    xmlns:d="http://schemas.microsoft.com/expression/blend/2008"
    xmlns:x="http://schemas.microsoft.com/winfx/2006/xaml"
    xmlns:mc="http://schemas.openxmlformats.org/markup-compatibility/2006"
    xmlns:setupFlowBehaviors="using:DevHome.SetupFlow.Behaviors"
    xmlns:controls="using:DevHome.SetupFlow.Controls"
<<<<<<< HEAD
    mc:Ignorable="d">
    <setupFlowBehaviors:SetupFlowNavigationContentBehavior.Content>
        <CheckBox
            x:Uid="ms-resource:///DevHome.SetupFlow/Resources/AgreeOnAbovePolicy"
            IsChecked="{x:Bind ViewModel.ReadAndAgree, Mode=TwoWay}"/>
    </setupFlowBehaviors:SetupFlowNavigationContentBehavior.Content>
    <controls:SetupShell Title="{x:Bind ViewModel.TitleText, Mode=OneWay}">
        <Grid>
            <Grid.RowDefinitions>
                <RowDefinition Height="auto" />
                <RowDefinition Height="*" />
            </Grid.RowDefinitions>
            <InfoBar
                x:Uid="ms-resource:///DevHome.SetupFlow/Resources/ConfigurationFileWarning"
                IsOpen="True"
                IsClosable="False"
                Severity="Warning"/>
            <ScrollViewer Grid.Row="1" HorizontalScrollBarVisibility="Auto">
                <TextBlock
                    FontSize="{ThemeResource CaptionTextBlockFontSize}"
                    Padding="15"
                    FontFamily="{StaticResource CascadiaMonoFontFamily}"
                    Text="{x:Bind ViewModel.Content, Mode=OneWay}"/>
            </ScrollViewer>
        </Grid>
    </controls:SetupShell>
</UserControl>
=======
    mc:Ignorable="d">
    <setupFlowBehaviors:SetupFlowNavigationBehavior.ContentTemplate>
        <CheckBox
            x:Uid="ms-resource:///DevHome.SetupFlow/Resources/AgreeOnAbovePolicy"
            IsChecked="{x:Bind ViewModel.ReadAndAgree, Mode=TwoWay}"/>
    </setupFlowBehaviors:SetupFlowNavigationBehavior.ContentTemplate>
    <setupFlowBehaviors:SetupFlowNavigationBehavior.NextTemplate>
        <ToggleSplitButton
            IsEnabled="{x:Bind ViewModel.ReadAndAgree, Mode=OneWay}"
            IsChecked="{x:Bind ViewModel.ReadAndAgree, Mode=OneWay}"
            Command="{x:Bind ViewModel.ConfigureAsAdminCommand, Mode=OneWay}"
            x:Uid="ms-resource:///DevHome.SetupFlow/Resources/SetUpAsAdmin">
            <SplitButton.Flyout>
                <MenuFlyout>
                    <MenuFlyoutItem
                        x:Uid="ms-resource:///DevHome.SetupFlow/Resources/SetUpAsNonAdmin"
                        Command="{x:Bind ViewModel.ConfigureAsNonAdminCommand}">
                    </MenuFlyoutItem>
                </MenuFlyout>
            </SplitButton.Flyout>
        </ToggleSplitButton>
    </setupFlowBehaviors:SetupFlowNavigationBehavior.NextTemplate>
    <controls:SetupShell Title="{x:Bind ViewModel.TitleText, Mode=OneWay}">
        <Grid>
            <Grid.RowDefinitions>
                <RowDefinition Height="auto" />
                <RowDefinition Height="*" />
            </Grid.RowDefinitions>
            <InfoBar
                x:Uid="ms-resource:///DevHome.SetupFlow/Resources/ConfigurationFileWarning"
                IsOpen="True"
                IsClosable="False"
                Severity="Warning"/>
            <ScrollViewer Grid.Row="1" HorizontalScrollBarVisibility="Auto">
                <TextBlock
                    FontSize="{ThemeResource CaptionTextBlockFontSize}"
                    Padding="15"
                    FontFamily="{StaticResource CascadiaMonoFontFamily}"
                    Text="{x:Bind ViewModel.Content, Mode=OneWay}"/>
            </ScrollViewer>
        </Grid>
    </controls:SetupShell>
</UserControl>
>>>>>>> f46ba8c6
<|MERGE_RESOLUTION|>--- conflicted
+++ resolved
@@ -1,84 +1,54 @@
-<!-- Copyright (c) Microsoft Corporation and Contributors. -->
-<!-- Licensed under the MIT License. -->
-
-<UserControl
-    x:Class="DevHome.SetupFlow.Views.ConfigurationFileView"
-    xmlns="http://schemas.microsoft.com/winfx/2006/xaml/presentation"
-    xmlns:d="http://schemas.microsoft.com/expression/blend/2008"
-    xmlns:x="http://schemas.microsoft.com/winfx/2006/xaml"
-    xmlns:mc="http://schemas.openxmlformats.org/markup-compatibility/2006"
-    xmlns:setupFlowBehaviors="using:DevHome.SetupFlow.Behaviors"
-    xmlns:controls="using:DevHome.SetupFlow.Controls"
-<<<<<<< HEAD
-    mc:Ignorable="d">
-    <setupFlowBehaviors:SetupFlowNavigationContentBehavior.Content>
-        <CheckBox
-            x:Uid="ms-resource:///DevHome.SetupFlow/Resources/AgreeOnAbovePolicy"
-            IsChecked="{x:Bind ViewModel.ReadAndAgree, Mode=TwoWay}"/>
-    </setupFlowBehaviors:SetupFlowNavigationContentBehavior.Content>
-    <controls:SetupShell Title="{x:Bind ViewModel.TitleText, Mode=OneWay}">
-        <Grid>
-            <Grid.RowDefinitions>
-                <RowDefinition Height="auto" />
-                <RowDefinition Height="*" />
-            </Grid.RowDefinitions>
-            <InfoBar
-                x:Uid="ms-resource:///DevHome.SetupFlow/Resources/ConfigurationFileWarning"
-                IsOpen="True"
-                IsClosable="False"
-                Severity="Warning"/>
-            <ScrollViewer Grid.Row="1" HorizontalScrollBarVisibility="Auto">
-                <TextBlock
-                    FontSize="{ThemeResource CaptionTextBlockFontSize}"
-                    Padding="15"
-                    FontFamily="{StaticResource CascadiaMonoFontFamily}"
-                    Text="{x:Bind ViewModel.Content, Mode=OneWay}"/>
-            </ScrollViewer>
-        </Grid>
-    </controls:SetupShell>
-</UserControl>
-=======
-    mc:Ignorable="d">
-    <setupFlowBehaviors:SetupFlowNavigationBehavior.ContentTemplate>
-        <CheckBox
-            x:Uid="ms-resource:///DevHome.SetupFlow/Resources/AgreeOnAbovePolicy"
-            IsChecked="{x:Bind ViewModel.ReadAndAgree, Mode=TwoWay}"/>
-    </setupFlowBehaviors:SetupFlowNavigationBehavior.ContentTemplate>
-    <setupFlowBehaviors:SetupFlowNavigationBehavior.NextTemplate>
-        <ToggleSplitButton
-            IsEnabled="{x:Bind ViewModel.ReadAndAgree, Mode=OneWay}"
-            IsChecked="{x:Bind ViewModel.ReadAndAgree, Mode=OneWay}"
-            Command="{x:Bind ViewModel.ConfigureAsAdminCommand, Mode=OneWay}"
-            x:Uid="ms-resource:///DevHome.SetupFlow/Resources/SetUpAsAdmin">
-            <SplitButton.Flyout>
-                <MenuFlyout>
-                    <MenuFlyoutItem
-                        x:Uid="ms-resource:///DevHome.SetupFlow/Resources/SetUpAsNonAdmin"
-                        Command="{x:Bind ViewModel.ConfigureAsNonAdminCommand}">
-                    </MenuFlyoutItem>
-                </MenuFlyout>
-            </SplitButton.Flyout>
-        </ToggleSplitButton>
-    </setupFlowBehaviors:SetupFlowNavigationBehavior.NextTemplate>
-    <controls:SetupShell Title="{x:Bind ViewModel.TitleText, Mode=OneWay}">
-        <Grid>
-            <Grid.RowDefinitions>
-                <RowDefinition Height="auto" />
-                <RowDefinition Height="*" />
-            </Grid.RowDefinitions>
-            <InfoBar
-                x:Uid="ms-resource:///DevHome.SetupFlow/Resources/ConfigurationFileWarning"
-                IsOpen="True"
-                IsClosable="False"
-                Severity="Warning"/>
-            <ScrollViewer Grid.Row="1" HorizontalScrollBarVisibility="Auto">
-                <TextBlock
-                    FontSize="{ThemeResource CaptionTextBlockFontSize}"
-                    Padding="15"
-                    FontFamily="{StaticResource CascadiaMonoFontFamily}"
-                    Text="{x:Bind ViewModel.Content, Mode=OneWay}"/>
-            </ScrollViewer>
-        </Grid>
-    </controls:SetupShell>
-</UserControl>
->>>>>>> f46ba8c6
+<!-- Copyright (c) Microsoft Corporation and Contributors. -->
+<!-- Licensed under the MIT License. -->
+
+<UserControl
+    x:Class="DevHome.SetupFlow.Views.ConfigurationFileView"
+    xmlns="http://schemas.microsoft.com/winfx/2006/xaml/presentation"
+    xmlns:d="http://schemas.microsoft.com/expression/blend/2008"
+    xmlns:x="http://schemas.microsoft.com/winfx/2006/xaml"
+    xmlns:mc="http://schemas.openxmlformats.org/markup-compatibility/2006"
+    xmlns:setupFlowBehaviors="using:DevHome.SetupFlow.Behaviors"
+    xmlns:controls="using:DevHome.SetupFlow.Controls"
+    mc:Ignorable="d">
+    <setupFlowBehaviors:SetupFlowNavigationBehavior.ContentTemplate>
+        <CheckBox
+            x:Uid="ms-resource:///DevHome.SetupFlow/Resources/AgreeOnAbovePolicy"
+            IsChecked="{x:Bind ViewModel.ReadAndAgree, Mode=TwoWay}"/>
+    </setupFlowBehaviors:SetupFlowNavigationBehavior.ContentTemplate>
+    <setupFlowBehaviors:SetupFlowNavigationBehavior.NextTemplate>
+        <ToggleSplitButton
+            IsEnabled="{x:Bind ViewModel.ReadAndAgree, Mode=OneWay}"
+            IsChecked="{x:Bind ViewModel.ReadAndAgree, Mode=OneWay}"
+            Command="{x:Bind ViewModel.ConfigureAsAdminCommand, Mode=OneWay}"
+            x:Uid="ms-resource:///DevHome.SetupFlow/Resources/SetUpAsAdmin">
+            <SplitButton.Flyout>
+                <MenuFlyout>
+                    <MenuFlyoutItem
+                        x:Uid="ms-resource:///DevHome.SetupFlow/Resources/SetUpAsNonAdmin"
+                        Command="{x:Bind ViewModel.ConfigureAsNonAdminCommand}">
+                    </MenuFlyoutItem>
+                </MenuFlyout>
+            </SplitButton.Flyout>
+        </ToggleSplitButton>
+    </setupFlowBehaviors:SetupFlowNavigationBehavior.NextTemplate>
+    <controls:SetupShell Title="{x:Bind ViewModel.TitleText, Mode=OneWay}">
+        <Grid>
+            <Grid.RowDefinitions>
+                <RowDefinition Height="auto" />
+                <RowDefinition Height="*" />
+            </Grid.RowDefinitions>
+            <InfoBar
+                x:Uid="ms-resource:///DevHome.SetupFlow/Resources/ConfigurationFileWarning"
+                IsOpen="True"
+                IsClosable="False"
+                Severity="Warning"/>
+            <ScrollViewer Grid.Row="1" HorizontalScrollBarVisibility="Auto">
+                <TextBlock
+                    FontSize="{ThemeResource CaptionTextBlockFontSize}"
+                    Padding="15"
+                    FontFamily="{StaticResource CascadiaMonoFontFamily}"
+                    Text="{x:Bind ViewModel.Content, Mode=OneWay}"/>
+            </ScrollViewer>
+        </Grid>
+    </controls:SetupShell>
+</UserControl>