<<<<<<< HEAD
<?xml version="1.0" encoding="utf-8"?>
<UserControl
    x:Class="DevHome.SetupFlow.Views.Environments.SelectEnvironmentProviderView"
    xmlns="http://schemas.microsoft.com/winfx/2006/xaml/presentation"
    xmlns:x="http://schemas.microsoft.com/winfx/2006/xaml"
    xmlns:setupControls="using:DevHome.SetupFlow.Controls"
    xmlns:toolKit="using:CommunityToolkit.WinUI.Controls"
    xmlns:EnvironmentViewModels="using:DevHome.SetupFlow.ViewModels.Environments"
    xmlns:ic="using:Microsoft.Xaml.Interactions.Core"
    xmlns:i="using:Microsoft.Xaml.Interactivity"
    xmlns:converters="using:CommunityToolkit.WinUI.Converters">
    <UserControl.Resources>
        <ResourceDictionary>
            <ResourceDictionary.MergedDictionaries>
                <ResourceDictionary Source="ms-appx:///DevHome.Common/Environments/Templates/EnvironmentsTemplates.xaml" />
            </ResourceDictionary.MergedDictionaries>
            <converters:BoolToVisibilityConverter x:Key="CollapsedWhenTrueBoolToVisibilityConverter" TrueValue="Collapsed" FalseValue="Visible"/>

            <!-- Template for the compute system providers that we were able to retrieve from all the extensions -->
            <DataTemplate x:Key="ProviderItemTemplate" x:DataType="EnvironmentViewModels:ComputeSystemProviderViewModel">
                <ItemContainer
                    AutomationProperties.Name="{x:Bind DisplayName, Mode=OneWay}"
                    IsSelected="{x:Bind IsSelected}">
                    <toolKit:SettingsCard
                        HorizontalAlignment="Stretch"
                        HeaderIcon="{x:Bind Icon}"
                        Header="{x:Bind DisplayName}">
                    </toolKit:SettingsCard>
                </ItemContainer>
            </DataTemplate>
        </ResourceDictionary>
    </UserControl.Resources>

    <!--- Show the Select environment header on the page. -->
    <setupControls:SetupShell 
        x:Uid="SelectEnvironmentPage"
        Orchestrator="{x:Bind ViewModel.Orchestrator, Mode=OneWay}"
        Foreground="{ThemeResource TextFillColorSecondary}" >
        <setupControls:SetupShell.SetupShellContent>
            <ScrollViewer MaxWidth="{ThemeResource MaxPageContentWidth}">
                <StackPanel Spacing="10">
                    <!--- Show the Select environment subtitle on the page. -->
                    <TextBlock
                        x:Uid="SelectEnvironmentSubtitle"
                        x:Name="LabelForItemsView"
                        Foreground="{ThemeResource TextFillColorSecondary}"/>

                    <!--- List of Compute system providers the user can choose from when they're loaded. -->
                    <ItemsView 
                        x:Name="ComputeSystemProviderViewModelsList"
                        AutomationProperties.LabeledBy="{Binding ElementName=LabelForItemsView, Mode=OneWay}"
                        ItemsSource="{x:Bind ViewModel.ProvidersViewModels, Mode=OneWay}"
                        ItemTemplate="{StaticResource ProviderItemTemplate}"
                        Visibility="{x:Bind ViewModel.AreProvidersLoaded, Mode=OneWay}">
                        <ItemsView.Layout>
                            <StackLayout Spacing="5" />
                        </ItemsView.Layout>
                        <i:Interaction.Behaviors>
                            <ic:EventTriggerBehavior EventName="SelectionChanged">
                                <ic:InvokeCommandAction  
                                    Command="{Binding ItemsViewSelectionChangedCommand, Mode=OneWay}"  
                                    CommandParameter="{Binding SelectedItem, ElementName=ComputeSystemProviderViewModelsList, Mode=OneWay}"/>
                            </ic:EventTriggerBehavior>
                        </i:Interaction.Behaviors>
                    </ItemsView>

                    <Grid
                        HorizontalAlignment="Center"
                        VerticalAlignment="Center"
                        Visibility="{x:Bind ViewModel.AreProvidersLoaded, Mode=OneWay, Converter={StaticResource CollapsedWhenTrueBoolToVisibilityConverter}}">
                        <ProgressRing
                            IsActive="True"
                            Width="25"
                            Height="25"
                            Margin="0,150,0,0"/>
                    </Grid>
                </StackPanel>
            </ScrollViewer>
        </setupControls:SetupShell.SetupShellContent>
    </setupControls:SetupShell>
</UserControl>
=======
<?xml version="1.0" encoding="utf-8"?>
<UserControl
    x:Class="DevHome.SetupFlow.Views.Environments.SelectEnvironmentProviderView"
    xmlns="http://schemas.microsoft.com/winfx/2006/xaml/presentation"
    xmlns:x="http://schemas.microsoft.com/winfx/2006/xaml"
    xmlns:setupControls="using:DevHome.SetupFlow.Controls"
    xmlns:toolKit="using:CommunityToolkit.WinUI.Controls"
    xmlns:EnvironmentViewModels="using:DevHome.SetupFlow.ViewModels.Environments"
    xmlns:ic="using:Microsoft.Xaml.Interactions.Core"
    xmlns:i="using:Microsoft.Xaml.Interactivity"
    xmlns:converters="using:CommunityToolkit.WinUI.Converters"
    xmlns:winUIBehaviors="using:CommunityToolkit.WinUI.Behaviors"
    Loaded="OnLoaded">
    <UserControl.Resources>
        <ResourceDictionary>
            <ResourceDictionary.MergedDictionaries>
                <ResourceDictionary Source="ms-appx:///DevHome.Common/Environments/Templates/EnvironmentsTemplates.xaml" />
            </ResourceDictionary.MergedDictionaries>
            <converters:BoolToVisibilityConverter x:Key="CollapsedWhenTrueBoolToVisibilityConverter" TrueValue="Collapsed" FalseValue="Visible"/>

            <!-- 
                Override SettingsCard default resources. This is used because the default
                SettingsCardHeaderIconMaxSize value for settings cards is 20. This makes
                the icons sent from extensions in the creation flow appear too small and pixelated.
                So we override it here, to make sure they are bigger.
            -->
            <x:Double x:Key="SettingsCardHeaderIconMaxSize">40</x:Double>

            <!-- Template for the compute system providers that we were able to retrieve from all the extensions -->
            <DataTemplate x:Key="ProviderItemTemplate" x:DataType="EnvironmentViewModels:ComputeSystemProviderViewModel">
                <ItemContainer
                    AutomationProperties.Name="{x:Bind DisplayName, Mode=OneWay}"
                    IsSelected="{x:Bind IsSelected}">
                    <toolKit:SettingsCard
                        HorizontalAlignment="Stretch"
                        HeaderIcon="{x:Bind Icon}"
                        Header="{x:Bind DisplayName}">
                    </toolKit:SettingsCard>
                </ItemContainer>
            </DataTemplate>
        </ResourceDictionary>
    </UserControl.Resources>

    <!--- Show the Select environment header on the page. -->
    <Grid>
        <Grid.RowDefinitions>
            <RowDefinition Height="auto"/>
            <RowDefinition />
        </Grid.RowDefinitions>
        <setupControls:SetupShell 
            Title="{x:Bind ViewModel.PageTitle}"
            x:Uid="SelectEnvironmentPage"
            Orchestrator="{x:Bind ViewModel.Orchestrator, Mode=OneWay}"
            Foreground="{ThemeResource TextFillColorSecondary}" 
            Grid.Row="0"
            ContentVisibility="Collapsed">
        </setupControls:SetupShell>
        <ScrollViewer 
            MaxWidth="{ThemeResource MaxPageContentWidth}"
            Margin="{ThemeResource ContentPageMargin}"
            Grid.Row="1">
            <Grid RowSpacing="10">
                <Grid.RowDefinitions>
                    <RowDefinition Height="auto"/>
                    <RowDefinition Height="auto"/>
                    <RowDefinition Height="*"/>
                    <RowDefinition Height="*"/>
                </Grid.RowDefinitions>
                <!--- Show the Select environment subtitle on the page. -->
                <TextBlock
                    Grid.Row="0"
                    x:Uid="SelectEnvironmentSubtitle"
                    x:Name="LabelForItemsView"
                    Foreground="{ThemeResource TextFillColorSecondary}"/>

                <!--- List of Compute system providers the user can choose from when they're loaded. -->
                <ItemsView 
                    x:Name="ComputeSystemProviderViewModelsList"
                    Grid.Row="1"
                    AutomationProperties.LabeledBy="{Binding ElementName=LabelForItemsView, Mode=OneWay}"
                    ItemsSource="{x:Bind ViewModel.ProvidersViewModels, Mode=OneWay}"
                    ItemTemplate="{StaticResource ProviderItemTemplate}"
                    Visibility="{x:Bind ViewModel.AreProvidersLoaded, Mode=OneWay}">
                    <ItemsView.Layout>
                        <StackLayout Spacing="5" />
                    </ItemsView.Layout>
                    <i:Interaction.Behaviors>
                        <ic:EventTriggerBehavior EventName="SelectionChanged">
                            <ic:InvokeCommandAction  
                                Command="{Binding ItemsViewSelectionChangedCommand, Mode=OneWay}"  
                                CommandParameter="{Binding SelectedItem, ElementName=ComputeSystemProviderViewModelsList, Mode=OneWay}"/>
                        </ic:EventTriggerBehavior>
                    </i:Interaction.Behaviors>
                </ItemsView>

                <Grid
                    Grid.Row="2"
                    HorizontalAlignment="Center"
                    VerticalAlignment="Center"
                    Visibility="{x:Bind ViewModel.AreProvidersLoaded, Mode=OneWay, Converter={StaticResource CollapsedWhenTrueBoolToVisibilityConverter}}">
                    <ProgressRing
                        IsActive="True"
                        Width="25"
                        Height="25"/>
                </Grid>

                <StackPanel 
                    Grid.Row="2"
                    Visibility="{x:Bind ViewModel.CallToActionText, Mode=OneWay, Converter={StaticResource EmptyObjectToObjectConverter}}"
                    VerticalAlignment="Center"
                    HorizontalAlignment="Center">
                    <TextBlock 
                        Text="{x:Bind ViewModel.CallToActionText, Mode=OneWay}"
                        HorizontalAlignment="Center" 
                        TextWrapping="WrapWholeWords" 
                        HorizontalTextAlignment="Center" />
                    <HyperlinkButton 
                        Grid.Column="3" 
                        HorizontalAlignment="Center" 
                        Content="{x:Bind ViewModel.CallToActionHyperLinkButtonText, Mode=OneWay}"
                        Command="{x:Bind ViewModel.CallToActionButtonCommand}" />
                </StackPanel>

                <InfoBar
                    MaxWidth="480"
                    Margin="24"
                    HorizontalAlignment="Right"
                    VerticalAlignment="Bottom"
                    Grid.Row="3">
                    <i:Interaction.Behaviors>
                        <winUIBehaviors:StackedNotificationsBehavior x:Name="NotificationQueue" />
                    </i:Interaction.Behaviors>
                </InfoBar>
            </Grid>
        </ScrollViewer>
    </Grid>
</UserControl>
>>>>>>> 9f368a96
<|MERGE_RESOLUTION|>--- conflicted
+++ resolved
@@ -1,86 +1,3 @@
-<<<<<<< HEAD
-<?xml version="1.0" encoding="utf-8"?>
-<UserControl
-    x:Class="DevHome.SetupFlow.Views.Environments.SelectEnvironmentProviderView"
-    xmlns="http://schemas.microsoft.com/winfx/2006/xaml/presentation"
-    xmlns:x="http://schemas.microsoft.com/winfx/2006/xaml"
-    xmlns:setupControls="using:DevHome.SetupFlow.Controls"
-    xmlns:toolKit="using:CommunityToolkit.WinUI.Controls"
-    xmlns:EnvironmentViewModels="using:DevHome.SetupFlow.ViewModels.Environments"
-    xmlns:ic="using:Microsoft.Xaml.Interactions.Core"
-    xmlns:i="using:Microsoft.Xaml.Interactivity"
-    xmlns:converters="using:CommunityToolkit.WinUI.Converters">
-    <UserControl.Resources>
-        <ResourceDictionary>
-            <ResourceDictionary.MergedDictionaries>
-                <ResourceDictionary Source="ms-appx:///DevHome.Common/Environments/Templates/EnvironmentsTemplates.xaml" />
-            </ResourceDictionary.MergedDictionaries>
-            <converters:BoolToVisibilityConverter x:Key="CollapsedWhenTrueBoolToVisibilityConverter" TrueValue="Collapsed" FalseValue="Visible"/>
-
-            <!-- Template for the compute system providers that we were able to retrieve from all the extensions -->
-            <DataTemplate x:Key="ProviderItemTemplate" x:DataType="EnvironmentViewModels:ComputeSystemProviderViewModel">
-                <ItemContainer
-                    AutomationProperties.Name="{x:Bind DisplayName, Mode=OneWay}"
-                    IsSelected="{x:Bind IsSelected}">
-                    <toolKit:SettingsCard
-                        HorizontalAlignment="Stretch"
-                        HeaderIcon="{x:Bind Icon}"
-                        Header="{x:Bind DisplayName}">
-                    </toolKit:SettingsCard>
-                </ItemContainer>
-            </DataTemplate>
-        </ResourceDictionary>
-    </UserControl.Resources>
-
-    <!--- Show the Select environment header on the page. -->
-    <setupControls:SetupShell 
-        x:Uid="SelectEnvironmentPage"
-        Orchestrator="{x:Bind ViewModel.Orchestrator, Mode=OneWay}"
-        Foreground="{ThemeResource TextFillColorSecondary}" >
-        <setupControls:SetupShell.SetupShellContent>
-            <ScrollViewer MaxWidth="{ThemeResource MaxPageContentWidth}">
-                <StackPanel Spacing="10">
-                    <!--- Show the Select environment subtitle on the page. -->
-                    <TextBlock
-                        x:Uid="SelectEnvironmentSubtitle"
-                        x:Name="LabelForItemsView"
-                        Foreground="{ThemeResource TextFillColorSecondary}"/>
-
-                    <!--- List of Compute system providers the user can choose from when they're loaded. -->
-                    <ItemsView 
-                        x:Name="ComputeSystemProviderViewModelsList"
-                        AutomationProperties.LabeledBy="{Binding ElementName=LabelForItemsView, Mode=OneWay}"
-                        ItemsSource="{x:Bind ViewModel.ProvidersViewModels, Mode=OneWay}"
-                        ItemTemplate="{StaticResource ProviderItemTemplate}"
-                        Visibility="{x:Bind ViewModel.AreProvidersLoaded, Mode=OneWay}">
-                        <ItemsView.Layout>
-                            <StackLayout Spacing="5" />
-                        </ItemsView.Layout>
-                        <i:Interaction.Behaviors>
-                            <ic:EventTriggerBehavior EventName="SelectionChanged">
-                                <ic:InvokeCommandAction  
-                                    Command="{Binding ItemsViewSelectionChangedCommand, Mode=OneWay}"  
-                                    CommandParameter="{Binding SelectedItem, ElementName=ComputeSystemProviderViewModelsList, Mode=OneWay}"/>
-                            </ic:EventTriggerBehavior>
-                        </i:Interaction.Behaviors>
-                    </ItemsView>
-
-                    <Grid
-                        HorizontalAlignment="Center"
-                        VerticalAlignment="Center"
-                        Visibility="{x:Bind ViewModel.AreProvidersLoaded, Mode=OneWay, Converter={StaticResource CollapsedWhenTrueBoolToVisibilityConverter}}">
-                        <ProgressRing
-                            IsActive="True"
-                            Width="25"
-                            Height="25"
-                            Margin="0,150,0,0"/>
-                    </Grid>
-                </StackPanel>
-            </ScrollViewer>
-        </setupControls:SetupShell.SetupShellContent>
-    </setupControls:SetupShell>
-</UserControl>
-=======
 <?xml version="1.0" encoding="utf-8"?>
 <UserControl
     x:Class="DevHome.SetupFlow.Views.Environments.SelectEnvironmentProviderView"
@@ -101,11 +18,11 @@
             </ResourceDictionary.MergedDictionaries>
             <converters:BoolToVisibilityConverter x:Key="CollapsedWhenTrueBoolToVisibilityConverter" TrueValue="Collapsed" FalseValue="Visible"/>
 
-            <!-- 
-                Override SettingsCard default resources. This is used because the default
-                SettingsCardHeaderIconMaxSize value for settings cards is 20. This makes
-                the icons sent from extensions in the creation flow appear too small and pixelated.
-                So we override it here, to make sure they are bigger.
+            <!-- 
+                Override SettingsCard default resources. This is used because the default
+                SettingsCardHeaderIconMaxSize value for settings cards is 20. This makes
+                the icons sent from extensions in the creation flow appear too small and pixelated.
+                So we override it here, to make sure they are bigger.
             -->
             <x:Double x:Key="SettingsCardHeaderIconMaxSize">40</x:Double>
 
@@ -217,5 +134,4 @@
             </Grid>
         </ScrollViewer>
     </Grid>
-</UserControl>
->>>>>>> 9f368a96
+</UserControl>