// Copyright (c) Microsoft Corporation.
// Licensed under the MIT License.

using System;
using DevHome.SetupFlow.ViewModels.Environments;
using Microsoft.UI.Xaml;
using Microsoft.UI.Xaml.Controls;
using Microsoft.UI.Xaml.Input;

namespace DevHome.SetupFlow.Views.Environments;

public sealed partial class SelectEnvironmentProviderView : UserControl
{
    public SelectEnvironmentProviderViewModel ViewModel => (SelectEnvironmentProviderViewModel)this.DataContext;

    public SelectEnvironmentProviderView()
    {
        this.InitializeComponent();
    }

<<<<<<< HEAD
    // This view needs to find the first selectable element because this is not the same view
    // with the shimmer.  By default, the focus is on the hamburger icon.  Change it.
    private async void OnLoaded(object sender, Microsoft.UI.Xaml.RoutedEventArgs e)
    {
        // Focus on the first focusable element inside the shell content
        var element = FocusManager.FindFirstFocusableElement(SelectEnvironmentsLandingPage);
        if (element != null)
        {
            await FocusManager.TryFocusAsync(element, FocusState.Programmatic).AsTask();
        }
=======
    private void OnLoaded(object sender, Microsoft.UI.Xaml.RoutedEventArgs e)
    {
        ViewModel.Initialize(NotificationQueue);
>>>>>>> 22cfd640
    }
}<|MERGE_RESOLUTION|>--- conflicted
+++ resolved
@@ -18,21 +18,17 @@
         this.InitializeComponent();
     }
 
-<<<<<<< HEAD
     // This view needs to find the first selectable element because this is not the same view
     // with the shimmer.  By default, the focus is on the hamburger icon.  Change it.
     private async void OnLoaded(object sender, Microsoft.UI.Xaml.RoutedEventArgs e)
     {
+		ViewModel.Initialize(NotificationQueue);
+		
         // Focus on the first focusable element inside the shell content
         var element = FocusManager.FindFirstFocusableElement(SelectEnvironmentsLandingPage);
         if (element != null)
         {
             await FocusManager.TryFocusAsync(element, FocusState.Programmatic).AsTask();
         }
-=======
-    private void OnLoaded(object sender, Microsoft.UI.Xaml.RoutedEventArgs e)
-    {
-        ViewModel.Initialize(NotificationQueue);
->>>>>>> 22cfd640
     }
 }