--- conflicted
+++ resolved
@@ -1,36 +1,31 @@
-<<<<<<< HEAD
-// Copyright (c) Microsoft Corporation and Contributors
-// Licensed under the MIT license.
-=======
-// Copyright (c) Microsoft Corporation..
-// Licensed under the MIT License.
->>>>>>> 213913e8
-
-using DevHome.SetupFlow.ViewModels;
-using Microsoft.UI.Xaml;
-using Microsoft.UI.Xaml.Controls;
-using Microsoft.UI.Xaml.Media;
-using Windows.UI;
-
-namespace DevHome.SetupFlow.Views;
-
-public sealed partial class PackageCatalogListView : UserControl
-{
-    public PackageCatalogListViewModel ViewModel => (PackageCatalogListViewModel)DataContext;
-
-    public PackageCatalogListView()
-    {
-        this.InitializeComponent();
-    }
-
-    private void ItemsRepeater_ElementPrepared(ItemsRepeater sender, ItemsRepeaterElementPreparedEventArgs args)
-    {
-        // Add a separator between consecutive items
-        if (args.Element is Border border && args.Index > 0)
-        {
-            border.Padding = new Thickness(0, 30, 0, 0);
-            border.BorderBrush = new SolidColorBrush((Color)Application.Current.Resources["ControlStrokeColorDefault"]);
-            border.BorderThickness = new Thickness(0, 1, 0, 0);
-        }
-    }
-}
+// Copyright (c) Microsoft Corporation..
+// Licensed under the MIT License.
+
+using DevHome.SetupFlow.ViewModels;
+using Microsoft.UI.Xaml;
+using Microsoft.UI.Xaml.Controls;
+using Microsoft.UI.Xaml.Media;
+using Windows.UI;
+
+namespace DevHome.SetupFlow.Views;
+
+public sealed partial class PackageCatalogListView : UserControl
+{
+    public PackageCatalogListViewModel ViewModel => (PackageCatalogListViewModel)DataContext;
+
+    public PackageCatalogListView()
+    {
+        this.InitializeComponent();
+    }
+
+    private void ItemsRepeater_ElementPrepared(ItemsRepeater sender, ItemsRepeaterElementPreparedEventArgs args)
+    {
+        // Add a separator between consecutive items
+        if (args.Element is Border border && args.Index > 0)
+        {
+            border.Padding = new Thickness(0, 30, 0, 0);
+            border.BorderBrush = new SolidColorBrush((Color)Application.Current.Resources["ControlStrokeColorDefault"]);
+            border.BorderThickness = new Thickness(0, 1, 0, 0);
+        }
+    }
+}