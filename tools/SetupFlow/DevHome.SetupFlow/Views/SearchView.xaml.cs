<<<<<<< HEAD
// Copyright (c) Microsoft Corporation and Contributors
// Licensed under the MIT license.
=======
// Copyright (c) Microsoft Corporation..
// Licensed under the MIT License.
>>>>>>> 213913e8

using DevHome.SetupFlow.ViewModels;
using Microsoft.UI.Xaml;
using Microsoft.UI.Xaml.Automation;
using Microsoft.UI.Xaml.Controls;

namespace DevHome.SetupFlow.Views;

public sealed partial class SearchView : UserControl
{
    public SearchViewModel ViewModel => (SearchViewModel)DataContext;

    public SearchView()
    {
        this.InitializeComponent();
    }

    private void PackagesListView_Loaded(object sender, RoutedEventArgs e)
    {
        if (sender is ListView listView)
        {
            for (var i = 0; i < listView.Items.Count; i++)
            {
                if (listView.ContainerFromIndex(i) is ListViewItem item && item.Content is PackageViewModel package)
                {
                    AutomationProperties.SetName(item, package.PackageTitle);
                }
            }
        }
    }
}
<|MERGE_RESOLUTION|>--- conflicted
+++ resolved
@@ -1,38 +1,33 @@
-<<<<<<< HEAD
-// Copyright (c) Microsoft Corporation and Contributors
-// Licensed under the MIT license.
-=======
-// Copyright (c) Microsoft Corporation..
-// Licensed under the MIT License.
->>>>>>> 213913e8
-
-using DevHome.SetupFlow.ViewModels;
-using Microsoft.UI.Xaml;
-using Microsoft.UI.Xaml.Automation;
-using Microsoft.UI.Xaml.Controls;
-
-namespace DevHome.SetupFlow.Views;
-
-public sealed partial class SearchView : UserControl
-{
-    public SearchViewModel ViewModel => (SearchViewModel)DataContext;
-
-    public SearchView()
-    {
-        this.InitializeComponent();
-    }
-
-    private void PackagesListView_Loaded(object sender, RoutedEventArgs e)
-    {
-        if (sender is ListView listView)
-        {
-            for (var i = 0; i < listView.Items.Count; i++)
-            {
-                if (listView.ContainerFromIndex(i) is ListViewItem item && item.Content is PackageViewModel package)
-                {
-                    AutomationProperties.SetName(item, package.PackageTitle);
-                }
-            }
-        }
-    }
-}
+// Copyright (c) Microsoft Corporation..
+// Licensed under the MIT License.
+
+using DevHome.SetupFlow.ViewModels;
+using Microsoft.UI.Xaml;
+using Microsoft.UI.Xaml.Automation;
+using Microsoft.UI.Xaml.Controls;
+
+namespace DevHome.SetupFlow.Views;
+
+public sealed partial class SearchView : UserControl
+{
+    public SearchViewModel ViewModel => (SearchViewModel)DataContext;
+
+    public SearchView()
+    {
+        this.InitializeComponent();
+    }
+
+    private void PackagesListView_Loaded(object sender, RoutedEventArgs e)
+    {
+        if (sender is ListView listView)
+        {
+            for (var i = 0; i < listView.Items.Count; i++)
+            {
+                if (listView.ContainerFromIndex(i) is ListViewItem item && item.Content is PackageViewModel package)
+                {
+                    AutomationProperties.SetName(item, package.PackageTitle);
+                }
+            }
+        }
+    }
+}