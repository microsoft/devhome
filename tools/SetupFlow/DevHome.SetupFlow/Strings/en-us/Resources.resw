--- conflicted
+++ resolved
@@ -1,736 +1,734 @@
-﻿<?xml version="1.0" encoding="utf-8"?>
-<root>
-  <!-- 
-    Microsoft ResX Schema 
-    
-    Version 2.0
-    
-    The primary goals of this format is to allow a simple XML format 
-    that is mostly human readable. The generation and parsing of the 
-    various data types are done through the TypeConverter classes 
-    associated with the data types.
-    
-    Example:
-    
-    ... ado.net/XML headers & schema ...
-    <resheader name="resmimetype">text/microsoft-resx</resheader>
-    <resheader name="version">2.0</resheader>
-    <resheader name="reader">System.Resources.ResXResourceReader, System.Windows.Forms, ...</resheader>
-    <resheader name="writer">System.Resources.ResXResourceWriter, System.Windows.Forms, ...</resheader>
-    <data name="Name1"><value>this is my long string</value><comment>this is a comment</comment></data>
-    <data name="Color1" type="System.Drawing.Color, System.Drawing">Blue</data>
-    <data name="Bitmap1" mimetype="application/x-microsoft.net.object.binary.base64">
-        <value>[base64 mime encoded serialized .NET Framework object]</value>
-    </data>
-    <data name="Icon1" type="System.Drawing.Icon, System.Drawing" mimetype="application/x-microsoft.net.object.bytearray.base64">
-        <value>[base64 mime encoded string representing a byte array form of the .NET Framework object]</value>
-        <comment>This is a comment</comment>
-    </data>
-                
-    There are any number of "resheader" rows that contain simple 
-    name/value pairs.
-    
-    Each data row contains a name, and value. The row also contains a 
-    type or mimetype. Type corresponds to a .NET class that support 
-    text/value conversion through the TypeConverter architecture. 
-    Classes that don't support this are serialized and stored with the 
-    mimetype set.
-    
-    The mimetype is used for serialized objects, and tells the 
-    ResXResourceReader how to depersist the object. This is currently not 
-    extensible. For a given mimetype the value must be set accordingly:
-    
-    Note - application/x-microsoft.net.object.binary.base64 is the format 
-    that the ResXResourceWriter will generate, however the reader can 
-    read any of the formats listed below.
-    
-    mimetype: application/x-microsoft.net.object.binary.base64
-    value   : The object must be serialized with 
-            : System.Runtime.Serialization.Formatters.Binary.BinaryFormatter
-            : and then encoded with base64 encoding.
-    
-    mimetype: application/x-microsoft.net.object.soap.base64
-    value   : The object must be serialized with 
-            : System.Runtime.Serialization.Formatters.Soap.SoapFormatter
-            : and then encoded with base64 encoding.
-
-    mimetype: application/x-microsoft.net.object.bytearray.base64
-    value   : The object must be serialized into a byte array 
-            : using a System.ComponentModel.TypeConverter
-            : and then encoded with base64 encoding.
-    -->
-  <xsd:schema id="root" xmlns="" xmlns:xsd="http://www.w3.org/2001/XMLSchema" xmlns:msdata="urn:schemas-microsoft-com:xml-msdata">
-    <xsd:import namespace="http://www.w3.org/XML/1998/namespace" />
-    <xsd:element name="root" msdata:IsDataSet="true">
-      <xsd:complexType>
-        <xsd:choice maxOccurs="unbounded">
-          <xsd:element name="metadata">
-            <xsd:complexType>
-              <xsd:sequence>
-                <xsd:element name="value" type="xsd:string" minOccurs="0" />
-              </xsd:sequence>
-              <xsd:attribute name="name" use="required" type="xsd:string" />
-              <xsd:attribute name="type" type="xsd:string" />
-              <xsd:attribute name="mimetype" type="xsd:string" />
-              <xsd:attribute ref="xml:space" />
-            </xsd:complexType>
-          </xsd:element>
-          <xsd:element name="assembly">
-            <xsd:complexType>
-              <xsd:attribute name="alias" type="xsd:string" />
-              <xsd:attribute name="name" type="xsd:string" />
-            </xsd:complexType>
-          </xsd:element>
-          <xsd:element name="data">
-            <xsd:complexType>
-              <xsd:sequence>
-                <xsd:element name="value" type="xsd:string" minOccurs="0" msdata:Ordinal="1" />
-                <xsd:element name="comment" type="xsd:string" minOccurs="0" msdata:Ordinal="2" />
-              </xsd:sequence>
-              <xsd:attribute name="name" type="xsd:string" use="required" msdata:Ordinal="1" />
-              <xsd:attribute name="type" type="xsd:string" msdata:Ordinal="3" />
-              <xsd:attribute name="mimetype" type="xsd:string" msdata:Ordinal="4" />
-              <xsd:attribute ref="xml:space" />
-            </xsd:complexType>
-          </xsd:element>
-          <xsd:element name="resheader">
-            <xsd:complexType>
-              <xsd:sequence>
-                <xsd:element name="value" type="xsd:string" minOccurs="0" msdata:Ordinal="1" />
-              </xsd:sequence>
-              <xsd:attribute name="name" type="xsd:string" use="required" />
-            </xsd:complexType>
-          </xsd:element>
-        </xsd:choice>
-      </xsd:complexType>
-    </xsd:element>
-  </xsd:schema>
-  <resheader name="resmimetype">
-    <value>text/microsoft-resx</value>
-  </resheader>
-  <resheader name="version">
-    <value>2.0</value>
-  </resheader>
-  <resheader name="reader">
-    <value>System.Resources.ResXResourceReader, System.Windows.Forms, Version=4.0.0.0, Culture=neutral, PublicKeyToken=b77a5c561934e089</value>
-  </resheader>
-  <resheader name="writer">
-    <value>System.Resources.ResXResourceWriter, System.Windows.Forms, Version=4.0.0.0, Culture=neutral, PublicKeyToken=b77a5c561934e089</value>
-  </resheader>
-  <data name="AddAll.Text" xml:space="preserve">
-    <value>Add all</value>
-    <comment>Label for adding all items for selection</comment>
-  </data>
-  <data name="AddPackagesDescription.Text" xml:space="preserve">
-    <value>Select packages to restore from your backup, clone from repository, or search with Windows Package Manager.</value>
-    <comment>Description for Add packages page</comment>
-  </data>
-  <data name="AppListBackupBanner.Title" xml:space="preserve">
-    <value>Transfer developer machine settings</value>
-    <comment>Title text of an instruction banner section for transferring settings from a developer machine</comment>
-  </data>
-  <data name="AppListBackupBanner.Description" xml:space="preserve">
-    <value>Use Dev Home to quickly transfer you development machine settings from another PC to get back to coding.</value>
-    <comment>{Locked="Dev Home"}Description text of an instruction banner section for transferring settings from a developer machine</comment>
-  </data>
-  <data name="AppListBackupBanner.ButtonText" xml:space="preserve">
-    <value>Get started</value>
-    <comment>Button text for getting started with transferring settings from a developer machine</comment>
-  </data>
-  <data name="AgreeOnAbovePolicy.Content" xml:space="preserve">
-    <value>I have read, understand and agree to the above policy</value>
-    <comment>Checkbox label for reading, understanding and agreeing to policies presented above this label</comment>
-  </data>
-  <data name="ApplicationsSelectedCount" xml:space="preserve">
-    <value>{0} application(s) selected</value>
-    <comment>{Locked="{0}"} Label for the number of selected applications. {0} is replaced by the number of selected applications.</comment>
-  </data>
-  <data name="Browse.Content" xml:space="preserve">
-    <value>Browse</value>
-    <comment>Label for a browse button</comment>
-  </data>
-  <data name="Cancel.Content" xml:space="preserve">
-    <value>Cancel</value>
-    <comment>Label for a cancel button</comment>
-  </data>
-  <data name="Close" xml:space="preserve">
-    <value>Close</value>
-    <comment>Label for a close button</comment>
-  </data>
-  <data name="ConfigurationFileWindow.Title" xml:space="preserve">
-    <value>Configuration file name (Preview)</value>
-    <comment>Title of the configuration file window</comment>
-  </data>
-  <data name="ConfigurationFileTypeNotSupported" xml:space="preserve">
-    <value>The configuration file should be a YAML file. Windows 11 marks a visual evolutions of the operating system.</value>
-    <comment>Configuration file type not supported error message</comment>
-  </data>
-  <data name="ConfigurationFileWarning.Title" xml:space="preserve">
-    <value>Configuration file warning</value>
-    <comment>Title of the configuration file warning message</comment>
-  </data>
-  <data name="ConfigurationFileWarning.Message" xml:space="preserve">
-    <value>This is a test feature. Windows 11 marks a visual evolution of the operating system. We have evolved our design language alongside with Fluent to create a design which is human, universal and truly feels like Windows.</value>
-    <comment>Text of the configuration file warninig message</comment>
-  </data>
-  <data name="DefaultBanner.Title" xml:space="preserve">
-    <value>Get ready to code in minutes</value>
-    <comment>Title text of an instruction banner section for setting up a development machine</comment>
-  </data>
-  <data name="DefaultBanner.Description" xml:space="preserve">
-    <value>Find out how you can use Dev Home to get your development machine set up quickly.</value>
-    <comment>{Locked="Dev Home"}Description text of an instruction banner section for setting up a development machine</comment>
-  </data>
-  <data name="DefaultBanner.ButtonText" xml:space="preserve">
-    <value>Learn more</value>
-    <comment>Button text for learning more about setting up a development machine</comment>
-  </data>
-  <data name="DevDriveWindowByteUnitComboBox" xml:space="preserve">
-    <value>Byte unit of mearsure</value>
-    <comment>Unit of mearsure values that will populate the dropdown. Only gigabyte and terabyte</comment>
-  </data>
-  <data name="DevDriveWindowByteUnitComboBoxGB" xml:space="preserve">
-    <value>GB</value>
-    <comment>Dropdown value representation for a gigabyte</comment>
-  </data>
-  <data name="DevDriveWindowByteUnitComboBoxTB" xml:space="preserve">
-    <value>TB</value>
-    <comment>Dropdown value representation for a terabyte</comment>
-  </data>
-  <data name="DevDriveWindowCancelButton.Content" xml:space="preserve">
-    <value>Cancel</value>
-    <comment>Cancel button that will close the Dev Drive window</comment>
-  </data>
-  <data name="DevDriveWindowDriveLettersComboBox.Header" xml:space="preserve">
-    <value>Drive letters</value>
-    <comment>The drive letters that are currently available to use on the system</comment>
-  </data>
-  <data name="DevDriveWindowLaunchSettingsDisksAndVolumesHeader.Text" xml:space="preserve">
-    <value>For advanced settings, open the settings app.</value>
-    <comment>Text to Advise the user that the disks and volumes page in the Windows settings app has more advanced options for creating a Dev Drive.</comment>
-  </data>
-  <data name="DevDriveWindowLaunchSettingsDisksAndVolumesHyperLink.Text" xml:space="preserve">
-    <value>Open disks and volumes setting</value>
-    <comment>Hyperlink text, so when clicked the user will be redirected to the disks and volumes Windows settings page.</comment>
-  </data>
-  <data name="DevDriveWindowLocationTextBox.Header" xml:space="preserve">
-    <value>Dev Drive location</value>
-    <comment>Header for the Dev Drive location text box. This location can be on the location system or on a network share</comment>
-  </data>
-  <data name="DevDriveWindowLocationTextBox.PlaceholderText" xml:space="preserve">
-    <value>C:\Users\user\Documents\DevDisks</value>
-    <comment>Placeholder value within the Dev Drive location text box to show the user an example input of a folder location</comment>
-  </data>
-  <data name="DevDriveWindowNameTextBox.Header" xml:space="preserve">
-    <value>Dev Drive name</value>
-    <comment>Header for the Dev Drive name text box</comment>
-  </data>
-  <data name="DevDriveWindowNameTextBox.PlaceholderText" xml:space="preserve">
-    <value>Dev Disk VHD</value>
-    <comment>Placeholder drive label value that will be used as the file name within the Dev Drive name text box. VHD stands for virtual hard disk, which is what will be created when the user goes to create a Dev Drive.</comment>
-  </data>
-  <data name="DevDriveWindowOnlyOneDevDriveAllowedHeader.Text" xml:space="preserve">
-    <value>You can only create one Dev Drive in Dev Home at a time.</value>
-    <comment>Text to advise users that they are only allowed the create one Dev Drive at a time.</comment>
-  </data>
-  <data name="DevDriveWindowSaveButton.Content" xml:space="preserve">
-    <value>Save</value>
-    <comment>Save button that will let users save the options selected in the dialog</comment>
-  </data>
-  <data name="DevDriveWindowSizeNumberBox.Header" xml:space="preserve">
-    <value>Size</value>
-    <comment>Header for the Dev Drive size number box</comment>
-  </data>
-  <data name="DevDriveWindowTitle.Text" xml:space="preserve">
-    <value>Create Dev Drive</value>
-    <comment>Title for the Dev Drive window that opens up</comment>
-  </data>
-  <data name="FileTypeNotSupported" xml:space="preserve">
-    <value>File type not supported</value>
-    <comment>File type not supported error message</comment>
-  </data>
-  <data name="InstalledPackage" xml:space="preserve">
-    <value>Installed {0}</value>
-    <comment>{Locked="{0}"} Label displayed when a package has been installed. {0} is replaced by the package name.</comment>
-  </data>
-  <data name="InstallingPackage" xml:space="preserve">
-    <value>Installing {0}</value>
-    <comment>{Locked="{0}"} Label displayed when a package is being installed. {0} is replaced by the package name.</comment>
-  </data>
-  <data name="InstallPackageErrorWithReason" xml:space="preserve">
-    <value>Error installing {0}: {1}</value>
-    <comment>{Locked="{0}","{1}"} Label displayed when a package failed to install. {0} is replaced by the package name. {1} is replaced by the error reason.</comment>
-  </data>
-  <data name="InstallPackageErrorBlockedByPolicy" xml:space="preserve">
-    <value>Operation is blocked by Group Policy</value>
-    <comment>Label displayed when a package installation fails because it is blocked by group policy</comment>
-  </data>
-  <data name="InstallPackageErrorInternalError" xml:space="preserve">
-    <value>Internal error</value>
-    <comment>Label displayed when a package installation fails because of an internal error</comment>
-  </data>
-  <data name="InstallPackageErrorInstallError" xml:space="preserve">
-    <value>Install error code ({0})</value>
-    <comment>{Locked="{0}"}Label displayed when a package installation fails because of an error. {0} is replaced by a numeric value</comment>
-  </data>
-  <data name="InstallPackageErrorDownloadError" xml:space="preserve">
-    <value>Downloading installer failed</value>
-    <comment>{Locked="(0x{0})"}Label displayed when a package installation fails because the downloading the installer failed</comment>
-  </data>
-  <data name="InstallPackageErrorNoApplicableInstallers" xml:space="preserve">
-    <value>None of the installers are applicable for the current system</value>
-    <comment>Label displayed when a package installation fails because no applicable installer found for the current system</comment>
-  </data>
-  <data name="InstallPackageErrorUnknownError" xml:space="preserve">
-    <value>Unknown error</value>
-    <comment>Label displayed when a package installation fails because of an unknown error</comment>
-  </data>
-  <data name="LearnMore.Text" xml:space="preserve">
-    <value>Learn more</value>
-    <comment>Text for a clickable learn more button</comment>
-  </data>
-  <data name="MainPage_CloneRepos.Header" xml:space="preserve">
-    <value>Clone repositories</value>
-    <comment>Header for a card that when clicked takes the user to a page for cloning git repositories</comment>
-  </data>
-  <data name="MainPage_ConfigurationFile.Description" xml:space="preserve">
-    <value>Set up you machine directly from one or multiple configuration files</value>
-    <comment>Body text description for a card that when clicked allows the user to select a configuration file and run it</comment>
-  </data>
-  <data name="MainPage_ConfigurationFile.Header" xml:space="preserve">
-    <value>Run a configuration file for an existing setup</value>
-    <comment>Header for a card that when clicked allows the user to select a configuration file and run it</comment>
-  </data>
-  <data name="MainPage_DevDrive.Header" xml:space="preserve">
-    <value>Add a Dev Drive</value>
-    <comment>Header for a card that when clicked takes the user to a page for creating a developer drive (virtual hard disk)</comment>
-  </data>
-  <data name="MainPage_EnvironmentSetup.Text" xml:space="preserve">
-    <value>Set up development environment</value>
-    <comment>Header text for a group of controls giving multiple choices to set up the environment/machine</comment>
-  </data>
-  <data name="MainPage_InstallApps.Header" xml:space="preserve">
-    <value>Install applications</value>
-    <comment>Header for a card that when clicked takes the user to a page for installing apps</comment>
-  </data>
-  <data name="MainPage_QuickConfiguration.Text" xml:space="preserve">
-    <value>Quick steps</value>
-    <comment>Header text for a group of controls giving multiple choices for configuring the machine, but not a full setup flow</comment>
-  </data>
-  <data name="MainPage_SetupFlow.Description" xml:space="preserve">
-    <value>Clone repositories and install applications at once</value>
-    <comment>Body text description for a card than when clicked takes the user to a multi-step flow for setting up their machine</comment>
-  </data>
-  <data name="MainPage_SetupFlow.Header" xml:space="preserve">
-    <value>End-to-end setup</value>
-    <comment>Header for a card than when clicked takes the user to a multi-step flow for setting up their machine</comment>
-  </data>
-  <data name="NoAppsToInstall.Text" xml:space="preserve">
-    <value>No apps to install</value>
-    <comment>Text shown if no applications were selected to install</comment>
-  </data>
-  <data name="NavigationPane.Content" xml:space="preserve">
-    <value>Dev Setup tool</value>
-    <comment>Navigation pane content</comment>
-  </data>
-  <data name="NoApplicationsSelected.Text" xml:space="preserve">
-    <value>No applications selected</value>
-    <comment>Text displayed when a list of applications selected by the user is empty</comment>
-  </data>
-  <data name="NoSearchResultsFoundTitle" xml:space="preserve">
-    <value>No results found for "{0}"</value>
-    <comment>{Locked="{0}"}Text displayed when no search results were found. {0} is replaced by the search query.</comment>
-  </data>
-  <data name="NoSearchResultsFoundDescription.Text" xml:space="preserve">
-    <value>Did't find what you're looking for? Check the spelling, try new keywords.</value>
-    <comment>Text displayed when no search results were found</comment>
-  </data>
-  <data name="ResultCount" xml:space="preserve">
-    <value>{0} Result(s)</value>
-    <comment>{Locked="{0}"} Label for a search result counter. {0} is replaced by the number of result items.</comment>
-  </data>
-  <data name="RestorePackagesTitle" xml:space="preserve">
-    <value>Restore from {0}</value>
-    <comment>{Locked="{0}"} Header text of a section for restoring packages from another device. {0} is replaced by a device name.</comment>
-  </data>
-  <data name="RestorePackagesDescription" xml:space="preserve">
-    <value>The following applications are recovered from {0}</value>
-    <comment>{Locked="{0}"} Description text of a section for restoring packages from another device. {0} is replaced by a device name.</comment>
-  </data>
-  <data name="PackagesCount" xml:space="preserve">
-    <value>{0} packages</value>
-    <comment>{Locked="{0}"} Display the number of packages. {0} is replaced by the number of packages.</comment>
-  </data>
-  <data name="PopularAppsTitle" xml:space="preserve">
-    <value>Popular Apps</value>
-    <comment>Header text for a popular application section</comment>
-  </data>
-  <data name="PopularAppsDescription" xml:space="preserve">
-    <value>Here are some popular development tools.</value>
-    <comment>Description text for a popular application section</comment>
-  </data>
-  <data name="Previous.Content" xml:space="preserve">
-    <value>Previous</value>
-    <comment>Label for a "go to previous page" button</comment>
-  </data>
-  <data name="Restore.Content" xml:space="preserve">
-    <value>Restore</value>
-    <comment>Label for restore button</comment>
-  </data>
-  <data name="Review_EulaTitle.Text" xml:space="preserve">
-    <value>End-User License Agreement</value>
-    <comment>Header for the license agreement text</comment>
-  </data>
-  <data name="Review_EulaText.Text" xml:space="preserve">
-    <value>IMPORTANT—READ CAREFULLY: This Microsoft End-User License Agreement ("EULA") is ...</value>
-    <comment>License agreements</comment>
-  </data>
-  <data name="Review_AcceptEula.Content" xml:space="preserve">
-    <value>I read the terms and allow Windows to accept all EULA on my behalf</value>
-    <comment>Checkbox text for user to accept the EULA</comment>
-  </data>
-  <data name="Review_AcceptReboot.Content" xml:space="preserve">
-    <value>I allow Windows to automatically reboot my system</value>
-    <comment>Checkbox text for user to accept the possibility of reboots during setup</comment>
-  </data>
-  <data name="Review_SetupDetails.Text" xml:space="preserve">
-    <value>Set up details</value>
-    <comment>Header for a section detailing the set up steps to be performed. "Set up" is the noun</comment>
-  </data>
-  <data name="Review_TermsTitle.Text" xml:space="preserve">
-    <value>Terms</value>
-    <comment>As in "Terms of use"</comment>
-  </data>
-  <data name="Review_TermsText.Text" xml:space="preserve">
-    <value>By clicking Create, I (a) agree to the legal terms and privacy statement(s) associated with the Marketplace offering(s) listed above; (b) authorize Microsoft to bill my current payment method for the fees associated with the offering(s), with the same billing frequency as my Azure subscription; and (c) agree that Microsoft may share my contact, usage and transactional information with the provider(s) of the offering(s) for support, billing and other transactional activities. Microsoft does not provide rights for third-party offerings.</value>
-    <comment>Terms of use shown before starting setup.</comment>
-  </data>
-  <data name="Review_RebootTitle.Text" xml:space="preserve">
-    <value>System reboot</value>
-    <comment>Header for text indicating that a reboot may be needed</comment>
-  </data>
-  <data name="Review_RebootText.Text" xml:space="preserve">
-    <value>A reboot may be needed</value>
-    <comment>Text indicating that a reboot may be needed to finish the setup</comment>
-  </data>
-  <data name="ReviewNothingToSetUpToolTip" xml:space="preserve">
-    <value>Nothing to set up</value>
-    <comment>Text shown on a tool tip for a "Start set up" button if there is noting to set up</comment>
-  </data>
-  <data name="SearchBox.PlaceholderText" xml:space="preserve">
-    <value>Try "GitHub"</value>
-    <comment>{Locked="GitHub"}Placeholder text displayed in a search box</comment>
-  </data>
-  <data name="SelectAll.Content" xml:space="preserve">
-    <value>Select all</value>
-    <comment>Label for select all checkbox</comment>
-  </data>
-  <data name="SelectedPackages.Text" xml:space="preserve">
-    <value>Selected packages</value>
-    <comment>Label for selected packages</comment>
-  </data>
-  <data name="SetupButton" xml:space="preserve">
-    <value>Set up</value>
-    <comment>Label for the button that starts the setup</comment>
-  </data>
-  <data name="SetupShell_AppManagement.Description" xml:space="preserve">
-    <value>Search for apps and packages to install or select them below.</value>
-    <comment>Description for the application management page</comment>
-  </data>
-  <data name="SetupShell_EndToEndTitle.Text" xml:space="preserve">
-    <value>End-to-end setup</value>
-    <comment>Title for all the pages during an end-to-end setup flow</comment>
-  </data>
-  <data name="SetupShell_RepoConfig.Description" xml:space="preserve">
-    <value>Add private or public repositories to clone to you computer.</value>
-    <comment>Description for the application management page</comment>
-  </data>
-  <data name="SetupShell_Review.Description" xml:space="preserve">
-    <value>Review the terms and setup details below before applying these changes to your computer.</value>
-    <comment>Description for the review page</comment>
-  </data>
-  <data name="Applications" xml:space="preserve">
-    <value>Applications</value>
-    <comment>Header for a section showing a summary of applications to be installed</comment>
-  </data>
-  <data name="Basics" xml:space="preserve">
-    <value>Basics</value>
-    <comment>Header for a section showing a summary of "basic" setup steps to be performed</comment>
-  </data>
-  <data name="Repository" xml:space="preserve">
-    <value>Repository</value>
-    <comment>Header for a section showing a summary of repositories to be cloned to the machine</comment>
-  </data>
-  <data name="LoadingScreenRetry.Content" xml:space="preserve">
-    <value>Retry</value>
-    <comment>Button to re-run all failed tasks.</comment>
-  </data>
-  <data name="MainPage_RepoReviewDescription.Text" xml:space="preserve">
-    <value>Add private or public repositories to clone to your compuer</value>
-    <comment>Description for the repo review page</comment>
-  </data>
-  <data name="MainPage_RepoReviewHeader.Text" xml:space="preserve">
-    <value>End-to-end flow</value>
-    <comment>Header for the repo review page</comment>
-  </data>
-  <data name="MainPage_RepoReview_AddRepository.Content" xml:space="preserve">
-    <value>+ Add repository</value>
-    <comment>Add repository button text</comment>
-  </data>
-  <data name="ReposConfigPageTitle" xml:space="preserve">
-    <value>Clone Repos</value>
-    <comment>Clone Repo label for the stepper</comment>
-  </data>
-  <data name="ApplicationsPageTitle" xml:space="preserve">
-    <value>Install Apps</value>
-    <comment>Install Apps label for the stepper</comment>
-  </data>
-  <data name="ReviewPageTitle" xml:space="preserve">
-    <value>Review &amp; setup</value>
-    <comment>Review and Setup label for the stepper</comment>
-  </data>
-  <data name="AddDevDriveLabel.Text" xml:space="preserve">
-    <value>Optimize repo performance with a new Dev Drive</value>
-    <comment>Text for the use to choose to make a dev drive</comment>
-  </data>
-  <data name="ClonePath.Header" xml:space="preserve">
-    <value>Clone Path</value>
-    <comment>Header for choosing a clone path</comment>
-  </data>
-  <data name="ClonePath.PlaceholderText" xml:space="preserve">
-    <value>Choose a clone path</value>
-    <comment>Prompts the user to choose a path</comment>
-  </data>
-  <data name="ClonePath_Button.Content" xml:space="preserve">
-    <value>Browse</value>
-    <comment>Browse button for opening the storage picker</comment>
-  </data>
-  <data name="RepoUrl.Header" xml:space="preserve">
-    <value>Repository URL</value>
-    <comment>Header for the textbox for entering in a URL</comment>
-  </data>
-  <data name="RepoUrl.PlaceholderText" xml:space="preserve">
-    <value>URL</value>
-    <comment>Text to appear in the textbox for entering in a URL</comment>
-  </data>
-  <data name="CloneRepoDialog.Title" xml:space="preserve">
-    <value>Clone a Repository</value>
-    <comment>Header for the dialog bos to clone repositories</comment>
-  </data>
-  <data name="NewDevDriveComboBox.Content" xml:space="preserve">
-    <value>Optimize repo performance with a new Dev Drive</value>
-    <comment>Check box label to notify users of making a new dev drive</comment>
-  </data>
-  <data name="RepositoryDisplay.Header" xml:space="preserve">
-    <value>Account Type</value>
-    <comment>Header to prompt users to choose an account</comment>
-  </data>
-  <data name="RepoTool_AddViaAccountButton.Content" xml:space="preserve">
-    <value>Account</value>
-    <comment>Content for account toggle button </comment>
-  </data>
-  <data name="RepoTool_AddViaUrlButton.Content" xml:space="preserve">
-    <value>URL</value>
-    <comment>Content for URL button</comment>
-  </data>
-  <data name="RepoTool_FilterTextBox.PlaceholderText" xml:space="preserve">
-    <value>Filter</value>
-    <comment>Prompt user to filter</comment>
-  </data>
-  <data name="Repo_ToolClonePathError.Text" xml:space="preserve">
-    <value>Please enter an absolute path</value>
-    <comment>Shown when Clone Location isn't an absolute path</comment>
-  </data>
-  <data name="RepoReview_NoReposSelected.Text" xml:space="preserve">
-    <value>No repository is added yet</value>
-    <comment>Shown when no repos are selected when the user gets to the repo page</comment>
-  </data>
-  <data name="RepoReview_NoReposSelectedLink.Content" xml:space="preserve">
-    <value>+ Add repository</value>
-    <comment>The hyperlink to bring the user to the repo clone dialog.  Shows if the user hasn't selected any repos to clone.</comment>
-  </data>
-  <data name="EditClonePathDialog.Title" xml:space="preserve">
-    <value>Edit clone path</value>
-    <comment>Header for the edit clone path dialog</comment>
-  </data>
-  <data name="RepositoriesList.Text" xml:space="preserve">
-    <value>Your repositories</value>
-    <comment>Shown above the list of user repositories</comment>
-  </data>
-  <data name="CloneRepoDialog.CloseButtonText" xml:space="preserve">
-    <value>Cancel</value>
-    <comment>Content for the secondary button in the repo review tool.</comment>
-  </data>
-  <data name="CloneRepoDialog.PrimaryButtonText" xml:space="preserve">
-    <value>Add</value>
-    <comment>Content for the primary button in the repo review tool</comment>
-  </data>
-  <data name="EditClonePathDialog.CloseButtonText" xml:space="preserve">
-    <value>Cancel</value>
-    <comment>Content for the close button in the edit clone path dialog.</comment>
-  </data>
-  <data name="EditClonePathDialog.PrimaryButtonText" xml:space="preserve">
-    <value>Add</value>
-    <comment>Content for the primary button in the edit clone path dialog.</comment>
-  </data>
-  <data name="LoadingPage_HeaderBottomRow.Text" xml:space="preserve">
-    <value>stay tuned for the magic...</value>
-    <comment>Bottom row of the header for the loading page.</comment>
-  </data>
-  <data name="LoadingPage_HeaderTopRow.Text" xml:space="preserve">
-    <value>Setup initiated</value>
-    <comment>Top row of the header for the loading page</comment>
-  </data>
-  <data name="LoadingExecutingProgress" xml:space="preserve">
-    <value>Executing Task {0}/{1}</value>
-    <comment>Shows ot the user how many tasks have been completed</comment>
-  </data>
-  <data name="Loading_StopButton.Content" xml:space="preserve">
-    <value>Stop</value>
-    <comment>Content to stop loading tasks.</comment>
-  </data>
-  <data name="ActionCenterDisplay" xml:space="preserve">
-    <value>Failed tasks: {0}</value>
-    <comment>Action center display to see status of all tasks that have finished.</comment>
-  </data>
-  <data name="Loading_ActionCenter.Text" xml:space="preserve">
-    <value>Action Center</value>
-    <comment>Header for action center</comment>
-  </data>
-  <data name="Loading_ExecutingTasks.Text" xml:space="preserve">
-    <value>Tasks</value>
-    <comment>Header for executing tasks</comment>
-  </data>
-  <data name="LoadingScreenCloningRepositoryErrorTestSecondary" xml:space="preserve">
-    <value>Repository failed because {0}</value>
-    <comment>Sub text that will show up in the action center</comment>
-  </data>
-  <data name="CloningRepositoryErrorText" xml:space="preserve">
-    <value>Failed to clone repository {0}</value>
-    <comment>Main tex tto show in the loading screen that a repo failed to clone</comment>
-  </data>
-  <data name="LoadingScreenCloningRepositoryFinished" xml:space="preserve">
-    <value>Repository Cloned, and location set to  {0}</value>
-    <comment>Notify the user that a repository has been cloned</comment>
-  </data>
-  <data name="LoadingScreenCloningRepositoryMainText" xml:space="preserve">
-    <value>Cloning Repository {0}</value>
-    <comment>Text to notify the user what repository is being clones</comment>
-  </data>
-  <data name="LoadingScreenCloningReposityNeedsAttention" xml:space="preserve">
-    <value>Repository {0} needs your attention</value>
-    <comment>Task message when a cloning task needs a users attention</comment>
-  </data>
-  <data name="LoadingScreenCloningRepositoryNeedsAttentionMainMessage" xml:space="preserve">
-    <value>Something needs your attention</value>
-    <comment>Sub message in the "Needs Attention" window</comment>
-  </data>
-  <data name="LoadingScreenCloningRepositoryNeedsAttentionPrimaryButtonContent" xml:space="preserve">
-    <value>Okay</value>
-    <comment>Main message in the "Needs attention" window</comment>
-  </data>
-  <data name="LoadingScreenCloningRepositoryNeedsAttentionSecondaryButtonContent" xml:space="preserve">
-    <value>Not Okay</value>
-    <comment>Content of the primary button in the "Needs Attention" window</comment>
-  </data>
-  <data name="LoadingScreenCloningRepositoryNeedsAttentionSubMessage" xml:space="preserve">
-    <value>Repository {0} needs your attention</value>
-  </data>
-  <data name="ActionCenterCloningRepositoryErrorTextSecondary" xml:space="preserve">
-    <value>Error message: {0}</value>
-  </data>
-  <data name="LoadingScreenCloneRepositoryNeedsRebootText" xml:space="preserve">
-    <value>Repository {0} requires  a reboot to finish cloning.</value>
-    <comment>Message notifying the user that a repo requires the machine to reboot</comment>
-  </data>
-  <data name="DevDriveDefaultFileName" xml:space="preserve">
-    <value>Dev Disk</value>
-    <comment>file name for the virtual disk file we will create the Dev Drive in if the user keeps the defaults</comment>
-  </data>
-  <data name="DevDriveDefaultFolderName" xml:space="preserve">
-    <value>Dev Drives</value>
-    <comment>folder name for the folder we will create the Dev Drive in if the user keeps the defaults</comment>
-  </data>
-  <data name="DevDriveReviewPageDevDriveDetailsTitle.Text" xml:space="preserve">
-    <value>Dev Drive details</value>
-    <comment>Text that will be the description of a section in the review page where the user will see a list of details about the Dev Drives they are about to create. The name, size and the virtual disk file location are the details shows.</comment>
-  </data>
-  <data name="DevDriveReviewPageNoDevDrives.Text" xml:space="preserve">
-    <value>No Dev Drives will be created.</value>
-    <comment>Text that lets the user know that they did not select a previous option to create a Dev Drive so therefore none will be created in the next step</comment>
-  </data>
-  <data name="DevDriveReviewPageNumberOfDevDrives" xml:space="preserve">
-    <value>{0} created</value>
-    <comment>{Locked="{0}"} Text that shows the number of Dev Drives that the user will be creating on the review page</comment>
-  </data>
-  <data name="DevDriveReviewPageNumberOfDevDrivesTitle" xml:space="preserve">
-    <value>Dev Drive creation</value>
-    <comment>Test that will be the decription to a section of the review page where the user will see the number of Dev Drives they are about to create</comment>
-  </data>
-  <data name="PathWithColon.Text" xml:space="preserve">
-    <value>Path:</value>
-    <comment>label for any item that will display a file or folder path to the user</comment>
-  </data>
-  <data name="Size.Header" xml:space="preserve">
-    <value>Size</value>
-    <comment>Header for items like text and number boxes where the user can enter values that represent the size of something.</comment>
-  </data>
-  <data name="BrowseTextBlock" xml:space="preserve">
-    <value>Browse</value>
-    <comment>Label for browse button that can be used in a body of text instead of directly in the button content</comment>
-  </data>
-  <data name="DevDriveInvalidDriveLabel" xml:space="preserve">
-    <value>The file name must be 32 characters or less and can't include any of the following \ / : * ? " &lt; &gt; |</value>
-    <comment>Tells the user which characters are invalid for the Dev Drive file name. Should show, A file name can't include any of the followingspecial characters \ / : * ? "&lt; &gt; |</comment>
-  </data>
-  <data name="DevDriveInvalidDriveSize" xml:space="preserve">
-    <value>A Dev Drive must be at least 50 GB and at most 64 TB.</value>
-    <comment>Text that tells the user the minimum and maximum size they can use to create a Dev Drive. </comment>
-  </data>
-  <data name="DevDriveInvalidFolderLocation" xml:space="preserve">
-    <value>Make sure the path is fully qualified and try again.</value>
-    <comment>Tells the user how the location path should be structured. </comment>
-  </data>
-  <data name="DevDriveNoDriveLettersAvailable" xml:space="preserve">
-    <value>No drive letters are available</value>
-    <comment>Text that tells the user they have no drive letters that can be used to create a Dev Drive</comment>
-  </data>
-  <data name="DevDriveNotEnoughFreeSpace" xml:space="preserve">
-    <value>Not enough free space. Free at least 50 GB and try again.</value>
-    <comment>Text that tells the user that they don't have enough space available on their machines to create a Dev Drive.</comment>
-  </data>
-  <data name="Save.Content" xml:space="preserve">
-    <value>Save</value>
-    <comment>content for a save button</comment>
-  </data>
-  <data name="SizeWithColon.Text" xml:space="preserve">
-    <value>Size:</value>
-    <comment>Text label for any item that will display a number size. Example could be a using this with a textblock to make a label that is on the same line as another textblock that displays the amount of free storage space on a computer.</comment>
-  </data>
-  <data name="DevDriveFilenameAlreadyExists" xml:space="preserve">
-    <value>The filename already exists in the selected location. Enter a new file name and try again.</value>
-    <comment>Text that advises the user that the file name of the virtual hard disk they were trying to create already exists in the location they selected and that they should enter a new name.</comment>
-  </data>
-  <data name="DevDriveUnableToCreateError" xml:space="preserve">
-    <value>The Dev Drive couldn't be created.</value>
-    <comment>Text that advises the user that there was an error and we couldn't create the Dev Drive on their machine.</comment>
-  </data>
-<<<<<<< HEAD
-  <data name="DevDriveDriveLetterNotAvailable" xml:space="preserve">
-    <value>The requested drive letter is not available. Select another one and try again.</value>
-    <comment>Error text that tells the user that the drive letter they selected in the drive letter combo box, is not available.</comment>
-=======
-  <data name="NeedsRebootMessage" xml:space="preserve">
-    <value>{0} Needs to reboot the machine to finish</value>
-    <comment>Message to tell the user that the machine needs to reboot</comment>
-  </data>
-  <data name="LogFileName" xml:space="preserve">
-    <value>DevHomeTasks.Log</value>
-    <comment>The log file name for failed tasks.</comment>
-  </data>
-  <data name="UnknownError" xml:space="preserve">
-    <value>Unknown Error</value>
-    <comment>Text to display when an error is unknwon</comment>
->>>>>>> 806661a2
-  </data>
+﻿<?xml version="1.0" encoding="utf-8"?>
+<root>
+  <!-- 
+    Microsoft ResX Schema 
+    
+    Version 2.0
+    
+    The primary goals of this format is to allow a simple XML format 
+    that is mostly human readable. The generation and parsing of the 
+    various data types are done through the TypeConverter classes 
+    associated with the data types.
+    
+    Example:
+    
+    ... ado.net/XML headers & schema ...
+    <resheader name="resmimetype">text/microsoft-resx</resheader>
+    <resheader name="version">2.0</resheader>
+    <resheader name="reader">System.Resources.ResXResourceReader, System.Windows.Forms, ...</resheader>
+    <resheader name="writer">System.Resources.ResXResourceWriter, System.Windows.Forms, ...</resheader>
+    <data name="Name1"><value>this is my long string</value><comment>this is a comment</comment></data>
+    <data name="Color1" type="System.Drawing.Color, System.Drawing">Blue</data>
+    <data name="Bitmap1" mimetype="application/x-microsoft.net.object.binary.base64">
+        <value>[base64 mime encoded serialized .NET Framework object]</value>
+    </data>
+    <data name="Icon1" type="System.Drawing.Icon, System.Drawing" mimetype="application/x-microsoft.net.object.bytearray.base64">
+        <value>[base64 mime encoded string representing a byte array form of the .NET Framework object]</value>
+        <comment>This is a comment</comment>
+    </data>
+                
+    There are any number of "resheader" rows that contain simple 
+    name/value pairs.
+    
+    Each data row contains a name, and value. The row also contains a 
+    type or mimetype. Type corresponds to a .NET class that support 
+    text/value conversion through the TypeConverter architecture. 
+    Classes that don't support this are serialized and stored with the 
+    mimetype set.
+    
+    The mimetype is used for serialized objects, and tells the 
+    ResXResourceReader how to depersist the object. This is currently not 
+    extensible. For a given mimetype the value must be set accordingly:
+    
+    Note - application/x-microsoft.net.object.binary.base64 is the format 
+    that the ResXResourceWriter will generate, however the reader can 
+    read any of the formats listed below.
+    
+    mimetype: application/x-microsoft.net.object.binary.base64
+    value   : The object must be serialized with 
+            : System.Runtime.Serialization.Formatters.Binary.BinaryFormatter
+            : and then encoded with base64 encoding.
+    
+    mimetype: application/x-microsoft.net.object.soap.base64
+    value   : The object must be serialized with 
+            : System.Runtime.Serialization.Formatters.Soap.SoapFormatter
+            : and then encoded with base64 encoding.
+
+    mimetype: application/x-microsoft.net.object.bytearray.base64
+    value   : The object must be serialized into a byte array 
+            : using a System.ComponentModel.TypeConverter
+            : and then encoded with base64 encoding.
+    -->
+  <xsd:schema id="root" xmlns="" xmlns:xsd="http://www.w3.org/2001/XMLSchema" xmlns:msdata="urn:schemas-microsoft-com:xml-msdata">
+    <xsd:import namespace="http://www.w3.org/XML/1998/namespace" />
+    <xsd:element name="root" msdata:IsDataSet="true">
+      <xsd:complexType>
+        <xsd:choice maxOccurs="unbounded">
+          <xsd:element name="metadata">
+            <xsd:complexType>
+              <xsd:sequence>
+                <xsd:element name="value" type="xsd:string" minOccurs="0" />
+              </xsd:sequence>
+              <xsd:attribute name="name" use="required" type="xsd:string" />
+              <xsd:attribute name="type" type="xsd:string" />
+              <xsd:attribute name="mimetype" type="xsd:string" />
+              <xsd:attribute ref="xml:space" />
+            </xsd:complexType>
+          </xsd:element>
+          <xsd:element name="assembly">
+            <xsd:complexType>
+              <xsd:attribute name="alias" type="xsd:string" />
+              <xsd:attribute name="name" type="xsd:string" />
+            </xsd:complexType>
+          </xsd:element>
+          <xsd:element name="data">
+            <xsd:complexType>
+              <xsd:sequence>
+                <xsd:element name="value" type="xsd:string" minOccurs="0" msdata:Ordinal="1" />
+                <xsd:element name="comment" type="xsd:string" minOccurs="0" msdata:Ordinal="2" />
+              </xsd:sequence>
+              <xsd:attribute name="name" type="xsd:string" use="required" msdata:Ordinal="1" />
+              <xsd:attribute name="type" type="xsd:string" msdata:Ordinal="3" />
+              <xsd:attribute name="mimetype" type="xsd:string" msdata:Ordinal="4" />
+              <xsd:attribute ref="xml:space" />
+            </xsd:complexType>
+          </xsd:element>
+          <xsd:element name="resheader">
+            <xsd:complexType>
+              <xsd:sequence>
+                <xsd:element name="value" type="xsd:string" minOccurs="0" msdata:Ordinal="1" />
+              </xsd:sequence>
+              <xsd:attribute name="name" type="xsd:string" use="required" />
+            </xsd:complexType>
+          </xsd:element>
+        </xsd:choice>
+      </xsd:complexType>
+    </xsd:element>
+  </xsd:schema>
+  <resheader name="resmimetype">
+    <value>text/microsoft-resx</value>
+  </resheader>
+  <resheader name="version">
+    <value>2.0</value>
+  </resheader>
+  <resheader name="reader">
+    <value>System.Resources.ResXResourceReader, System.Windows.Forms, Version=4.0.0.0, Culture=neutral, PublicKeyToken=b77a5c561934e089</value>
+  </resheader>
+  <resheader name="writer">
+    <value>System.Resources.ResXResourceWriter, System.Windows.Forms, Version=4.0.0.0, Culture=neutral, PublicKeyToken=b77a5c561934e089</value>
+  </resheader>
+  <data name="AddAll.Text" xml:space="preserve">
+    <value>Add all</value>
+    <comment>Label for adding all items for selection</comment>
+  </data>
+  <data name="AddPackagesDescription.Text" xml:space="preserve">
+    <value>Select packages to restore from your backup, clone from repository, or search with Windows Package Manager.</value>
+    <comment>Description for Add packages page</comment>
+  </data>
+  <data name="AppListBackupBanner.Title" xml:space="preserve">
+    <value>Transfer developer machine settings</value>
+    <comment>Title text of an instruction banner section for transferring settings from a developer machine</comment>
+  </data>
+  <data name="AppListBackupBanner.Description" xml:space="preserve">
+    <value>Use Dev Home to quickly transfer you development machine settings from another PC to get back to coding.</value>
+    <comment>{Locked="Dev Home"}Description text of an instruction banner section for transferring settings from a developer machine</comment>
+  </data>
+  <data name="AppListBackupBanner.ButtonText" xml:space="preserve">
+    <value>Get started</value>
+    <comment>Button text for getting started with transferring settings from a developer machine</comment>
+  </data>
+  <data name="AgreeOnAbovePolicy.Content" xml:space="preserve">
+    <value>I have read, understand and agree to the above policy</value>
+    <comment>Checkbox label for reading, understanding and agreeing to policies presented above this label</comment>
+  </data>
+  <data name="ApplicationsSelectedCount" xml:space="preserve">
+    <value>{0} application(s) selected</value>
+    <comment>{Locked="{0}"} Label for the number of selected applications. {0} is replaced by the number of selected applications.</comment>
+  </data>
+  <data name="Browse.Content" xml:space="preserve">
+    <value>Browse</value>
+    <comment>Label for a browse button</comment>
+  </data>
+  <data name="Cancel.Content" xml:space="preserve">
+    <value>Cancel</value>
+    <comment>Label for a cancel button</comment>
+  </data>
+  <data name="Close" xml:space="preserve">
+    <value>Close</value>
+    <comment>Label for a close button</comment>
+  </data>
+  <data name="ConfigurationFileWindow.Title" xml:space="preserve">
+    <value>Configuration file name (Preview)</value>
+    <comment>Title of the configuration file window</comment>
+  </data>
+  <data name="ConfigurationFileTypeNotSupported" xml:space="preserve">
+    <value>The configuration file should be a YAML file. Windows 11 marks a visual evolutions of the operating system.</value>
+    <comment>Configuration file type not supported error message</comment>
+  </data>
+  <data name="ConfigurationFileWarning.Title" xml:space="preserve">
+    <value>Configuration file warning</value>
+    <comment>Title of the configuration file warning message</comment>
+  </data>
+  <data name="ConfigurationFileWarning.Message" xml:space="preserve">
+    <value>This is a test feature. Windows 11 marks a visual evolution of the operating system. We have evolved our design language alongside with Fluent to create a design which is human, universal and truly feels like Windows.</value>
+    <comment>Text of the configuration file warninig message</comment>
+  </data>
+  <data name="DefaultBanner.Title" xml:space="preserve">
+    <value>Get ready to code in minutes</value>
+    <comment>Title text of an instruction banner section for setting up a development machine</comment>
+  </data>
+  <data name="DefaultBanner.Description" xml:space="preserve">
+    <value>Find out how you can use Dev Home to get your development machine set up quickly.</value>
+    <comment>{Locked="Dev Home"}Description text of an instruction banner section for setting up a development machine</comment>
+  </data>
+  <data name="DefaultBanner.ButtonText" xml:space="preserve">
+    <value>Learn more</value>
+    <comment>Button text for learning more about setting up a development machine</comment>
+  </data>
+  <data name="DevDriveWindowByteUnitComboBox" xml:space="preserve">
+    <value>Byte unit of mearsure</value>
+    <comment>Unit of mearsure values that will populate the dropdown. Only gigabyte and terabyte</comment>
+  </data>
+  <data name="DevDriveWindowByteUnitComboBoxGB" xml:space="preserve">
+    <value>GB</value>
+    <comment>Dropdown value representation for a gigabyte</comment>
+  </data>
+  <data name="DevDriveWindowByteUnitComboBoxTB" xml:space="preserve">
+    <value>TB</value>
+    <comment>Dropdown value representation for a terabyte</comment>
+  </data>
+  <data name="DevDriveWindowCancelButton.Content" xml:space="preserve">
+    <value>Cancel</value>
+    <comment>Cancel button that will close the Dev Drive window</comment>
+  </data>
+  <data name="DevDriveWindowDriveLettersComboBox.Header" xml:space="preserve">
+    <value>Drive letters</value>
+    <comment>The drive letters that are currently available to use on the system</comment>
+  </data>
+  <data name="DevDriveWindowLaunchSettingsDisksAndVolumesHeader.Text" xml:space="preserve">
+    <value>For advanced settings, open the settings app.</value>
+    <comment>Text to Advise the user that the disks and volumes page in the Windows settings app has more advanced options for creating a Dev Drive.</comment>
+  </data>
+  <data name="DevDriveWindowLaunchSettingsDisksAndVolumesHyperLink.Text" xml:space="preserve">
+    <value>Open disks and volumes setting</value>
+    <comment>Hyperlink text, so when clicked the user will be redirected to the disks and volumes Windows settings page.</comment>
+  </data>
+  <data name="DevDriveWindowLocationTextBox.Header" xml:space="preserve">
+    <value>Dev Drive location</value>
+    <comment>Header for the Dev Drive location text box. This location can be on the location system or on a network share</comment>
+  </data>
+  <data name="DevDriveWindowLocationTextBox.PlaceholderText" xml:space="preserve">
+    <value>C:\Users\user\Documents\DevDisks</value>
+    <comment>Placeholder value within the Dev Drive location text box to show the user an example input of a folder location</comment>
+  </data>
+  <data name="DevDriveWindowNameTextBox.Header" xml:space="preserve">
+    <value>Dev Drive name</value>
+    <comment>Header for the Dev Drive name text box</comment>
+  </data>
+  <data name="DevDriveWindowNameTextBox.PlaceholderText" xml:space="preserve">
+    <value>Dev Disk VHD</value>
+    <comment>Placeholder drive label value that will be used as the file name within the Dev Drive name text box. VHD stands for virtual hard disk, which is what will be created when the user goes to create a Dev Drive.</comment>
+  </data>
+  <data name="DevDriveWindowOnlyOneDevDriveAllowedHeader.Text" xml:space="preserve">
+    <value>You can only create one Dev Drive in Dev Home at a time.</value>
+    <comment>Text to advise users that they are only allowed the create one Dev Drive at a time.</comment>
+  </data>
+  <data name="DevDriveWindowSaveButton.Content" xml:space="preserve">
+    <value>Save</value>
+    <comment>Save button that will let users save the options selected in the dialog</comment>
+  </data>
+  <data name="DevDriveWindowSizeNumberBox.Header" xml:space="preserve">
+    <value>Size</value>
+    <comment>Header for the Dev Drive size number box</comment>
+  </data>
+  <data name="DevDriveWindowTitle.Text" xml:space="preserve">
+    <value>Create Dev Drive</value>
+    <comment>Title for the Dev Drive window that opens up</comment>
+  </data>
+  <data name="FileTypeNotSupported" xml:space="preserve">
+    <value>File type not supported</value>
+    <comment>File type not supported error message</comment>
+  </data>
+  <data name="InstalledPackage" xml:space="preserve">
+    <value>Installed {0}</value>
+    <comment>{Locked="{0}"} Label displayed when a package has been installed. {0} is replaced by the package name.</comment>
+  </data>
+  <data name="InstallingPackage" xml:space="preserve">
+    <value>Installing {0}</value>
+    <comment>{Locked="{0}"} Label displayed when a package is being installed. {0} is replaced by the package name.</comment>
+  </data>
+  <data name="InstallPackageErrorWithReason" xml:space="preserve">
+    <value>Error installing {0}: {1}</value>
+    <comment>{Locked="{0}","{1}"} Label displayed when a package failed to install. {0} is replaced by the package name. {1} is replaced by the error reason.</comment>
+  </data>
+  <data name="InstallPackageErrorBlockedByPolicy" xml:space="preserve">
+    <value>Operation is blocked by Group Policy</value>
+    <comment>Label displayed when a package installation fails because it is blocked by group policy</comment>
+  </data>
+  <data name="InstallPackageErrorInternalError" xml:space="preserve">
+    <value>Internal error</value>
+    <comment>Label displayed when a package installation fails because of an internal error</comment>
+  </data>
+  <data name="InstallPackageErrorInstallError" xml:space="preserve">
+    <value>Install error code ({0})</value>
+    <comment>{Locked="{0}"}Label displayed when a package installation fails because of an error. {0} is replaced by a numeric value</comment>
+  </data>
+  <data name="InstallPackageErrorDownloadError" xml:space="preserve">
+    <value>Downloading installer failed</value>
+    <comment>{Locked="(0x{0})"}Label displayed when a package installation fails because the downloading the installer failed</comment>
+  </data>
+  <data name="InstallPackageErrorNoApplicableInstallers" xml:space="preserve">
+    <value>None of the installers are applicable for the current system</value>
+    <comment>Label displayed when a package installation fails because no applicable installer found for the current system</comment>
+  </data>
+  <data name="InstallPackageErrorUnknownError" xml:space="preserve">
+    <value>Unknown error</value>
+    <comment>Label displayed when a package installation fails because of an unknown error</comment>
+  </data>
+  <data name="LearnMore.Text" xml:space="preserve">
+    <value>Learn more</value>
+    <comment>Text for a clickable learn more button</comment>
+  </data>
+  <data name="MainPage_CloneRepos.Header" xml:space="preserve">
+    <value>Clone repositories</value>
+    <comment>Header for a card that when clicked takes the user to a page for cloning git repositories</comment>
+  </data>
+  <data name="MainPage_ConfigurationFile.Description" xml:space="preserve">
+    <value>Set up you machine directly from one or multiple configuration files</value>
+    <comment>Body text description for a card that when clicked allows the user to select a configuration file and run it</comment>
+  </data>
+  <data name="MainPage_ConfigurationFile.Header" xml:space="preserve">
+    <value>Run a configuration file for an existing setup</value>
+    <comment>Header for a card that when clicked allows the user to select a configuration file and run it</comment>
+  </data>
+  <data name="MainPage_DevDrive.Header" xml:space="preserve">
+    <value>Add a Dev Drive</value>
+    <comment>Header for a card that when clicked takes the user to a page for creating a developer drive (virtual hard disk)</comment>
+  </data>
+  <data name="MainPage_EnvironmentSetup.Text" xml:space="preserve">
+    <value>Set up development environment</value>
+    <comment>Header text for a group of controls giving multiple choices to set up the environment/machine</comment>
+  </data>
+  <data name="MainPage_InstallApps.Header" xml:space="preserve">
+    <value>Install applications</value>
+    <comment>Header for a card that when clicked takes the user to a page for installing apps</comment>
+  </data>
+  <data name="MainPage_QuickConfiguration.Text" xml:space="preserve">
+    <value>Quick steps</value>
+    <comment>Header text for a group of controls giving multiple choices for configuring the machine, but not a full setup flow</comment>
+  </data>
+  <data name="MainPage_SetupFlow.Description" xml:space="preserve">
+    <value>Clone repositories and install applications at once</value>
+    <comment>Body text description for a card than when clicked takes the user to a multi-step flow for setting up their machine</comment>
+  </data>
+  <data name="MainPage_SetupFlow.Header" xml:space="preserve">
+    <value>End-to-end setup</value>
+    <comment>Header for a card than when clicked takes the user to a multi-step flow for setting up their machine</comment>
+  </data>
+  <data name="NoAppsToInstall.Text" xml:space="preserve">
+    <value>No apps to install</value>
+    <comment>Text shown if no applications were selected to install</comment>
+  </data>
+  <data name="NavigationPane.Content" xml:space="preserve">
+    <value>Dev Setup tool</value>
+    <comment>Navigation pane content</comment>
+  </data>
+  <data name="NoApplicationsSelected.Text" xml:space="preserve">
+    <value>No applications selected</value>
+    <comment>Text displayed when a list of applications selected by the user is empty</comment>
+  </data>
+  <data name="NoSearchResultsFoundTitle" xml:space="preserve">
+    <value>No results found for "{0}"</value>
+    <comment>{Locked="{0}"}Text displayed when no search results were found. {0} is replaced by the search query.</comment>
+  </data>
+  <data name="NoSearchResultsFoundDescription.Text" xml:space="preserve">
+    <value>Did't find what you're looking for? Check the spelling, try new keywords.</value>
+    <comment>Text displayed when no search results were found</comment>
+  </data>
+  <data name="ResultCount" xml:space="preserve">
+    <value>{0} Result(s)</value>
+    <comment>{Locked="{0}"} Label for a search result counter. {0} is replaced by the number of result items.</comment>
+  </data>
+  <data name="RestorePackagesTitle" xml:space="preserve">
+    <value>Restore from {0}</value>
+    <comment>{Locked="{0}"} Header text of a section for restoring packages from another device. {0} is replaced by a device name.</comment>
+  </data>
+  <data name="RestorePackagesDescription" xml:space="preserve">
+    <value>The following applications are recovered from {0}</value>
+    <comment>{Locked="{0}"} Description text of a section for restoring packages from another device. {0} is replaced by a device name.</comment>
+  </data>
+  <data name="PackagesCount" xml:space="preserve">
+    <value>{0} packages</value>
+    <comment>{Locked="{0}"} Display the number of packages. {0} is replaced by the number of packages.</comment>
+  </data>
+  <data name="PopularAppsTitle" xml:space="preserve">
+    <value>Popular Apps</value>
+    <comment>Header text for a popular application section</comment>
+  </data>
+  <data name="PopularAppsDescription" xml:space="preserve">
+    <value>Here are some popular development tools.</value>
+    <comment>Description text for a popular application section</comment>
+  </data>
+  <data name="Previous.Content" xml:space="preserve">
+    <value>Previous</value>
+    <comment>Label for a "go to previous page" button</comment>
+  </data>
+  <data name="Restore.Content" xml:space="preserve">
+    <value>Restore</value>
+    <comment>Label for restore button</comment>
+  </data>
+  <data name="Review_EulaTitle.Text" xml:space="preserve">
+    <value>End-User License Agreement</value>
+    <comment>Header for the license agreement text</comment>
+  </data>
+  <data name="Review_EulaText.Text" xml:space="preserve">
+    <value>IMPORTANT—READ CAREFULLY: This Microsoft End-User License Agreement ("EULA") is ...</value>
+    <comment>License agreements</comment>
+  </data>
+  <data name="Review_AcceptEula.Content" xml:space="preserve">
+    <value>I read the terms and allow Windows to accept all EULA on my behalf</value>
+    <comment>Checkbox text for user to accept the EULA</comment>
+  </data>
+  <data name="Review_AcceptReboot.Content" xml:space="preserve">
+    <value>I allow Windows to automatically reboot my system</value>
+    <comment>Checkbox text for user to accept the possibility of reboots during setup</comment>
+  </data>
+  <data name="Review_SetupDetails.Text" xml:space="preserve">
+    <value>Set up details</value>
+    <comment>Header for a section detailing the set up steps to be performed. "Set up" is the noun</comment>
+  </data>
+  <data name="Review_TermsTitle.Text" xml:space="preserve">
+    <value>Terms</value>
+    <comment>As in "Terms of use"</comment>
+  </data>
+  <data name="Review_TermsText.Text" xml:space="preserve">
+    <value>By clicking Create, I (a) agree to the legal terms and privacy statement(s) associated with the Marketplace offering(s) listed above; (b) authorize Microsoft to bill my current payment method for the fees associated with the offering(s), with the same billing frequency as my Azure subscription; and (c) agree that Microsoft may share my contact, usage and transactional information with the provider(s) of the offering(s) for support, billing and other transactional activities. Microsoft does not provide rights for third-party offerings.</value>
+    <comment>Terms of use shown before starting setup.</comment>
+  </data>
+  <data name="Review_RebootTitle.Text" xml:space="preserve">
+    <value>System reboot</value>
+    <comment>Header for text indicating that a reboot may be needed</comment>
+  </data>
+  <data name="Review_RebootText.Text" xml:space="preserve">
+    <value>A reboot may be needed</value>
+    <comment>Text indicating that a reboot may be needed to finish the setup</comment>
+  </data>
+  <data name="ReviewNothingToSetUpToolTip" xml:space="preserve">
+    <value>Nothing to set up</value>
+    <comment>Text shown on a tool tip for a "Start set up" button if there is noting to set up</comment>
+  </data>
+  <data name="SearchBox.PlaceholderText" xml:space="preserve">
+    <value>Try "GitHub"</value>
+    <comment>{Locked="GitHub"}Placeholder text displayed in a search box</comment>
+  </data>
+  <data name="SelectAll.Content" xml:space="preserve">
+    <value>Select all</value>
+    <comment>Label for select all checkbox</comment>
+  </data>
+  <data name="SelectedPackages.Text" xml:space="preserve">
+    <value>Selected packages</value>
+    <comment>Label for selected packages</comment>
+  </data>
+  <data name="SetupButton" xml:space="preserve">
+    <value>Set up</value>
+    <comment>Label for the button that starts the setup</comment>
+  </data>
+  <data name="SetupShell_AppManagement.Description" xml:space="preserve">
+    <value>Search for apps and packages to install or select them below.</value>
+    <comment>Description for the application management page</comment>
+  </data>
+  <data name="SetupShell_EndToEndTitle.Text" xml:space="preserve">
+    <value>End-to-end setup</value>
+    <comment>Title for all the pages during an end-to-end setup flow</comment>
+  </data>
+  <data name="SetupShell_RepoConfig.Description" xml:space="preserve">
+    <value>Add private or public repositories to clone to you computer.</value>
+    <comment>Description for the application management page</comment>
+  </data>
+  <data name="SetupShell_Review.Description" xml:space="preserve">
+    <value>Review the terms and setup details below before applying these changes to your computer.</value>
+    <comment>Description for the review page</comment>
+  </data>
+  <data name="Applications" xml:space="preserve">
+    <value>Applications</value>
+    <comment>Header for a section showing a summary of applications to be installed</comment>
+  </data>
+  <data name="Basics" xml:space="preserve">
+    <value>Basics</value>
+    <comment>Header for a section showing a summary of "basic" setup steps to be performed</comment>
+  </data>
+  <data name="Repository" xml:space="preserve">
+    <value>Repository</value>
+    <comment>Header for a section showing a summary of repositories to be cloned to the machine</comment>
+  </data>
+  <data name="LoadingScreenRetry.Content" xml:space="preserve">
+    <value>Retry</value>
+    <comment>Button to re-run all failed tasks.</comment>
+  </data>
+  <data name="MainPage_RepoReviewDescription.Text" xml:space="preserve">
+    <value>Add private or public repositories to clone to your compuer</value>
+    <comment>Description for the repo review page</comment>
+  </data>
+  <data name="MainPage_RepoReviewHeader.Text" xml:space="preserve">
+    <value>End-to-end flow</value>
+    <comment>Header for the repo review page</comment>
+  </data>
+  <data name="MainPage_RepoReview_AddRepository.Content" xml:space="preserve">
+    <value>+ Add repository</value>
+    <comment>Add repository button text</comment>
+  </data>
+  <data name="ReposConfigPageTitle" xml:space="preserve">
+    <value>Clone Repos</value>
+    <comment>Clone Repo label for the stepper</comment>
+  </data>
+  <data name="ApplicationsPageTitle" xml:space="preserve">
+    <value>Install Apps</value>
+    <comment>Install Apps label for the stepper</comment>
+  </data>
+  <data name="ReviewPageTitle" xml:space="preserve">
+    <value>Review &amp; setup</value>
+    <comment>Review and Setup label for the stepper</comment>
+  </data>
+  <data name="AddDevDriveLabel.Text" xml:space="preserve">
+    <value>Optimize repo performance with a new Dev Drive</value>
+    <comment>Text for the use to choose to make a dev drive</comment>
+  </data>
+  <data name="ClonePath.Header" xml:space="preserve">
+    <value>Clone Path</value>
+    <comment>Header for choosing a clone path</comment>
+  </data>
+  <data name="ClonePath.PlaceholderText" xml:space="preserve">
+    <value>Choose a clone path</value>
+    <comment>Prompts the user to choose a path</comment>
+  </data>
+  <data name="ClonePath_Button.Content" xml:space="preserve">
+    <value>Browse</value>
+    <comment>Browse button for opening the storage picker</comment>
+  </data>
+  <data name="RepoUrl.Header" xml:space="preserve">
+    <value>Repository URL</value>
+    <comment>Header for the textbox for entering in a URL</comment>
+  </data>
+  <data name="RepoUrl.PlaceholderText" xml:space="preserve">
+    <value>URL</value>
+    <comment>Text to appear in the textbox for entering in a URL</comment>
+  </data>
+  <data name="CloneRepoDialog.Title" xml:space="preserve">
+    <value>Clone a Repository</value>
+    <comment>Header for the dialog bos to clone repositories</comment>
+  </data>
+  <data name="NewDevDriveComboBox.Content" xml:space="preserve">
+    <value>Optimize repo performance with a new Dev Drive</value>
+    <comment>Check box label to notify users of making a new dev drive</comment>
+  </data>
+  <data name="RepositoryDisplay.Header" xml:space="preserve">
+    <value>Account Type</value>
+    <comment>Header to prompt users to choose an account</comment>
+  </data>
+  <data name="RepoTool_AddViaAccountButton.Content" xml:space="preserve">
+    <value>Account</value>
+    <comment>Content for account toggle button </comment>
+  </data>
+  <data name="RepoTool_AddViaUrlButton.Content" xml:space="preserve">
+    <value>URL</value>
+    <comment>Content for URL button</comment>
+  </data>
+  <data name="RepoTool_FilterTextBox.PlaceholderText" xml:space="preserve">
+    <value>Filter</value>
+    <comment>Prompt user to filter</comment>
+  </data>
+  <data name="Repo_ToolClonePathError.Text" xml:space="preserve">
+    <value>Please enter an absolute path</value>
+    <comment>Shown when Clone Location isn't an absolute path</comment>
+  </data>
+  <data name="RepoReview_NoReposSelected.Text" xml:space="preserve">
+    <value>No repository is added yet</value>
+    <comment>Shown when no repos are selected when the user gets to the repo page</comment>
+  </data>
+  <data name="RepoReview_NoReposSelectedLink.Content" xml:space="preserve">
+    <value>+ Add repository</value>
+    <comment>The hyperlink to bring the user to the repo clone dialog.  Shows if the user hasn't selected any repos to clone.</comment>
+  </data>
+  <data name="EditClonePathDialog.Title" xml:space="preserve">
+    <value>Edit clone path</value>
+    <comment>Header for the edit clone path dialog</comment>
+  </data>
+  <data name="RepositoriesList.Text" xml:space="preserve">
+    <value>Your repositories</value>
+    <comment>Shown above the list of user repositories</comment>
+  </data>
+  <data name="CloneRepoDialog.CloseButtonText" xml:space="preserve">
+    <value>Cancel</value>
+    <comment>Content for the secondary button in the repo review tool.</comment>
+  </data>
+  <data name="CloneRepoDialog.PrimaryButtonText" xml:space="preserve">
+    <value>Add</value>
+    <comment>Content for the primary button in the repo review tool</comment>
+  </data>
+  <data name="EditClonePathDialog.CloseButtonText" xml:space="preserve">
+    <value>Cancel</value>
+    <comment>Content for the close button in the edit clone path dialog.</comment>
+  </data>
+  <data name="EditClonePathDialog.PrimaryButtonText" xml:space="preserve">
+    <value>Add</value>
+    <comment>Content for the primary button in the edit clone path dialog.</comment>
+  </data>
+  <data name="LoadingPage_HeaderBottomRow.Text" xml:space="preserve">
+    <value>stay tuned for the magic...</value>
+    <comment>Bottom row of the header for the loading page.</comment>
+  </data>
+  <data name="LoadingPage_HeaderTopRow.Text" xml:space="preserve">
+    <value>Setup initiated</value>
+    <comment>Top row of the header for the loading page</comment>
+  </data>
+  <data name="LoadingExecutingProgress" xml:space="preserve">
+    <value>Executing Task {0}/{1}</value>
+    <comment>Shows ot the user how many tasks have been completed</comment>
+  </data>
+  <data name="Loading_StopButton.Content" xml:space="preserve">
+    <value>Stop</value>
+    <comment>Content to stop loading tasks.</comment>
+  </data>
+  <data name="ActionCenterDisplay" xml:space="preserve">
+    <value>Failed tasks: {0}</value>
+    <comment>Action center display to see status of all tasks that have finished.</comment>
+  </data>
+  <data name="Loading_ActionCenter.Text" xml:space="preserve">
+    <value>Action Center</value>
+    <comment>Header for action center</comment>
+  </data>
+  <data name="Loading_ExecutingTasks.Text" xml:space="preserve">
+    <value>Tasks</value>
+    <comment>Header for executing tasks</comment>
+  </data>
+  <data name="LoadingScreenCloningRepositoryErrorTestSecondary" xml:space="preserve">
+    <value>Repository failed because {0}</value>
+    <comment>Sub text that will show up in the action center</comment>
+  </data>
+  <data name="CloningRepositoryErrorText" xml:space="preserve">
+    <value>Failed to clone repository {0}</value>
+    <comment>Main tex tto show in the loading screen that a repo failed to clone</comment>
+  </data>
+  <data name="LoadingScreenCloningRepositoryFinished" xml:space="preserve">
+    <value>Repository Cloned, and location set to  {0}</value>
+    <comment>Notify the user that a repository has been cloned</comment>
+  </data>
+  <data name="LoadingScreenCloningRepositoryMainText" xml:space="preserve">
+    <value>Cloning Repository {0}</value>
+    <comment>Text to notify the user what repository is being clones</comment>
+  </data>
+  <data name="LoadingScreenCloningReposityNeedsAttention" xml:space="preserve">
+    <value>Repository {0} needs your attention</value>
+    <comment>Task message when a cloning task needs a users attention</comment>
+  </data>
+  <data name="LoadingScreenCloningRepositoryNeedsAttentionMainMessage" xml:space="preserve">
+    <value>Something needs your attention</value>
+    <comment>Sub message in the "Needs Attention" window</comment>
+  </data>
+  <data name="LoadingScreenCloningRepositoryNeedsAttentionPrimaryButtonContent" xml:space="preserve">
+    <value>Okay</value>
+    <comment>Main message in the "Needs attention" window</comment>
+  </data>
+  <data name="LoadingScreenCloningRepositoryNeedsAttentionSecondaryButtonContent" xml:space="preserve">
+    <value>Not Okay</value>
+    <comment>Content of the primary button in the "Needs Attention" window</comment>
+  </data>
+  <data name="LoadingScreenCloningRepositoryNeedsAttentionSubMessage" xml:space="preserve">
+    <value>Repository {0} needs your attention</value>
+  </data>
+  <data name="ActionCenterCloningRepositoryErrorTextSecondary" xml:space="preserve">
+    <value>Error message: {0}</value>
+  </data>
+  <data name="LoadingScreenCloneRepositoryNeedsRebootText" xml:space="preserve">
+    <value>Repository {0} requires  a reboot to finish cloning.</value>
+    <comment>Message notifying the user that a repo requires the machine to reboot</comment>
+  </data>
+  <data name="DevDriveDefaultFileName" xml:space="preserve">
+    <value>Dev Disk</value>
+    <comment>file name for the virtual disk file we will create the Dev Drive in if the user keeps the defaults</comment>
+  </data>
+  <data name="DevDriveDefaultFolderName" xml:space="preserve">
+    <value>Dev Drives</value>
+    <comment>folder name for the folder we will create the Dev Drive in if the user keeps the defaults</comment>
+  </data>
+  <data name="DevDriveReviewPageDevDriveDetailsTitle.Text" xml:space="preserve">
+    <value>Dev Drive details</value>
+    <comment>Text that will be the description of a section in the review page where the user will see a list of details about the Dev Drives they are about to create. The name, size and the virtual disk file location are the details shows.</comment>
+  </data>
+  <data name="DevDriveReviewPageNoDevDrives.Text" xml:space="preserve">
+    <value>No Dev Drives will be created.</value>
+    <comment>Text that lets the user know that they did not select a previous option to create a Dev Drive so therefore none will be created in the next step</comment>
+  </data>
+  <data name="DevDriveReviewPageNumberOfDevDrives" xml:space="preserve">
+    <value>{0} created</value>
+    <comment>{Locked="{0}"} Text that shows the number of Dev Drives that the user will be creating on the review page</comment>
+  </data>
+  <data name="DevDriveReviewPageNumberOfDevDrivesTitle" xml:space="preserve">
+    <value>Dev Drive creation</value>
+    <comment>Test that will be the decription to a section of the review page where the user will see the number of Dev Drives they are about to create</comment>
+  </data>
+  <data name="PathWithColon.Text" xml:space="preserve">
+    <value>Path:</value>
+    <comment>label for any item that will display a file or folder path to the user</comment>
+  </data>
+  <data name="Size.Header" xml:space="preserve">
+    <value>Size</value>
+    <comment>Header for items like text and number boxes where the user can enter values that represent the size of something.</comment>
+  </data>
+  <data name="BrowseTextBlock" xml:space="preserve">
+    <value>Browse</value>
+    <comment>Label for browse button that can be used in a body of text instead of directly in the button content</comment>
+  </data>
+  <data name="DevDriveInvalidDriveLabel" xml:space="preserve">
+    <value>The file name must be 32 characters or less and can't include any of the following \ / : * ? " &lt; &gt; |</value>
+    <comment>Tells the user which characters are invalid for the Dev Drive file name. Should show, A file name can't include any of the followingspecial characters \ / : * ? "&lt; &gt; |</comment>
+  </data>
+  <data name="DevDriveInvalidDriveSize" xml:space="preserve">
+    <value>A Dev Drive must be at least 50 GB and at most 64 TB.</value>
+    <comment>Text that tells the user the minimum and maximum size they can use to create a Dev Drive. </comment>
+  </data>
+  <data name="DevDriveInvalidFolderLocation" xml:space="preserve">
+    <value>Make sure the path is fully qualified and try again.</value>
+    <comment>Tells the user how the location path should be structured. </comment>
+  </data>
+  <data name="DevDriveNoDriveLettersAvailable" xml:space="preserve">
+    <value>No drive letters are available</value>
+    <comment>Text that tells the user they have no drive letters that can be used to create a Dev Drive</comment>
+  </data>
+  <data name="DevDriveNotEnoughFreeSpace" xml:space="preserve">
+    <value>Not enough free space. Free at least 50 GB and try again.</value>
+    <comment>Text that tells the user that they don't have enough space available on their machines to create a Dev Drive.</comment>
+  </data>
+  <data name="Save.Content" xml:space="preserve">
+    <value>Save</value>
+    <comment>content for a save button</comment>
+  </data>
+  <data name="SizeWithColon.Text" xml:space="preserve">
+    <value>Size:</value>
+    <comment>Text label for any item that will display a number size. Example could be a using this with a textblock to make a label that is on the same line as another textblock that displays the amount of free storage space on a computer.</comment>
+  </data>
+  <data name="DevDriveFilenameAlreadyExists" xml:space="preserve">
+    <value>The filename already exists in the selected location. Enter a new file name and try again.</value>
+    <comment>Text that advises the user that the file name of the virtual hard disk they were trying to create already exists in the location they selected and that they should enter a new name.</comment>
+  </data>
+  <data name="DevDriveUnableToCreateError" xml:space="preserve">
+    <value>The Dev Drive couldn't be created.</value>
+    <comment>Text that advises the user that there was an error and we couldn't create the Dev Drive on their machine.</comment>
+  </data>
+  <data name="NeedsRebootMessage" xml:space="preserve">
+    <value>{0} Needs to reboot the machine to finish</value>
+    <comment>Message to tell the user that the machine needs to reboot</comment>
+  </data>
+  <data name="LogFileName" xml:space="preserve">
+    <value>DevHomeTasks.Log</value>
+    <comment>The log file name for failed tasks.</comment>
+  </data>
+  <data name="UnknownError" xml:space="preserve">
+    <value>Unknown Error</value>
+    <comment>Text to display when an error is unknwon</comment>
+  </data>
+  <data name="DevDriveDriveLetterNotAvailable" xml:space="preserve">
+    <value>The requested drive letter is not available. Select another one and try again.</value>
+    <comment>Error text that tells the user that the drive letter they selected in the drive letter combo box, is not available.</comment>
+  </data>
 </root>