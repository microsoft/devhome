--- conflicted
+++ resolved
@@ -1,960 +1,957 @@
-﻿<?xml version="1.0" encoding="utf-8"?>
-<root>
-  <!-- 
-    Microsoft ResX Schema 
-    
-    Version 2.0
-    
-    The primary goals of this format is to allow a simple XML format 
-    that is mostly human readable. The generation and parsing of the 
-    various data types are done through the TypeConverter classes 
-    associated with the data types.
-    
-    Example:
-    
-    ... ado.net/XML headers & schema ...
-    <resheader name="resmimetype">text/microsoft-resx</resheader>
-    <resheader name="version">2.0</resheader>
-    <resheader name="reader">System.Resources.ResXResourceReader, System.Windows.Forms, ...</resheader>
-    <resheader name="writer">System.Resources.ResXResourceWriter, System.Windows.Forms, ...</resheader>
-    <data name="Name1"><value>this is my long string</value><comment>this is a comment</comment></data>
-    <data name="Color1" type="System.Drawing.Color, System.Drawing">Blue</data>
-    <data name="Bitmap1" mimetype="application/x-microsoft.net.object.binary.base64">
-        <value>[base64 mime encoded serialized .NET Framework object]</value>
-    </data>
-    <data name="Icon1" type="System.Drawing.Icon, System.Drawing" mimetype="application/x-microsoft.net.object.bytearray.base64">
-        <value>[base64 mime encoded string representing a byte array form of the .NET Framework object]</value>
-        <comment>This is a comment</comment>
-    </data>
-                
-    There are any number of "resheader" rows that contain simple 
-    name/value pairs.
-    
-    Each data row contains a name, and value. The row also contains a 
-    type or mimetype. Type corresponds to a .NET class that support 
-    text/value conversion through the TypeConverter architecture. 
-    Classes that don't support this are serialized and stored with the 
-    mimetype set.
-    
-    The mimetype is used for serialized objects, and tells the 
-    ResXResourceReader how to depersist the object. This is currently not 
-    extensible. For a given mimetype the value must be set accordingly:
-    
-    Note - application/x-microsoft.net.object.binary.base64 is the format 
-    that the ResXResourceWriter will generate, however the reader can 
-    read any of the formats listed below.
-    
-    mimetype: application/x-microsoft.net.object.binary.base64
-    value   : The object must be serialized with 
-            : System.Runtime.Serialization.Formatters.Binary.BinaryFormatter
-            : and then encoded with base64 encoding.
-    
-    mimetype: application/x-microsoft.net.object.soap.base64
-    value   : The object must be serialized with 
-            : System.Runtime.Serialization.Formatters.Soap.SoapFormatter
-            : and then encoded with base64 encoding.
-
-    mimetype: application/x-microsoft.net.object.bytearray.base64
-    value   : The object must be serialized into a byte array 
-            : using a System.ComponentModel.TypeConverter
-            : and then encoded with base64 encoding.
-    -->
-  <xsd:schema id="root" xmlns="" xmlns:xsd="http://www.w3.org/2001/XMLSchema" xmlns:msdata="urn:schemas-microsoft-com:xml-msdata">
-    <xsd:import namespace="http://www.w3.org/XML/1998/namespace" />
-    <xsd:element name="root" msdata:IsDataSet="true">
-      <xsd:complexType>
-        <xsd:choice maxOccurs="unbounded">
-          <xsd:element name="metadata">
-            <xsd:complexType>
-              <xsd:sequence>
-                <xsd:element name="value" type="xsd:string" minOccurs="0" />
-              </xsd:sequence>
-              <xsd:attribute name="name" use="required" type="xsd:string" />
-              <xsd:attribute name="type" type="xsd:string" />
-              <xsd:attribute name="mimetype" type="xsd:string" />
-              <xsd:attribute ref="xml:space" />
-            </xsd:complexType>
-          </xsd:element>
-          <xsd:element name="assembly">
-            <xsd:complexType>
-              <xsd:attribute name="alias" type="xsd:string" />
-              <xsd:attribute name="name" type="xsd:string" />
-            </xsd:complexType>
-          </xsd:element>
-          <xsd:element name="data">
-            <xsd:complexType>
-              <xsd:sequence>
-                <xsd:element name="value" type="xsd:string" minOccurs="0" msdata:Ordinal="1" />
-                <xsd:element name="comment" type="xsd:string" minOccurs="0" msdata:Ordinal="2" />
-              </xsd:sequence>
-              <xsd:attribute name="name" type="xsd:string" use="required" msdata:Ordinal="1" />
-              <xsd:attribute name="type" type="xsd:string" msdata:Ordinal="3" />
-              <xsd:attribute name="mimetype" type="xsd:string" msdata:Ordinal="4" />
-              <xsd:attribute ref="xml:space" />
-            </xsd:complexType>
-          </xsd:element>
-          <xsd:element name="resheader">
-            <xsd:complexType>
-              <xsd:sequence>
-                <xsd:element name="value" type="xsd:string" minOccurs="0" msdata:Ordinal="1" />
-              </xsd:sequence>
-              <xsd:attribute name="name" type="xsd:string" use="required" />
-            </xsd:complexType>
-          </xsd:element>
-        </xsd:choice>
-      </xsd:complexType>
-    </xsd:element>
-  </xsd:schema>
-  <resheader name="resmimetype">
-    <value>text/microsoft-resx</value>
-  </resheader>
-  <resheader name="version">
-    <value>2.0</value>
-  </resheader>
-  <resheader name="reader">
-    <value>System.Resources.ResXResourceReader, System.Windows.Forms, Version=4.0.0.0, Culture=neutral, PublicKeyToken=b77a5c561934e089</value>
-  </resheader>
-  <resheader name="writer">
-    <value>System.Resources.ResXResourceWriter, System.Windows.Forms, Version=4.0.0.0, Culture=neutral, PublicKeyToken=b77a5c561934e089</value>
-  </resheader>
-  <data name="AddAll.Text" xml:space="preserve">
-    <value>Add all</value>
-    <comment>Label for adding all items for selection</comment>
-  </data>
-  <data name="AddPackagesDescription.Text" xml:space="preserve">
-    <value>Select packages to restore from your backup, clone from repository, or search with Windows Package Manager.</value>
-    <comment>Description for Add packages page</comment>
-  </data>
-  <data name="AppListBackupBanner.Title" xml:space="preserve">
-    <value>Transfer developer machine settings</value>
-    <comment>Title text of an instruction banner section for transferring settings from a developer machine</comment>
-  </data>
-  <data name="AppListBackupBanner.Description" xml:space="preserve">
-    <value>Use Dev Home to quickly transfer you development machine settings from another PC to get back to coding.</value>
-    <comment>{Locked="Dev Home"}Description text of an instruction banner section for transferring settings from a developer machine</comment>
-  </data>
-  <data name="AppListBackupBanner.ButtonText" xml:space="preserve">
-    <value>Get started</value>
-    <comment>Button text for getting started with transferring settings from a developer machine</comment>
-  </data>
-  <data name="AgreeAndContinue.Content" xml:space="preserve">
-    <value>I agree and want to continue</value>
-    <comment>Label for a checkbox to agree on policies presented above this label and to continue to the next page</comment>
-  </data>
-  <data name="ApplicationsAddedPlural" xml:space="preserve">
-    <value>{0} applications added</value>
-    <comment>{Locked="{0}"} Label for the number of added applications. {0} is replaced by the number of added applications.</comment>
-  </data>
-  <data name="ApplicationsAddedSingular" xml:space="preserve">
-    <value>1 application added</value>
-    <comment>Label displayed when exactly one application is added to install.</comment>
-  </data>
-  <data name="Browse.Content" xml:space="preserve">
-    <value>Browse</value>
-    <comment>Label for a browse button</comment>
-  </data>
-  <data name="Cancel.Content" xml:space="preserve">
-    <value>Cancel</value>
-    <comment>Label for a cancel button</comment>
-  </data>
-  <data name="Close" xml:space="preserve">
-    <value>Close</value>
-    <comment>Label for a close button</comment>
-  </data>
-  <data name="ConfigurationFieldInvalid" xml:space="preserve">
-    <value>The field '{0}' in the configuration file is invalid</value>
-    <comment>{Locked="{0}"} An error in reading a configuration file. {0} is a placeholder replaced by the field name from the file.</comment>
-  </data>
-  <data name="ConfigurationFileInvalid" xml:space="preserve">
-    <value>The configuration file is invalid.</value>
-    <comment>An error in reading a configuration file.</comment>
-  </data>
-  <data name="ConfigurationFileVersionUnknown" xml:space="preserve">
-    <value>Configuration file version {0} is not known.</value>
-    <comment>{Locked="{0}"} An error in reading a configuration file. {0} is a placeholder replaced by the version of the configuration file.</comment>
-  </data>
-  <data name="ConfigurationFileApplyError" xml:space="preserve">
-    <value>Couldn't apply settings from configuration file</value>
-    <comment>Label displayed when the settings listed in a configuration file have not been applied successfully</comment>
-  </data>
-  <data name="ConfigurationFileApplySuccess" xml:space="preserve">
-    <value>Applied settings from configuration file</value>
-    <comment>Label displayed when a configuration file has been applied successfully</comment>
-  </data>
-  <data name="ConfigurationFileApplySuccessReboot" xml:space="preserve">
-    <value>Applied settings from configuration file (restart required)</value>
-    <comment>Label displayed when a configuration file has been applied successfully and a system restart is required</comment>
-  </data>
-  <data name="ConfigurationFileApplying" xml:space="preserve">
-    <value>Applying settings from configuration file ...</value>
-    <comment>Label displayed when a configuration file is being applied</comment>
-  </data>
-  <data name="ConfigurationFileOpenUnknownError" xml:space="preserve">
-    <value>Unknown error</value>
-    <comment>Label displayed when opening a configuration fails because of an unknown error.</comment>
-  </data>
-  <data name="ConfigurationFileWindow.Title" xml:space="preserve">
-    <value>Configuration file name (Preview)</value>
-    <comment>Title of the configuration file window</comment>
-  </data>
-  <data name="ConfigurationFileWarning.Title" xml:space="preserve">
-    <value>Configuration file warning</value>
-    <comment>Title of the configuration file warning message</comment>
-  </data>
-  <data name="ConfigurationFileWarning.Message" xml:space="preserve">
-    <value>You are responsible for understanding the configuration settings you are choosing to execute. Microsoft is not responsible for the configuration file you have authored or imported. This configuration may change settings in Windows, install software, change software settings (including security settings), and accept user agreements to third-party packages and services on your behalf.  By running this configuration file, you acknowledge that you understand and agree to these resources and settings. Any applications installed are licensed to you by their owners. Microsoft is not responsible for, nor does it grant any licenses to, third-party packages or services.</value>
-    <comment>Legal approved. Do not change without approval.</comment>
-  </data>
-  <data name="ConfigurationViewTitle" xml:space="preserve">
-    <value>View {0}</value>
-    <comment>{Locked="{0}"}Title for the page showing the contents of a configuration file. {0} is replaced by the configuration file name.</comment>
-  </data>
-  <data name="DefaultBanner.Title" xml:space="preserve">
-    <value>Get ready to code in minutes</value>
-    <comment>Title text of an instruction banner section for setting up a development machine</comment>
-  </data>
-  <data name="DefaultBanner.Description" xml:space="preserve">
-    <value>Find out how you can use Dev Home to set up your development machine more quickly.</value>
-    <comment>{Locked="Dev Home"}Description text of an instruction banner section for setting up a development machine</comment>
-  </data>
-  <data name="DefaultBanner.ButtonText" xml:space="preserve">
-    <value>Learn more</value>
-    <comment>Button text for learning more about setting up a development machine</comment>
-  </data>
-  <data name="DevDriveWindowByteUnitComboBox" xml:space="preserve">
-    <value>Byte unit of mearsure</value>
-    <comment>Unit of mearsure values that will populate the dropdown. Only gigabyte and terabyte</comment>
-  </data>
-  <data name="DevDriveWindowByteUnitComboBoxGB" xml:space="preserve">
-    <value>GB</value>
-    <comment>Dropdown value representation for a gigabyte</comment>
-  </data>
-  <data name="DevDriveWindowByteUnitComboBoxTB" xml:space="preserve">
-    <value>TB</value>
-    <comment>Dropdown value representation for a terabyte</comment>
-  </data>
-  <data name="DevDriveWindowCancelButton.Content" xml:space="preserve">
-    <value>Cancel</value>
-    <comment>Cancel button that will close the Dev Drive window</comment>
-  </data>
-  <data name="DevDriveWindowDriveLettersComboBox.Header" xml:space="preserve">
-    <value>Drive letters</value>
-    <comment>The drive letters that are currently available to use on the system</comment>
-  </data>
-  <data name="DevDriveWindowLaunchSettingsDisksAndVolumesHeader.Text" xml:space="preserve">
-    <value>For advanced settings, open the settings app.</value>
-    <comment>Text to Advise the user that the disks and volumes page in the Windows settings app has more advanced options for creating a Dev Drive.</comment>
-  </data>
-  <data name="DevDriveWindowLaunchSettingsDisksAndVolumesHyperLink.Text" xml:space="preserve">
-    <value>Open Disks and volumes settings</value>
-    <comment>Hyperlink text, so when clicked the user will be redirected to the disks and volumes Windows settings page.</comment>
-  </data>
-  <data name="DevDriveWindowLocationTextBox.Header" xml:space="preserve">
-    <value>Location</value>
-    <comment>Header for the Dev Drive location text box. This location can be on the location system or on a network share</comment>
-  </data>
-  <data name="DevDriveWindowLocationTextBox.PlaceholderText" xml:space="preserve">
-    <value>C:\Users\user\Documents\DevDisks</value>
-    <comment>Placeholder value within the Dev Drive location text box to show the user an example input of a folder location</comment>
-  </data>
-  <data name="DevDriveWindowNameTextBox.Header" xml:space="preserve">
-    <value>Dev Drive name</value>
-    <comment>Header for the Dev Drive name text box</comment>
-  </data>
-  <data name="DevDriveWindowNameTextBox.PlaceholderText" xml:space="preserve">
-    <value>Dev Disk VHD</value>
-    <comment>Placeholder drive label value that will be used as the file name within the Dev Drive name text box. VHD stands for virtual hard disk, which is what will be created when the user goes to create a Dev Drive.</comment>
-  </data>
-  <data name="DevDriveWindowOnlyOneDevDriveAllowedHeader.Text" xml:space="preserve">
-    <value>A Dev Drive optimizes performance for development. You can only create one in Dev Home.</value>
-    <comment>Text to advise users that they are only allowed the create one Dev Drive at a time.</comment>
-  </data>
-  <data name="DevDriveWindowSaveButton.Content" xml:space="preserve">
-    <value>Save</value>
-    <comment>Save button that will let users save the options selected in the dialog</comment>
-  </data>
-  <data name="DevDriveWindowSizeNumberBox.Header" xml:space="preserve">
-    <value>Size</value>
-    <comment>Header for the Dev Drive size number box</comment>
-  </data>
-  <data name="DevDriveWindowTitle.Text" xml:space="preserve">
-    <value>Create Dev Drive</value>
-    <comment>Title for the Dev Drive window that opens up</comment>
-  </data>
-  <data name="FileTypeNotSupported" xml:space="preserve">
-    <value>File type not supported</value>
-    <comment>File type not supported error message</comment>
-  </data>
-  <data name="InstalledPackage" xml:space="preserve">
-    <value>Installed {0}</value>
-    <comment>{Locked="{0}"} Label displayed when a package has been installed. {0} is replaced by the package name.</comment>
-  </data>
-  <data name="InstalledPackageReboot" xml:space="preserve">
-    <value>Installed {0} (restart required)</value>
-    <comment>{Locked="{0}"} Label displayed when a package has been installed. {0} is replaced by the package name.</comment>
-  </data>
-  <data name="InstallingPackage" xml:space="preserve">
-    <value>Installing {0} ...</value>
-    <comment>{Locked="{0}"} Label displayed when a package is being installed. {0} is replaced by the package name.</comment>
-  </data>
-  <data name="InstallPackageError" xml:space="preserve">
-    <value>Couldn't install {0}</value>
-    <comment>{Locked="{0}"} Label displayed when a package failed to install. {0} is replaced by the package name.</comment>
-  </data>
-  <data name="InstallPackageErrorBlockedByPolicy" xml:space="preserve">
-    <value>Operation is blocked by Group Policy</value>
-    <comment>Label displayed when a package installation fails because it is blocked by group policy</comment>
-  </data>
-  <data name="InstallPackageErrorInternalError" xml:space="preserve">
-    <value>Internal error</value>
-    <comment>Label displayed when a package installation fails because of an internal error</comment>
-  </data>
-  <data name="InstallPackageErrorInstallError" xml:space="preserve">
-    <value>Install error code ({0})</value>
-    <comment>{Locked="{0}"}Label displayed when a package installation fails because of an error. {0} is replaced by a numeric value</comment>
-  </data>
-  <data name="InstallPackageErrorDownloadError" xml:space="preserve">
-    <value>Downloading installer failed</value>
-    <comment>{Locked="(0x{0})"}Label displayed when a package installation fails because the downloading the installer failed</comment>
-  </data>
-  <data name="InstallPackageErrorNoApplicableInstallers" xml:space="preserve">
-    <value>None of the installers are applicable for the current system</value>
-    <comment>Label displayed when a package installation fails because no applicable installer found for the current system</comment>
-  </data>
-  <data name="InstallPackageErrorUnknownError" xml:space="preserve">
-    <value>Unknown error</value>
-    <comment>Label displayed when a package installation fails because of an unknown error</comment>
-  </data>
-  <data name="LearnMore.Text" xml:space="preserve">
-    <value>Learn more</value>
-    <comment>Text for a clickable learn more button</comment>
-  </data>
-  <data name="MainPage.Title" xml:space="preserve">
-    <value>Machine configuration</value>
-    <comment>Title for the main page where users can configure their machines</comment>
-  </data>
-  <data name="MainPage_CloneRepos.Header" xml:space="preserve">
-    <value>Clone repositories</value>
-    <comment>Header for a card that when clicked takes the user to a page for cloning git repositories</comment>
-  </data>
-  <data name="MainPage_ConfigurationFile.Description" xml:space="preserve">
-    <value>Set up you machine directly from one or multiple configuration files</value>
-    <comment>Body text description for a card that when clicked allows the user to select a configuration file and run it</comment>
-  </data>
-  <data name="MainPage_ConfigurationFile.Header" xml:space="preserve">
-    <value>Run a configuration file for an existing setup</value>
-    <comment>Header for a card that when clicked allows the user to select a configuration file and run it</comment>
-  </data>
-  <data name="MainPage_DevDrive.Header" xml:space="preserve">
-    <value>Add a Dev Drive</value>
-    <comment>Header for a card that when clicked takes the user to a page for creating a developer drive (virtual hard disk)</comment>
-  </data>
-  <data name="MainPage_EnvironmentSetup.Text" xml:space="preserve">
-    <value>Set up development environment</value>
-    <comment>Header text for a group of controls giving multiple choices to set up the environment/machine</comment>
-  </data>
-  <data name="MainPage_InstallApps.Header" xml:space="preserve">
-    <value>Install applications</value>
-    <comment>Header for a card that when clicked takes the user to a page for installing apps</comment>
-  </data>
-  <data name="MainPage_QuickConfiguration.Text" xml:space="preserve">
-    <value>Quick steps</value>
-    <comment>Header text for a group of controls giving multiple choices for configuring the machine, but not a full setup flow</comment>
-  </data>
-  <data name="MainPage_SetupFlow.Description" xml:space="preserve">
-    <value>Clone repositories and install applications at once</value>
-    <comment>Body text description for a card than when clicked takes the user to a multi-step flow for setting up their machine</comment>
-  </data>
-  <data name="MainPage_SetupFlow.Header" xml:space="preserve">
-    <value>End-to-end setup</value>
-    <comment>Header for a card than when clicked takes the user to a multi-step flow for setting up their machine</comment>
-  </data>
-  <data name="NoAppsToInstall.Text" xml:space="preserve">
-    <value>No apps to install</value>
-    <comment>Text shown if no applications were selected to install</comment>
-  </data>
-  <data name="NavigationPane.Content" xml:space="preserve">
-    <value>Machine Configuration</value>
-    <comment>Navigation pane content</comment>
-  </data>
-  <data name="NoApplicationsAdded.Text" xml:space="preserve">
-    <value>No applications added</value>
-    <comment>Text displayed when a list of applications added by the user is empty</comment>
-  </data>
-  <data name="NoSearchResultsFoundTitle" xml:space="preserve">
-    <value>No results found for "{0}"</value>
-    <comment>{Locked="{0}"}Text displayed when no search results were found. {0} is replaced by the search query.</comment>
-  </data>
-  <data name="NoSearchResultsFoundDescription.Text" xml:space="preserve">
-    <value>Check the spelling or try new keywords.</value>
-    <comment>Text displayed when no search results were found</comment>
-  </data>
-  <data name="ResultCount" xml:space="preserve">
-    <value>{0} Result(s)</value>
-    <comment>{Locked="{0}"} Label for a search result counter. {0} is replaced by the number of result items.</comment>
-  </data>
-  <data name="RestorePackagesTitle" xml:space="preserve">
-    <value>On {0}</value>
-    <comment>{Locked="{0}"} Header text of a section for restoring packages from another device. {0} is replaced by a device name.</comment>
-  </data>
-  <data name="RestorePackagesDescription" xml:space="preserve">
-    <value>These applications are from {0}. Select the ones to install.</value>
-    <comment>{Locked="{0}"} Description text of a section for restoring packages from another device. {0} is replaced by a device name.</comment>
-  </data>
-  <data name="PackagesCount" xml:space="preserve">
-    <value>{0} packages</value>
-    <comment>{Locked="{0}"} Display the number of packages. {0} is replaced by the number of packages.</comment>
-  </data>
-  <data name="PackageDescriptionThreeParts" xml:space="preserve">
-    <value>{0} | {1} | {2}</value>
-    <comment>{Locked="{0}","{1}","{2}"} Text composed of a package version, source and publisher name. {0} is replaced by the package version. {1} is replaced by the package source. {2} is replaced by the package publisher name.</comment>
-  </data>
-  <data name="PackageDescriptionTwoParts" xml:space="preserve">
-    <value>{0} | {1}</value>
-    <comment>{Locked="{0}","{1}"} Text composed of a package source and version or publisher name. {0} and {1} are replaced by the package source and version or publisher name.</comment>
-  </data>
-  <data name="PackageInstalledTooltip" xml:space="preserve">
-    <value>Already installed</value>
-    <comment>Label for a package/application that already exists on the user's machine.</comment>
-  </data>
-  <data name="PackageNameTooltip" xml:space="preserve">
-    <value>Name: {0}</value>
-    <comment>{Locked="{0}"} Label for a package name displayed on a tooltip. {0} is replaced by the package name.</comment>
-  </data>
-  <data name="PackagePublisherNameTooltip" xml:space="preserve">
-    <value>Publisher: {0}</value>
-    <comment>{Locked="{0}"} Label for a package publisher name displayed on a tooltip. {0} is replaced by the package publisher name.</comment>
-  </data>
-  <data name="PackageSourceTooltip" xml:space="preserve">
-    <value>Source: {0}</value>
-    <comment>{Locked="{0}"} Label for a package source displayed on a tooltip. {0} is replaced by the package source.</comment>
-  </data>
-  <data name="PackageVersionTooltip" xml:space="preserve">
-    <value>Version: {0}</value>
-    <comment>{Locked="{0}"} Label for a package version displayed on a tooltip. {0} is replaced by the package version.</comment>
-  </data>
-  <data name="PopularAppsTitle" xml:space="preserve">
-    <value>Popular applications</value>
-    <comment>Header text for a popular application section</comment>
-  </data>
-  <data name="PopularAppsDescription" xml:space="preserve">
-    <value>Here are some popular development tools.</value>
-    <comment>Description text for a popular application section</comment>
-  </data>
-  <data name="Previous.Content" xml:space="preserve">
-    <value>Previous</value>
-    <comment>Label for a "go to previous page" button</comment>
-  </data>
-  <data name="Restore.Content" xml:space="preserve">
-    <value>Restore</value>
-    <comment>Label for restore button</comment>
-  </data>
-  <data name="Review_SetupDetails.Text" xml:space="preserve">
-    <value>Set up details</value>
-    <comment>Header for a section detailing the set up steps to be performed. "Set up" is the noun</comment>
-  </data>
-  <data name="Review_ReadAndAgree.Content" xml:space="preserve">
-    <value>I have read, understand and agree to the above set up</value>
-    <comment>Checkbox label that needs to be checked before starting the setup</comment>
-  </data>
-  <data name="Review_TermsTitle.Text" xml:space="preserve">
-    <value>Terms &amp; agreements</value>
-    <comment>As in "Terms of use"</comment>
-  </data>
-  <data name="Review_Terms.Text" xml:space="preserve">
-    <value>By continuing, you acknowledge that these applications are licensed to you by the owner. Microsoft is not responsible for, nor does it grant any licenses to, third-party applications. You are responsible for reviewing any agreements related to your use of these applications, which you can view by selecting the Learn more links.</value>
-    <comment>Terms of use shown before starting installation of apps.</comment>
-  </data>
-  <data name="Review_MSStoreTerms.Text" xml:space="preserve">
-    <value>You've selected applications which come from the Microsoft Store. By continuing, you agree to the [Microsoft Store Terms of Sale]</value>
-    <comment>{Locked="["}{Locked="]"}Terms of use shown when installing an application from the Microsoft Store. The text in between the delimiters [ ] is made into an hyperlink in code, and the delimiters are removed</comment>
-  </data>
-  <data name="Review_MSStoreTerms.NavigateUri" xml:space="preserve">
-    <value>https://www.microsoft.com/store/b/terms-of-sale</value>
-    <comment>{Locked}Uri to the Microsoft Store terms of sale</comment>
-  </data>
-  <data name="ReviewNothingToSetUpToolTip" xml:space="preserve">
-    <value>There's nothing to set up</value>
-    <comment>Text shown on a tool tip for a "Start set up" button if there is noting to set up</comment>
-  </data>
-  <data name="SearchBox.PlaceholderText" xml:space="preserve">
-    <value>Try "GitHub"</value>
-    <comment>{Locked="GitHub"}Placeholder text displayed in a search box</comment>
-  </data>
-  <data name="SelectAll.Content" xml:space="preserve">
-    <value>Select all</value>
-    <comment>Label for select all checkbox</comment>
-  </data>
-  <data name="SelectedPackages.Text" xml:space="preserve">
-    <value>Applications to install</value>
-    <comment>Label for applications to install</comment>
-  </data>
-  <data name="SetupButton" xml:space="preserve">
-    <value>Set up</value>
-    <comment>Label for the button that starts the setup</comment>
-  </data>
-  <data name="SetupShell_AppManagement.Description" xml:space="preserve">
-    <value>Search for applications to install or select them below.</value>
-    <comment>Description for the application management page</comment>
-  </data>
-  <data name="SetupShell_RepoConfig.Description" xml:space="preserve">
-    <value>Add private or public repositories to clone to you computer.</value>
-    <comment>Description for the application management page</comment>
-  </data>
-  <data name="SetupShell_Review.Description" xml:space="preserve">
-    <value>Review the terms and setup details below before applying these changes to your computer.</value>
-    <comment>Description for the review page</comment>
-  </data>
-  <data name="Applications" xml:space="preserve">
-    <value>Applications</value>
-    <comment>Header for a section showing a summary of applications to be installed</comment>
-  </data>
-  <data name="Basics" xml:space="preserve">
-    <value>Basics</value>
-    <comment>Header for a section showing a summary of "basic" setup steps to be performed</comment>
-  </data>
-  <data name="Repository" xml:space="preserve">
-    <value>Repository</value>
-    <comment>Header for a section showing a summary of repositories to be cloned to the machine</comment>
-  </data>
-  <data name="LoadingScreenRetry.Content" xml:space="preserve">
-    <value>Retry</value>
-    <comment>Button to re-run all failed tasks.</comment>
-  </data>
-  <data name="MainPage_RepoReviewDescription.Text" xml:space="preserve">
-    <value>Add private or public repositories to clone to your compuer</value>
-    <comment>Description for the repo review page</comment>
-  </data>
-  <data name="MainPage_RepoReview_AddRepository.Content" xml:space="preserve">
-    <value>+ Add repository</value>
-    <comment>Add repository button text</comment>
-  </data>
-  <data name="ReposConfigPageTitle" xml:space="preserve">
-    <value>Clone repos</value>
-    <comment>Clone Repo label for the stepper</comment>
-  </data>
-  <data name="ApplicationsPageTitle" xml:space="preserve">
-    <value>Install Apps</value>
-    <comment>Install Apps label for the stepper</comment>
-  </data>
-  <data name="ReviewPageTitle" xml:space="preserve">
-    <value>Review &amp; setup</value>
-    <comment>Review and Setup label for the stepper</comment>
-  </data>
-  <data name="AddDevDriveLabel.Text" xml:space="preserve">
-    <value>Optimize repo performance with a new Dev Drive</value>
-    <comment>Text for the use to choose to make a dev drive</comment>
-  </data>
-  <data name="ClonePath.Header" xml:space="preserve">
-    <value>Clone path</value>
-    <comment>Header for choosing a clone path</comment>
-  </data>
-  <data name="ClonePath.PlaceholderText" xml:space="preserve">
-    <value>Choose a clone path</value>
-    <comment>Prompts the user to choose a path</comment>
-  </data>
-  <data name="ClonePath_Button.Content" xml:space="preserve">
-    <value>Browse</value>
-    <comment>Browse button for opening the storage picker</comment>
-  </data>
-  <data name="RepoUrl.Header" xml:space="preserve">
-    <value>Repository URL</value>
-    <comment>Header for the textbox for entering in a URL</comment>
-  </data>
-  <data name="RepoUrl.PlaceholderText" xml:space="preserve">
-    <value>URL</value>
-    <comment>Text to appear in the textbox for entering in a URL</comment>
-  </data>
-  <data name="CloneRepoDialog.Title" xml:space="preserve">
-    <value>Clone a repository</value>
-    <comment>Header for the dialog bos to clone repositories</comment>
-  </data>
-  <data name="NewDevDriveComboBox.Content" xml:space="preserve">
-    <value>Optimize repo performance with a new Dev Drive</value>
-    <comment>Check box label to notify users of making a new dev drive</comment>
-  </data>
-  <data name="RepositoryDisplay.Header" xml:space="preserve">
-    <value>Account type</value>
-    <comment>Header to prompt users to choose an account</comment>
-  </data>
-  <data name="RepoTool_AddViaAccountButton.Content" xml:space="preserve">
-    <value>Account</value>
-    <comment>Content for account toggle button </comment>
-  </data>
-  <data name="RepoTool_AddViaUrlButton.Content" xml:space="preserve">
-    <value>URL</value>
-    <comment>Content for URL button</comment>
-  </data>
-  <data name="RepoTool_FilterTextBox.PlaceholderText" xml:space="preserve">
-    <value>Filter</value>
-    <comment>Prompt user to filter</comment>
-  </data>
-  <data name="Repo_ToolClonePathError.Text" xml:space="preserve">
-    <value>Please enter an absolute path</value>
-    <comment>Shown when Clone Location isn't an absolute path</comment>
-  </data>
-  <data name="RepoReview_NoReposSelected.Text" xml:space="preserve">
-    <value>No repository is added yet</value>
-    <comment>Shown when no repos are selected when the user gets to the repo page</comment>
-  </data>
-  <data name="RepoReview_NoReposSelectedLink.Content" xml:space="preserve">
-    <value>+ Add repository</value>
-    <comment>The hyperlink to bring the user to the repo clone dialog.  Shows if the user hasn't selected any repos to clone.</comment>
-  </data>
-  <data name="EditClonePathDialog.Title" xml:space="preserve">
-    <value>Edit clone path</value>
-    <comment>Header for the edit clone path dialog</comment>
-  </data>
-  <data name="RepositoriesList.Text" xml:space="preserve">
-    <value>Your repositories</value>
-    <comment>Shown above the list of user repositories</comment>
-  </data>
-  <data name="CloneRepoDialog.CloseButtonText" xml:space="preserve">
-    <value>Cancel</value>
-    <comment>Content for the secondary button in the repo review tool.</comment>
-  </data>
-  <data name="CloneRepoDialog.PrimaryButtonText" xml:space="preserve">
-    <value>Add</value>
-    <comment>Content for the primary button in the repo review tool</comment>
-  </data>
-  <data name="EditClonePathDialog.CloseButtonText" xml:space="preserve">
-    <value>Cancel</value>
-    <comment>Content for the close button in the edit clone path dialog.</comment>
-  </data>
-  <data name="EditClonePathDialog.PrimaryButtonText" xml:space="preserve">
-    <value>Add</value>
-    <comment>Content for the primary button in the edit clone path dialog.</comment>
-  </data>
-  <data name="LoadingPage_HeaderBottomRow.Text" xml:space="preserve">
-    <value>Stay tuned for the magic...</value>
-    <comment>Bottom row of the header for the loading page.</comment>
-  </data>
-  <data name="LoadingPage_HeaderTopRow.Text" xml:space="preserve">
-    <value>Setup initiated</value>
-    <comment>Top row of the header for the loading page</comment>
-  </data>
-  <data name="LoadingExecutingProgress" xml:space="preserve">
-    <value>Executing Task {0}/{1}</value>
-    <comment>Shows ot the user how many tasks have been completed</comment>
-  </data>
-  <data name="Loading_StopButton.Content" xml:space="preserve">
-    <value>Stop</value>
-    <comment>Content to stop loading tasks.</comment>
-  </data>
-  <data name="ActionCenterDisplay" xml:space="preserve">
-    <value>Failed tasks: {0}</value>
-    <comment>Action center display to see status of all tasks that have finished.</comment>
-  </data>
-  <data name="Loading_ActionCenter.Text" xml:space="preserve">
-    <value>Action Center</value>
-    <comment>Header for action center</comment>
-  </data>
-  <data name="Loading_ExecutingTasks.Text" xml:space="preserve">
-    <value>Tasks</value>
-    <comment>Header for executing tasks</comment>
-  </data>
-  <data name="CloningRepositoryErrorText" xml:space="preserve">
-    <value>Failed to clone repository {0}</value>
-    <comment>Main tex tto show in the loading screen that a repo failed to clone</comment>
-  </data>
-  <data name="ActionCenterCloningRepositoryErrorTextSecondary" xml:space="preserve">
-    <value>Error message: {0}</value>
-  </data>
-  <data name="DevDriveDefaultFileName" xml:space="preserve">
-    <value>Dev Disk</value>
-    <comment>file name for the virtual disk file we will create the Dev Drive in if the user keeps the defaults</comment>
-  </data>
-  <data name="DevDriveDefaultFolderName" xml:space="preserve">
-    <value>Dev Disks</value>
-    <comment>folder name for the folder we will create the Dev Drive in if the user keeps the defaults</comment>
-  </data>
-  <data name="DevDriveReviewPageDevDriveDetailsTitle.Text" xml:space="preserve">
-    <value>Dev Drive details</value>
-    <comment>Text that will be the description of a section in the review page where the user will see a list of details about the Dev Drives they are about to create. The name, size and the virtual disk file location are the details shows.</comment>
-  </data>
-  <data name="DevDriveReviewPageNoDevDrives.Text" xml:space="preserve">
-    <value>Nothing added</value>
-    <comment>Text that lets the user know that they did not select a previous option to create a Dev Drive so therefore none will be created in the next step</comment>
-  </data>
-  <data name="DevDriveReviewPageNumberOfDevDrives" xml:space="preserve">
-    <value>{0} created</value>
-    <comment>{Locked="{0}"} Text that shows the number of Dev Drives that the user will be creating on the review page</comment>
-  </data>
-  <data name="DevDriveReviewPageNumberOfDevDrivesTitle" xml:space="preserve">
-    <value>Dev Drive creation</value>
-    <comment>Test that will be the decription to a section of the review page where the user will see the number of Dev Drives they are about to create</comment>
-  </data>
-  <data name="PathWithColon.Text" xml:space="preserve">
-    <value>Path:</value>
-    <comment>label for any item that will display a file or folder path to the user</comment>
-  </data>
-  <data name="Size.Header" xml:space="preserve">
-    <value>Size</value>
-    <comment>Header for items like text and number boxes where the user can enter values that represent the size of something.</comment>
-  </data>
-  <data name="BrowseTextBlock" xml:space="preserve">
-    <value>Browse</value>
-    <comment>Label for browse button that can be used in a body of text instead of directly in the button content</comment>
-  </data>
-  <data name="DevDriveInvalidDriveLabel" xml:space="preserve">
-    <value>The file name must be 32 characters or less and can't include any of the following \ / : * ? " &lt; &gt; |</value>
-    <comment>Tells the user which characters are invalid for the Dev Drive file name. Should show, A file name can't include any of the followingspecial characters \ / : * ? "&lt; &gt; |</comment>
-  </data>
-  <data name="DevDriveInvalidDriveSize" xml:space="preserve">
-    <value>A Dev Drive must be at least 50 GB and at most 64 TB.</value>
-    <comment>Text that tells the user the minimum and maximum size they can use to create a Dev Drive. </comment>
-  </data>
-  <data name="DevDriveInvalidFolderLocation" xml:space="preserve">
-    <value>Make sure the path is fully qualified and try again.</value>
-    <comment>Tells the user how the location path should be structured. </comment>
-  </data>
-  <data name="DevDriveNoDriveLettersAvailable" xml:space="preserve">
-    <value>No drive letters are available</value>
-    <comment>Text that tells the user they have no drive letters that can be used to create a Dev Drive</comment>
-  </data>
-  <data name="DevDriveNotEnoughFreeSpace" xml:space="preserve">
-    <value>Not enough free space. Free at least 50 GB and try again.</value>
-    <comment>Text that tells the user that they don't have enough space available on their machines to create a Dev Drive.</comment>
-  </data>
-  <data name="Save.Content" xml:space="preserve">
-    <value>Save</value>
-    <comment>content for a save button</comment>
-  </data>
-  <data name="SizeWithColon.Text" xml:space="preserve">
-    <value>Size:</value>
-    <comment>Text label for any item that will display a number size. Example could be a using this with a textblock to make a label that is on the same line as another textblock that displays the amount of free storage space on a computer.</comment>
-  </data>
-  <data name="DevDriveFilenameAlreadyExists" xml:space="preserve">
-    <value>The filename already exists in the selected location. Enter a new file name and try again.</value>
-    <comment>Text that advises the user that the file name of the virtual hard disk they were trying to create already exists in the location they selected and that they should enter a new name.</comment>
-  </data>
-  <data name="DevDriveUnableToCreateError" xml:space="preserve">
-    <value>Dev Drive couldn't be created</value>
-    <comment>Text that advises the user that there was an error and we couldn't create the Dev Drive on their machine.</comment>
-  </data>
-  <data name="CloneRepoCreated" xml:space="preserve">
-    <value>Cloned {0}</value>
-    <comment>Message when a repository finished cloning.  Param:repo name</comment>
-  </data>
-  <data name="CloneRepoCreating" xml:space="preserve">
-    <value>Cloning {0}</value>
-    <comment>Message when a repository is cloning.  Param:Clone Path</comment>
-  </data>
-  <data name="CloneRepoError" xml:space="preserve">
-    <value>Couldn't clone  {0}</value>
-    <comment>Message when a repository encountered an error when cloning. Param: Repo Name</comment>
-  </data>
-  <data name="CloneRepoRestart" xml:space="preserve">
-    <value>Cloned to  {0} (restart required)</value>
-    <comment>Message when a repository is cloned but needs to reboot the computer. Param: Repo name</comment>
-  </data>
-  <data name="ConfigureTaskCreated" xml:space="preserve">
-    <value>Applied settings from configuration file</value>
-    <comment>Message when the configure task finished successfully</comment>
-  </data>
-  <data name="ConfigureTaskCreating" xml:space="preserve">
-    <value>Applying settings from configuration file...</value>
-    <comment>Message when the configure task is executing</comment>
-  </data>
-  <data name="ConfigureTaskError" xml:space="preserve">
-    <value>Couldn't apply settings from configuration file</value>
-    <comment>Message when the configuration task failed</comment>
-  </data>
-  <data name="ConfigureTaskRestart" xml:space="preserve">
-    <value>Applied settings from the configuration file (restart required)</value>
-    <comment>Message when the configuration task needs the computer to reboot</comment>
-  </data>
-  <data name="DevDriveCreated" xml:space="preserve">
-    <value>Created DevDrive</value>
-    <comment>Task message when a Dev Drive is finished</comment>
-  </data>
-  <data name="DevDriveCreating" xml:space="preserve">
-    <value>Creating Dev Drive...</value>
-    <comment>Task message when a Dev Drive is being created</comment>
-  </data>
-  <data name="DevDriveRestart" xml:space="preserve">
-    <value>Created Dev Drive (restart required)</value>
-    <comment>Task message when a Dev Drive needs the computer to restart</comment>
-  </data>
-  <data name="DownloadAppCreated" xml:space="preserve">
-    <value>Downloaded {0}</value>
-    <comment>Message when an app has downloaded. Param: App name</comment>
-  </data>
-  <data name="DownloadAppCreating" xml:space="preserve">
-    <value>Downloading {0}</value>
-    <comment>Message when an app is downloading. Param: App name</comment>
-  </data>
-  <data name="DownloadAppError" xml:space="preserve">
-    <value>Couldn't download {0}</value>
-    <comment>Message when an app encountered an error. Param: App name</comment>
-  </data>
-  <data name="DownloadAppRestart" xml:space="preserve">
-    <value>Downloaded {0} (restart required)</value>
-    <comment>Message when an app downloaded and needs to reboot the comuter. Param: App name</comment>
-  </data>
-  <data name="LoadingPageSteps" xml:space="preserve">
-    <value>Step {0} of {1}</value>
-    <comment>Keeps track of how many tasks have been started. Param: Number of started tasks, total number of tasks</comment>
-  </data>
-  <data name="LoadingPage_ActionCenter.Text" xml:space="preserve">
-    <value>Action needed</value>
-    <comment>Header for the action center</comment>
-  </data>
-  <data name="LoadingPage_ActionCenterErrors" xml:space="preserve">
-    <value>Errors: {0}</value>
-    <comment>Number of tasks that failed. Param: number of failed tasks</comment>
-  </data>
-  <data name="LoadingPage_ActionCenter_GoToSummary.Content" xml:space="preserve">
-    <value>View Summary</value>
-    <comment>Button content to let users go to the summary page</comment>
-  </data>
-  <data name="LoadingPage_ActionCenter_Retry.Content" xml:space="preserve">
-    <value>Retry</value>
-    <comment>Hyper link button content to allow users to retry all failed tasks</comment>
-  </data>
-  <data name="LoadingPage_Header.Text" xml:space="preserve">
-    <value>Hold on while we set things up</value>
-    <comment>Header for the loading screen</comment>
-  </data>
-  <data name="LoadingPage_Tasks.Text" xml:space="preserve">
-    <value>Tasks</value>
-    <comment>Header for the Tasks scroll viewer</comment>
-  </data>
-  <data name="SetUpAsAdmin.Content" xml:space="preserve">
-    <value>Set up as admin</value>
-    <comment>Text shown on a split button for setting up configuration as admin</comment>
-  </data>
-  <data name="SetUpAsNonAdmin.Text" xml:space="preserve">
-    <value>Set up as non-admin</value>
-    <comment>Text shown on a split button for setting up configuration as non-admin</comment>
-  </data>
-  <data name="SummaryPage_AppsDownloadedCount.Text" xml:space="preserve">
-    <value>Applications installed</value>
-    <comment>Bottom footer of the number of apps downloaded</comment>
-  </data>
-  <data name="SummaryPage_AppsDownlodedDisplay.Text" xml:space="preserve">
-    <value>Installed applications</value>
-    <comment>Header for the section that shows all the downloaded apps</comment>
-  </data>
-  <data name="SummaryPage_Header.Text" xml:space="preserve">
-    <value>We set up the following for you...</value>
-    <comment>Header text for the summary page</comment>
-  </data>
-  <data name="SummaryPage_NextSteps.Text" xml:space="preserve">
-    <value>Next Steps</value>
-    <comment>Text for the "Next steps" section of the summary page</comment>
-  </data>
-  <data name="SummaryPage_OpenDashboard.Content" xml:space="preserve">
-    <value>Open Dashboard</value>
-    <comment>Button content to let user go to the dashboard</comment>
-  </data>
-  <data name="SummaryPage_ReposClonedDisplay.Text" xml:space="preserve">
-    <value>Cloned repositories</value>
-    <comment>Header of the section that shows all cloned repositories</comment>
-  </data>
-  <data name="SummaryPage_ReposClonedCount.Text" xml:space="preserve">
-    <value>Repositories cloned</value>
-    <comment>Bottom header of the count of all repos cloned</comment>
-  </data>
-  <data name="SummaryPage_RestartRequiredButton.Content" xml:space="preserve">
-    <value>Restart Now</value>
-    <comment>Content of the button to allow users to restart their machine</comment>
-  </data>
-  <data name="SummaryPage_RestartRequired_First.Text" xml:space="preserve">
-    <value>Restart Required</value>
-    <comment>First part of the message notifying users to restart.  Split because this portion is in bold</comment>
-  </data>
-  <data name="SummaryPage_RestartRequired_Second.Text" xml:space="preserve">
-    <value>Restart your computer to finish setup</value>
-    <comment>Second part of the message notifying users to restart.</comment>
-  </data>
-  <data name="DevDriveErrorWithReason" xml:space="preserve">
-    <value>Dev Drive couldn't be created error: {0}</value>
-    <comment>Message when the dev drive could not be created. Param: reason.</comment>
-  </data>
-  <data name="DevDriveDriveLetterNotAvailable" xml:space="preserve">
-    <value>The requested drive letter is not available. Select another one and try again.</value>
-    <comment>Error text that tells the user that the drive letter they selected in the drive letter combo box, is not available.</comment>
-  </data>
-  <data name="DevDriveReviewTitle" xml:space="preserve">
-    <value>Drive</value>
-    <comment>Text that shows the title of a tab in the review page where users can see the details of the Dev Drive they are about to create.</comment>
-  </data>
-  <data name="NoRepositoriesToClone.Text" xml:space="preserve">
-    <value>No Repositories to clone</value>
-  </data>
-  <data name="EditClonePathDialogUncheckCheckMark.PrimaryButtonText" xml:space="preserve">
-    <value>Yes, I'm sure</value>
-    <comment>Text to show in a button in the dialog that will confirm the users action</comment>
-  </data>
-  <data name="EditClonePathDialogUncheckedCheckMarkWarning.Text" xml:space="preserve">
-    <value>The current repository won't be cloned to the new Dev Drive.</value>
-    <comment>Text for the dialog where unchecking the create Dev Drive checkmark shows the user text advising them that by unchecking the checkbox we won't create a Dev Drive for them</comment>
-  </data>
-  <data name="EditClonePathDialogUncheckCheckMark.Title" xml:space="preserve">
-    <value>Are you sure?</value>
-    <comment>Title text for the dialog where the user is about to choose an option that we want them to confirm first before proceeding</comment>
-  </data>
-  <data name="LoadingScreenGoToSummaryButtonContent" xml:space="preserve">
-    <value>Summary</value>
-    <comment>Button letting users go to the summary if they want after tasks failed.</comment>
-  </data>
-  <data name="RepoAccountPagePrimaryButtonText" xml:space="preserve">
-    <value>Connect</value>
-    <comment>Text to show the user when selecting a provder</comment>
-  </data>
-  <data name="RepoEverythingElsePrimaryButtonText" xml:space="preserve">
-    <value>Add</value>
-    <comment>Text to show everywhere else in the tool.</comment>
-  </data>
-  <data name="RepoToolNextButtonTooltip" xml:space="preserve">
-    <value>Your changes won't be applied until the end</value>
-    <comment>Tooltip for the next button in the repo page.</comment>
-  </data>
-  <data name="LoadingScreen_SetupProgressBar_Description" xml:space="preserve">
-    <value>Number of tasks completed progress bar</value>
-    <comment>Description of the progress bar for screen readers</comment>
-  </data>
-  <data name="RepoPageEditClonePathAutomationProperties" xml:space="preserve">
-    <value>Edit Clone Path for Repository {0}</value>
-    <comment>Dynamic description for the edit clone path button</comment>
-  </data>
-  <data name="RepoPageRemoveRepoAutomationProperties" xml:space="preserve">
-    <value>Remove repository {0} from cloning</value>
-    <comment>Dynamic description for the remove repository button</comment>
-  </data>
-  <data name="RepoTool_AccountComboBox_Description" xml:space="preserve">
-    <value>Accounts To pick from</value>
-    <comment>Description of the account combo box for screen readers</comment>
-  </data>
-  <data name="SummaryPage_CloseButton_Description" xml:space="preserve">
-    <value>Return to main screen</value>
-    <comment>Description of the 'go to main page' button for screen readers</comment>
-  </data>
-<<<<<<< HEAD
-  <data name="LoadingPage_SomeTasksFailed_First.Text" xml:space="preserve">
-    <value>Title</value>
-    <comment>First part of the banner telling a user not all tasks were successful</comment>
-  </data>
-  <data name="LoadingPage_SomeTasksFailed_Second.Text" xml:space="preserve">
-    <value>You have reached max re-try, please proceed to the summary page to learn more.</value>
-    <comment>Asking users to go to the summary page if failures.</comment>
-  </data>
-  <data name="LoadingScreen_MaxRetiresReached_Button.Content" xml:space="preserve">
-    <value>Summary</value>
-    <comment>Button notifying users to go to the summary</comment>
-=======
-  <data name="UrlValidationBadUrl" xml:space="preserve">
-    <value>Url is not a valid, absolute, url.</value>
-    <comment>Error string to show the user if the url isn't a url</comment>
-  </data>
-  <data name="UrlValidationEmpty" xml:space="preserve">
-    <value>Field is empty.</value>
-    <comment>Error string to show the user if the URL field is empty</comment>
-  </data>
-  <data name="UrlValidationNotFound" xml:space="preserve">
-    <value>Can't find repository.</value>
-    <comment>Eror string to show the user if the extension can't access the repo</comment>
->>>>>>> 3a0581f5
-  </data>
+﻿<?xml version="1.0" encoding="utf-8"?>
+<root>
+  <!-- 
+    Microsoft ResX Schema 
+    
+    Version 2.0
+    
+    The primary goals of this format is to allow a simple XML format 
+    that is mostly human readable. The generation and parsing of the 
+    various data types are done through the TypeConverter classes 
+    associated with the data types.
+    
+    Example:
+    
+    ... ado.net/XML headers & schema ...
+    <resheader name="resmimetype">text/microsoft-resx</resheader>
+    <resheader name="version">2.0</resheader>
+    <resheader name="reader">System.Resources.ResXResourceReader, System.Windows.Forms, ...</resheader>
+    <resheader name="writer">System.Resources.ResXResourceWriter, System.Windows.Forms, ...</resheader>
+    <data name="Name1"><value>this is my long string</value><comment>this is a comment</comment></data>
+    <data name="Color1" type="System.Drawing.Color, System.Drawing">Blue</data>
+    <data name="Bitmap1" mimetype="application/x-microsoft.net.object.binary.base64">
+        <value>[base64 mime encoded serialized .NET Framework object]</value>
+    </data>
+    <data name="Icon1" type="System.Drawing.Icon, System.Drawing" mimetype="application/x-microsoft.net.object.bytearray.base64">
+        <value>[base64 mime encoded string representing a byte array form of the .NET Framework object]</value>
+        <comment>This is a comment</comment>
+    </data>
+                
+    There are any number of "resheader" rows that contain simple 
+    name/value pairs.
+    
+    Each data row contains a name, and value. The row also contains a 
+    type or mimetype. Type corresponds to a .NET class that support 
+    text/value conversion through the TypeConverter architecture. 
+    Classes that don't support this are serialized and stored with the 
+    mimetype set.
+    
+    The mimetype is used for serialized objects, and tells the 
+    ResXResourceReader how to depersist the object. This is currently not 
+    extensible. For a given mimetype the value must be set accordingly:
+    
+    Note - application/x-microsoft.net.object.binary.base64 is the format 
+    that the ResXResourceWriter will generate, however the reader can 
+    read any of the formats listed below.
+    
+    mimetype: application/x-microsoft.net.object.binary.base64
+    value   : The object must be serialized with 
+            : System.Runtime.Serialization.Formatters.Binary.BinaryFormatter
+            : and then encoded with base64 encoding.
+    
+    mimetype: application/x-microsoft.net.object.soap.base64
+    value   : The object must be serialized with 
+            : System.Runtime.Serialization.Formatters.Soap.SoapFormatter
+            : and then encoded with base64 encoding.
+
+    mimetype: application/x-microsoft.net.object.bytearray.base64
+    value   : The object must be serialized into a byte array 
+            : using a System.ComponentModel.TypeConverter
+            : and then encoded with base64 encoding.
+    -->
+  <xsd:schema id="root" xmlns="" xmlns:xsd="http://www.w3.org/2001/XMLSchema" xmlns:msdata="urn:schemas-microsoft-com:xml-msdata">
+    <xsd:import namespace="http://www.w3.org/XML/1998/namespace" />
+    <xsd:element name="root" msdata:IsDataSet="true">
+      <xsd:complexType>
+        <xsd:choice maxOccurs="unbounded">
+          <xsd:element name="metadata">
+            <xsd:complexType>
+              <xsd:sequence>
+                <xsd:element name="value" type="xsd:string" minOccurs="0" />
+              </xsd:sequence>
+              <xsd:attribute name="name" use="required" type="xsd:string" />
+              <xsd:attribute name="type" type="xsd:string" />
+              <xsd:attribute name="mimetype" type="xsd:string" />
+              <xsd:attribute ref="xml:space" />
+            </xsd:complexType>
+          </xsd:element>
+          <xsd:element name="assembly">
+            <xsd:complexType>
+              <xsd:attribute name="alias" type="xsd:string" />
+              <xsd:attribute name="name" type="xsd:string" />
+            </xsd:complexType>
+          </xsd:element>
+          <xsd:element name="data">
+            <xsd:complexType>
+              <xsd:sequence>
+                <xsd:element name="value" type="xsd:string" minOccurs="0" msdata:Ordinal="1" />
+                <xsd:element name="comment" type="xsd:string" minOccurs="0" msdata:Ordinal="2" />
+              </xsd:sequence>
+              <xsd:attribute name="name" type="xsd:string" use="required" msdata:Ordinal="1" />
+              <xsd:attribute name="type" type="xsd:string" msdata:Ordinal="3" />
+              <xsd:attribute name="mimetype" type="xsd:string" msdata:Ordinal="4" />
+              <xsd:attribute ref="xml:space" />
+            </xsd:complexType>
+          </xsd:element>
+          <xsd:element name="resheader">
+            <xsd:complexType>
+              <xsd:sequence>
+                <xsd:element name="value" type="xsd:string" minOccurs="0" msdata:Ordinal="1" />
+              </xsd:sequence>
+              <xsd:attribute name="name" type="xsd:string" use="required" />
+            </xsd:complexType>
+          </xsd:element>
+        </xsd:choice>
+      </xsd:complexType>
+    </xsd:element>
+  </xsd:schema>
+  <resheader name="resmimetype">
+    <value>text/microsoft-resx</value>
+  </resheader>
+  <resheader name="version">
+    <value>2.0</value>
+  </resheader>
+  <resheader name="reader">
+    <value>System.Resources.ResXResourceReader, System.Windows.Forms, Version=4.0.0.0, Culture=neutral, PublicKeyToken=b77a5c561934e089</value>
+  </resheader>
+  <resheader name="writer">
+    <value>System.Resources.ResXResourceWriter, System.Windows.Forms, Version=4.0.0.0, Culture=neutral, PublicKeyToken=b77a5c561934e089</value>
+  </resheader>
+  <data name="AddAll.Text" xml:space="preserve">
+    <value>Add all</value>
+    <comment>Label for adding all items for selection</comment>
+  </data>
+  <data name="AddPackagesDescription.Text" xml:space="preserve">
+    <value>Select packages to restore from your backup, clone from repository, or search with Windows Package Manager.</value>
+    <comment>Description for Add packages page</comment>
+  </data>
+  <data name="AppListBackupBanner.Title" xml:space="preserve">
+    <value>Transfer developer machine settings</value>
+    <comment>Title text of an instruction banner section for transferring settings from a developer machine</comment>
+  </data>
+  <data name="AppListBackupBanner.Description" xml:space="preserve">
+    <value>Use Dev Home to quickly transfer you development machine settings from another PC to get back to coding.</value>
+    <comment>{Locked="Dev Home"}Description text of an instruction banner section for transferring settings from a developer machine</comment>
+  </data>
+  <data name="AppListBackupBanner.ButtonText" xml:space="preserve">
+    <value>Get started</value>
+    <comment>Button text for getting started with transferring settings from a developer machine</comment>
+  </data>
+  <data name="AgreeAndContinue.Content" xml:space="preserve">
+    <value>I agree and want to continue</value>
+    <comment>Label for a checkbox to agree on policies presented above this label and to continue to the next page</comment>
+  </data>
+  <data name="ApplicationsAddedPlural" xml:space="preserve">
+    <value>{0} applications added</value>
+    <comment>{Locked="{0}"} Label for the number of added applications. {0} is replaced by the number of added applications.</comment>
+  </data>
+  <data name="ApplicationsAddedSingular" xml:space="preserve">
+    <value>1 application added</value>
+    <comment>Label displayed when exactly one application is added to install.</comment>
+  </data>
+  <data name="Browse.Content" xml:space="preserve">
+    <value>Browse</value>
+    <comment>Label for a browse button</comment>
+  </data>
+  <data name="Cancel.Content" xml:space="preserve">
+    <value>Cancel</value>
+    <comment>Label for a cancel button</comment>
+  </data>
+  <data name="Close" xml:space="preserve">
+    <value>Close</value>
+    <comment>Label for a close button</comment>
+  </data>
+  <data name="ConfigurationFieldInvalid" xml:space="preserve">
+    <value>The field '{0}' in the configuration file is invalid</value>
+    <comment>{Locked="{0}"} An error in reading a configuration file. {0} is a placeholder replaced by the field name from the file.</comment>
+  </data>
+  <data name="ConfigurationFileInvalid" xml:space="preserve">
+    <value>The configuration file is invalid.</value>
+    <comment>An error in reading a configuration file.</comment>
+  </data>
+  <data name="ConfigurationFileVersionUnknown" xml:space="preserve">
+    <value>Configuration file version {0} is not known.</value>
+    <comment>{Locked="{0}"} An error in reading a configuration file. {0} is a placeholder replaced by the version of the configuration file.</comment>
+  </data>
+  <data name="ConfigurationFileApplyError" xml:space="preserve">
+    <value>Couldn't apply settings from configuration file</value>
+    <comment>Label displayed when the settings listed in a configuration file have not been applied successfully</comment>
+  </data>
+  <data name="ConfigurationFileApplySuccess" xml:space="preserve">
+    <value>Applied settings from configuration file</value>
+    <comment>Label displayed when a configuration file has been applied successfully</comment>
+  </data>
+  <data name="ConfigurationFileApplySuccessReboot" xml:space="preserve">
+    <value>Applied settings from configuration file (restart required)</value>
+    <comment>Label displayed when a configuration file has been applied successfully and a system restart is required</comment>
+  </data>
+  <data name="ConfigurationFileApplying" xml:space="preserve">
+    <value>Applying settings from configuration file ...</value>
+    <comment>Label displayed when a configuration file is being applied</comment>
+  </data>
+  <data name="ConfigurationFileOpenUnknownError" xml:space="preserve">
+    <value>Unknown error</value>
+    <comment>Label displayed when opening a configuration fails because of an unknown error.</comment>
+  </data>
+  <data name="ConfigurationFileWindow.Title" xml:space="preserve">
+    <value>Configuration file name (Preview)</value>
+    <comment>Title of the configuration file window</comment>
+  </data>
+  <data name="ConfigurationFileWarning.Title" xml:space="preserve">
+    <value>Configuration file warning</value>
+    <comment>Title of the configuration file warning message</comment>
+  </data>
+  <data name="ConfigurationFileWarning.Message" xml:space="preserve">
+    <value>You are responsible for understanding the configuration settings you are choosing to execute. Microsoft is not responsible for the configuration file you have authored or imported. This configuration may change settings in Windows, install software, change software settings (including security settings), and accept user agreements to third-party packages and services on your behalf.  By running this configuration file, you acknowledge that you understand and agree to these resources and settings. Any applications installed are licensed to you by their owners. Microsoft is not responsible for, nor does it grant any licenses to, third-party packages or services.</value>
+    <comment>Legal approved. Do not change without approval.</comment>
+  </data>
+  <data name="ConfigurationViewTitle" xml:space="preserve">
+    <value>View {0}</value>
+    <comment>{Locked="{0}"}Title for the page showing the contents of a configuration file. {0} is replaced by the configuration file name.</comment>
+  </data>
+  <data name="DefaultBanner.Title" xml:space="preserve">
+    <value>Get ready to code in minutes</value>
+    <comment>Title text of an instruction banner section for setting up a development machine</comment>
+  </data>
+  <data name="DefaultBanner.Description" xml:space="preserve">
+    <value>Find out how you can use Dev Home to set up your development machine more quickly.</value>
+    <comment>{Locked="Dev Home"}Description text of an instruction banner section for setting up a development machine</comment>
+  </data>
+  <data name="DefaultBanner.ButtonText" xml:space="preserve">
+    <value>Learn more</value>
+    <comment>Button text for learning more about setting up a development machine</comment>
+  </data>
+  <data name="DevDriveWindowByteUnitComboBox" xml:space="preserve">
+    <value>Byte unit of mearsure</value>
+    <comment>Unit of mearsure values that will populate the dropdown. Only gigabyte and terabyte</comment>
+  </data>
+  <data name="DevDriveWindowByteUnitComboBoxGB" xml:space="preserve">
+    <value>GB</value>
+    <comment>Dropdown value representation for a gigabyte</comment>
+  </data>
+  <data name="DevDriveWindowByteUnitComboBoxTB" xml:space="preserve">
+    <value>TB</value>
+    <comment>Dropdown value representation for a terabyte</comment>
+  </data>
+  <data name="DevDriveWindowCancelButton.Content" xml:space="preserve">
+    <value>Cancel</value>
+    <comment>Cancel button that will close the Dev Drive window</comment>
+  </data>
+  <data name="DevDriveWindowDriveLettersComboBox.Header" xml:space="preserve">
+    <value>Drive letters</value>
+    <comment>The drive letters that are currently available to use on the system</comment>
+  </data>
+  <data name="DevDriveWindowLaunchSettingsDisksAndVolumesHeader.Text" xml:space="preserve">
+    <value>For advanced settings, open the settings app.</value>
+    <comment>Text to Advise the user that the disks and volumes page in the Windows settings app has more advanced options for creating a Dev Drive.</comment>
+  </data>
+  <data name="DevDriveWindowLaunchSettingsDisksAndVolumesHyperLink.Text" xml:space="preserve">
+    <value>Open Disks and volumes settings</value>
+    <comment>Hyperlink text, so when clicked the user will be redirected to the disks and volumes Windows settings page.</comment>
+  </data>
+  <data name="DevDriveWindowLocationTextBox.Header" xml:space="preserve">
+    <value>Location</value>
+    <comment>Header for the Dev Drive location text box. This location can be on the location system or on a network share</comment>
+  </data>
+  <data name="DevDriveWindowLocationTextBox.PlaceholderText" xml:space="preserve">
+    <value>C:\Users\user\Documents\DevDisks</value>
+    <comment>Placeholder value within the Dev Drive location text box to show the user an example input of a folder location</comment>
+  </data>
+  <data name="DevDriveWindowNameTextBox.Header" xml:space="preserve">
+    <value>Dev Drive name</value>
+    <comment>Header for the Dev Drive name text box</comment>
+  </data>
+  <data name="DevDriveWindowNameTextBox.PlaceholderText" xml:space="preserve">
+    <value>Dev Disk VHD</value>
+    <comment>Placeholder drive label value that will be used as the file name within the Dev Drive name text box. VHD stands for virtual hard disk, which is what will be created when the user goes to create a Dev Drive.</comment>
+  </data>
+  <data name="DevDriveWindowOnlyOneDevDriveAllowedHeader.Text" xml:space="preserve">
+    <value>A Dev Drive optimizes performance for development. You can only create one in Dev Home.</value>
+    <comment>Text to advise users that they are only allowed the create one Dev Drive at a time.</comment>
+  </data>
+  <data name="DevDriveWindowSaveButton.Content" xml:space="preserve">
+    <value>Save</value>
+    <comment>Save button that will let users save the options selected in the dialog</comment>
+  </data>
+  <data name="DevDriveWindowSizeNumberBox.Header" xml:space="preserve">
+    <value>Size</value>
+    <comment>Header for the Dev Drive size number box</comment>
+  </data>
+  <data name="DevDriveWindowTitle.Text" xml:space="preserve">
+    <value>Create Dev Drive</value>
+    <comment>Title for the Dev Drive window that opens up</comment>
+  </data>
+  <data name="FileTypeNotSupported" xml:space="preserve">
+    <value>File type not supported</value>
+    <comment>File type not supported error message</comment>
+  </data>
+  <data name="InstalledPackage" xml:space="preserve">
+    <value>Installed {0}</value>
+    <comment>{Locked="{0}"} Label displayed when a package has been installed. {0} is replaced by the package name.</comment>
+  </data>
+  <data name="InstalledPackageReboot" xml:space="preserve">
+    <value>Installed {0} (restart required)</value>
+    <comment>{Locked="{0}"} Label displayed when a package has been installed. {0} is replaced by the package name.</comment>
+  </data>
+  <data name="InstallingPackage" xml:space="preserve">
+    <value>Installing {0} ...</value>
+    <comment>{Locked="{0}"} Label displayed when a package is being installed. {0} is replaced by the package name.</comment>
+  </data>
+  <data name="InstallPackageError" xml:space="preserve">
+    <value>Couldn't install {0}</value>
+    <comment>{Locked="{0}"} Label displayed when a package failed to install. {0} is replaced by the package name.</comment>
+  </data>
+  <data name="InstallPackageErrorBlockedByPolicy" xml:space="preserve">
+    <value>Operation is blocked by Group Policy</value>
+    <comment>Label displayed when a package installation fails because it is blocked by group policy</comment>
+  </data>
+  <data name="InstallPackageErrorInternalError" xml:space="preserve">
+    <value>Internal error</value>
+    <comment>Label displayed when a package installation fails because of an internal error</comment>
+  </data>
+  <data name="InstallPackageErrorInstallError" xml:space="preserve">
+    <value>Install error code ({0})</value>
+    <comment>{Locked="{0}"}Label displayed when a package installation fails because of an error. {0} is replaced by a numeric value</comment>
+  </data>
+  <data name="InstallPackageErrorDownloadError" xml:space="preserve">
+    <value>Downloading installer failed</value>
+    <comment>{Locked="(0x{0})"}Label displayed when a package installation fails because the downloading the installer failed</comment>
+  </data>
+  <data name="InstallPackageErrorNoApplicableInstallers" xml:space="preserve">
+    <value>None of the installers are applicable for the current system</value>
+    <comment>Label displayed when a package installation fails because no applicable installer found for the current system</comment>
+  </data>
+  <data name="InstallPackageErrorUnknownError" xml:space="preserve">
+    <value>Unknown error</value>
+    <comment>Label displayed when a package installation fails because of an unknown error</comment>
+  </data>
+  <data name="LearnMore.Text" xml:space="preserve">
+    <value>Learn more</value>
+    <comment>Text for a clickable learn more button</comment>
+  </data>
+  <data name="MainPage.Title" xml:space="preserve">
+    <value>Machine configuration</value>
+    <comment>Title for the main page where users can configure their machines</comment>
+  </data>
+  <data name="MainPage_CloneRepos.Header" xml:space="preserve">
+    <value>Clone repositories</value>
+    <comment>Header for a card that when clicked takes the user to a page for cloning git repositories</comment>
+  </data>
+  <data name="MainPage_ConfigurationFile.Description" xml:space="preserve">
+    <value>Set up you machine directly from one or multiple configuration files</value>
+    <comment>Body text description for a card that when clicked allows the user to select a configuration file and run it</comment>
+  </data>
+  <data name="MainPage_ConfigurationFile.Header" xml:space="preserve">
+    <value>Run a configuration file for an existing setup</value>
+    <comment>Header for a card that when clicked allows the user to select a configuration file and run it</comment>
+  </data>
+  <data name="MainPage_DevDrive.Header" xml:space="preserve">
+    <value>Add a Dev Drive</value>
+    <comment>Header for a card that when clicked takes the user to a page for creating a developer drive (virtual hard disk)</comment>
+  </data>
+  <data name="MainPage_EnvironmentSetup.Text" xml:space="preserve">
+    <value>Set up development environment</value>
+    <comment>Header text for a group of controls giving multiple choices to set up the environment/machine</comment>
+  </data>
+  <data name="MainPage_InstallApps.Header" xml:space="preserve">
+    <value>Install applications</value>
+    <comment>Header for a card that when clicked takes the user to a page for installing apps</comment>
+  </data>
+  <data name="MainPage_QuickConfiguration.Text" xml:space="preserve">
+    <value>Quick steps</value>
+    <comment>Header text for a group of controls giving multiple choices for configuring the machine, but not a full setup flow</comment>
+  </data>
+  <data name="MainPage_SetupFlow.Description" xml:space="preserve">
+    <value>Clone repositories and install applications at once</value>
+    <comment>Body text description for a card than when clicked takes the user to a multi-step flow for setting up their machine</comment>
+  </data>
+  <data name="MainPage_SetupFlow.Header" xml:space="preserve">
+    <value>End-to-end setup</value>
+    <comment>Header for a card than when clicked takes the user to a multi-step flow for setting up their machine</comment>
+  </data>
+  <data name="NoAppsToInstall.Text" xml:space="preserve">
+    <value>No apps to install</value>
+    <comment>Text shown if no applications were selected to install</comment>
+  </data>
+  <data name="NavigationPane.Content" xml:space="preserve">
+    <value>Machine Configuration</value>
+    <comment>Navigation pane content</comment>
+  </data>
+  <data name="NoApplicationsAdded.Text" xml:space="preserve">
+    <value>No applications added</value>
+    <comment>Text displayed when a list of applications added by the user is empty</comment>
+  </data>
+  <data name="NoSearchResultsFoundTitle" xml:space="preserve">
+    <value>No results found for "{0}"</value>
+    <comment>{Locked="{0}"}Text displayed when no search results were found. {0} is replaced by the search query.</comment>
+  </data>
+  <data name="NoSearchResultsFoundDescription.Text" xml:space="preserve">
+    <value>Check the spelling or try new keywords.</value>
+    <comment>Text displayed when no search results were found</comment>
+  </data>
+  <data name="ResultCount" xml:space="preserve">
+    <value>{0} Result(s)</value>
+    <comment>{Locked="{0}"} Label for a search result counter. {0} is replaced by the number of result items.</comment>
+  </data>
+  <data name="RestorePackagesTitle" xml:space="preserve">
+    <value>On {0}</value>
+    <comment>{Locked="{0}"} Header text of a section for restoring packages from another device. {0} is replaced by a device name.</comment>
+  </data>
+  <data name="RestorePackagesDescription" xml:space="preserve">
+    <value>These applications are from {0}. Select the ones to install.</value>
+    <comment>{Locked="{0}"} Description text of a section for restoring packages from another device. {0} is replaced by a device name.</comment>
+  </data>
+  <data name="PackagesCount" xml:space="preserve">
+    <value>{0} packages</value>
+    <comment>{Locked="{0}"} Display the number of packages. {0} is replaced by the number of packages.</comment>
+  </data>
+  <data name="PackageDescriptionThreeParts" xml:space="preserve">
+    <value>{0} | {1} | {2}</value>
+    <comment>{Locked="{0}","{1}","{2}"} Text composed of a package version, source and publisher name. {0} is replaced by the package version. {1} is replaced by the package source. {2} is replaced by the package publisher name.</comment>
+  </data>
+  <data name="PackageDescriptionTwoParts" xml:space="preserve">
+    <value>{0} | {1}</value>
+    <comment>{Locked="{0}","{1}"} Text composed of a package source and version or publisher name. {0} and {1} are replaced by the package source and version or publisher name.</comment>
+  </data>
+  <data name="PackageInstalledTooltip" xml:space="preserve">
+    <value>Already installed</value>
+    <comment>Label for a package/application that already exists on the user's machine.</comment>
+  </data>
+  <data name="PackageNameTooltip" xml:space="preserve">
+    <value>Name: {0}</value>
+    <comment>{Locked="{0}"} Label for a package name displayed on a tooltip. {0} is replaced by the package name.</comment>
+  </data>
+  <data name="PackagePublisherNameTooltip" xml:space="preserve">
+    <value>Publisher: {0}</value>
+    <comment>{Locked="{0}"} Label for a package publisher name displayed on a tooltip. {0} is replaced by the package publisher name.</comment>
+  </data>
+  <data name="PackageSourceTooltip" xml:space="preserve">
+    <value>Source: {0}</value>
+    <comment>{Locked="{0}"} Label for a package source displayed on a tooltip. {0} is replaced by the package source.</comment>
+  </data>
+  <data name="PackageVersionTooltip" xml:space="preserve">
+    <value>Version: {0}</value>
+    <comment>{Locked="{0}"} Label for a package version displayed on a tooltip. {0} is replaced by the package version.</comment>
+  </data>
+  <data name="PopularAppsTitle" xml:space="preserve">
+    <value>Popular applications</value>
+    <comment>Header text for a popular application section</comment>
+  </data>
+  <data name="PopularAppsDescription" xml:space="preserve">
+    <value>Here are some popular development tools.</value>
+    <comment>Description text for a popular application section</comment>
+  </data>
+  <data name="Previous.Content" xml:space="preserve">
+    <value>Previous</value>
+    <comment>Label for a "go to previous page" button</comment>
+  </data>
+  <data name="Restore.Content" xml:space="preserve">
+    <value>Restore</value>
+    <comment>Label for restore button</comment>
+  </data>
+  <data name="Review_SetupDetails.Text" xml:space="preserve">
+    <value>Set up details</value>
+    <comment>Header for a section detailing the set up steps to be performed. "Set up" is the noun</comment>
+  </data>
+  <data name="Review_ReadAndAgree.Content" xml:space="preserve">
+    <value>I have read, understand and agree to the above set up</value>
+    <comment>Checkbox label that needs to be checked before starting the setup</comment>
+  </data>
+  <data name="Review_TermsTitle.Text" xml:space="preserve">
+    <value>Terms &amp; agreements</value>
+    <comment>As in "Terms of use"</comment>
+  </data>
+  <data name="Review_Terms.Text" xml:space="preserve">
+    <value>By continuing, you acknowledge that these applications are licensed to you by the owner. Microsoft is not responsible for, nor does it grant any licenses to, third-party applications. You are responsible for reviewing any agreements related to your use of these applications, which you can view by selecting the Learn more links.</value>
+    <comment>Terms of use shown before starting installation of apps.</comment>
+  </data>
+  <data name="Review_MSStoreTerms.Text" xml:space="preserve">
+    <value>You've selected applications which come from the Microsoft Store. By continuing, you agree to the [Microsoft Store Terms of Sale]</value>
+    <comment>{Locked="["}{Locked="]"}Terms of use shown when installing an application from the Microsoft Store. The text in between the delimiters [ ] is made into an hyperlink in code, and the delimiters are removed</comment>
+  </data>
+  <data name="Review_MSStoreTerms.NavigateUri" xml:space="preserve">
+    <value>https://www.microsoft.com/store/b/terms-of-sale</value>
+    <comment>{Locked}Uri to the Microsoft Store terms of sale</comment>
+  </data>
+  <data name="ReviewNothingToSetUpToolTip" xml:space="preserve">
+    <value>There's nothing to set up</value>
+    <comment>Text shown on a tool tip for a "Start set up" button if there is noting to set up</comment>
+  </data>
+  <data name="SearchBox.PlaceholderText" xml:space="preserve">
+    <value>Try "GitHub"</value>
+    <comment>{Locked="GitHub"}Placeholder text displayed in a search box</comment>
+  </data>
+  <data name="SelectAll.Content" xml:space="preserve">
+    <value>Select all</value>
+    <comment>Label for select all checkbox</comment>
+  </data>
+  <data name="SelectedPackages.Text" xml:space="preserve">
+    <value>Applications to install</value>
+    <comment>Label for applications to install</comment>
+  </data>
+  <data name="SetupButton" xml:space="preserve">
+    <value>Set up</value>
+    <comment>Label for the button that starts the setup</comment>
+  </data>
+  <data name="SetupShell_AppManagement.Description" xml:space="preserve">
+    <value>Search for applications to install or select them below.</value>
+    <comment>Description for the application management page</comment>
+  </data>
+  <data name="SetupShell_RepoConfig.Description" xml:space="preserve">
+    <value>Add private or public repositories to clone to you computer.</value>
+    <comment>Description for the application management page</comment>
+  </data>
+  <data name="SetupShell_Review.Description" xml:space="preserve">
+    <value>Review the terms and setup details below before applying these changes to your computer.</value>
+    <comment>Description for the review page</comment>
+  </data>
+  <data name="Applications" xml:space="preserve">
+    <value>Applications</value>
+    <comment>Header for a section showing a summary of applications to be installed</comment>
+  </data>
+  <data name="Basics" xml:space="preserve">
+    <value>Basics</value>
+    <comment>Header for a section showing a summary of "basic" setup steps to be performed</comment>
+  </data>
+  <data name="Repository" xml:space="preserve">
+    <value>Repository</value>
+    <comment>Header for a section showing a summary of repositories to be cloned to the machine</comment>
+  </data>
+  <data name="LoadingScreenRetry.Content" xml:space="preserve">
+    <value>Retry</value>
+    <comment>Button to re-run all failed tasks.</comment>
+  </data>
+  <data name="MainPage_RepoReviewDescription.Text" xml:space="preserve">
+    <value>Add private or public repositories to clone to your compuer</value>
+    <comment>Description for the repo review page</comment>
+  </data>
+  <data name="MainPage_RepoReview_AddRepository.Content" xml:space="preserve">
+    <value>+ Add repository</value>
+    <comment>Add repository button text</comment>
+  </data>
+  <data name="ReposConfigPageTitle" xml:space="preserve">
+    <value>Clone repos</value>
+    <comment>Clone Repo label for the stepper</comment>
+  </data>
+  <data name="ApplicationsPageTitle" xml:space="preserve">
+    <value>Install Apps</value>
+    <comment>Install Apps label for the stepper</comment>
+  </data>
+  <data name="ReviewPageTitle" xml:space="preserve">
+    <value>Review &amp; setup</value>
+    <comment>Review and Setup label for the stepper</comment>
+  </data>
+  <data name="AddDevDriveLabel.Text" xml:space="preserve">
+    <value>Optimize repo performance with a new Dev Drive</value>
+    <comment>Text for the use to choose to make a dev drive</comment>
+  </data>
+  <data name="ClonePath.Header" xml:space="preserve">
+    <value>Clone path</value>
+    <comment>Header for choosing a clone path</comment>
+  </data>
+  <data name="ClonePath.PlaceholderText" xml:space="preserve">
+    <value>Choose a clone path</value>
+    <comment>Prompts the user to choose a path</comment>
+  </data>
+  <data name="ClonePath_Button.Content" xml:space="preserve">
+    <value>Browse</value>
+    <comment>Browse button for opening the storage picker</comment>
+  </data>
+  <data name="RepoUrl.Header" xml:space="preserve">
+    <value>Repository URL</value>
+    <comment>Header for the textbox for entering in a URL</comment>
+  </data>
+  <data name="RepoUrl.PlaceholderText" xml:space="preserve">
+    <value>URL</value>
+    <comment>Text to appear in the textbox for entering in a URL</comment>
+  </data>
+  <data name="CloneRepoDialog.Title" xml:space="preserve">
+    <value>Clone a repository</value>
+    <comment>Header for the dialog bos to clone repositories</comment>
+  </data>
+  <data name="NewDevDriveComboBox.Content" xml:space="preserve">
+    <value>Optimize repo performance with a new Dev Drive</value>
+    <comment>Check box label to notify users of making a new dev drive</comment>
+  </data>
+  <data name="RepositoryDisplay.Header" xml:space="preserve">
+    <value>Account type</value>
+    <comment>Header to prompt users to choose an account</comment>
+  </data>
+  <data name="RepoTool_AddViaAccountButton.Content" xml:space="preserve">
+    <value>Account</value>
+    <comment>Content for account toggle button </comment>
+  </data>
+  <data name="RepoTool_AddViaUrlButton.Content" xml:space="preserve">
+    <value>URL</value>
+    <comment>Content for URL button</comment>
+  </data>
+  <data name="RepoTool_FilterTextBox.PlaceholderText" xml:space="preserve">
+    <value>Filter</value>
+    <comment>Prompt user to filter</comment>
+  </data>
+  <data name="Repo_ToolClonePathError.Text" xml:space="preserve">
+    <value>Please enter an absolute path</value>
+    <comment>Shown when Clone Location isn't an absolute path</comment>
+  </data>
+  <data name="RepoReview_NoReposSelected.Text" xml:space="preserve">
+    <value>No repository is added yet</value>
+    <comment>Shown when no repos are selected when the user gets to the repo page</comment>
+  </data>
+  <data name="RepoReview_NoReposSelectedLink.Content" xml:space="preserve">
+    <value>+ Add repository</value>
+    <comment>The hyperlink to bring the user to the repo clone dialog.  Shows if the user hasn't selected any repos to clone.</comment>
+  </data>
+  <data name="EditClonePathDialog.Title" xml:space="preserve">
+    <value>Edit clone path</value>
+    <comment>Header for the edit clone path dialog</comment>
+  </data>
+  <data name="RepositoriesList.Text" xml:space="preserve">
+    <value>Your repositories</value>
+    <comment>Shown above the list of user repositories</comment>
+  </data>
+  <data name="CloneRepoDialog.CloseButtonText" xml:space="preserve">
+    <value>Cancel</value>
+    <comment>Content for the secondary button in the repo review tool.</comment>
+  </data>
+  <data name="CloneRepoDialog.PrimaryButtonText" xml:space="preserve">
+    <value>Add</value>
+    <comment>Content for the primary button in the repo review tool</comment>
+  </data>
+  <data name="EditClonePathDialog.CloseButtonText" xml:space="preserve">
+    <value>Cancel</value>
+    <comment>Content for the close button in the edit clone path dialog.</comment>
+  </data>
+  <data name="EditClonePathDialog.PrimaryButtonText" xml:space="preserve">
+    <value>Add</value>
+    <comment>Content for the primary button in the edit clone path dialog.</comment>
+  </data>
+  <data name="LoadingPage_HeaderBottomRow.Text" xml:space="preserve">
+    <value>Stay tuned for the magic...</value>
+    <comment>Bottom row of the header for the loading page.</comment>
+  </data>
+  <data name="LoadingPage_HeaderTopRow.Text" xml:space="preserve">
+    <value>Setup initiated</value>
+    <comment>Top row of the header for the loading page</comment>
+  </data>
+  <data name="LoadingExecutingProgress" xml:space="preserve">
+    <value>Executing Task {0}/{1}</value>
+    <comment>Shows ot the user how many tasks have been completed</comment>
+  </data>
+  <data name="Loading_StopButton.Content" xml:space="preserve">
+    <value>Stop</value>
+    <comment>Content to stop loading tasks.</comment>
+  </data>
+  <data name="ActionCenterDisplay" xml:space="preserve">
+    <value>Failed tasks: {0}</value>
+    <comment>Action center display to see status of all tasks that have finished.</comment>
+  </data>
+  <data name="Loading_ActionCenter.Text" xml:space="preserve">
+    <value>Action Center</value>
+    <comment>Header for action center</comment>
+  </data>
+  <data name="Loading_ExecutingTasks.Text" xml:space="preserve">
+    <value>Tasks</value>
+    <comment>Header for executing tasks</comment>
+  </data>
+  <data name="CloningRepositoryErrorText" xml:space="preserve">
+    <value>Failed to clone repository {0}</value>
+    <comment>Main tex tto show in the loading screen that a repo failed to clone</comment>
+  </data>
+  <data name="ActionCenterCloningRepositoryErrorTextSecondary" xml:space="preserve">
+    <value>Error message: {0}</value>
+  </data>
+  <data name="DevDriveDefaultFileName" xml:space="preserve">
+    <value>Dev Disk</value>
+    <comment>file name for the virtual disk file we will create the Dev Drive in if the user keeps the defaults</comment>
+  </data>
+  <data name="DevDriveDefaultFolderName" xml:space="preserve">
+    <value>Dev Disks</value>
+    <comment>folder name for the folder we will create the Dev Drive in if the user keeps the defaults</comment>
+  </data>
+  <data name="DevDriveReviewPageDevDriveDetailsTitle.Text" xml:space="preserve">
+    <value>Dev Drive details</value>
+    <comment>Text that will be the description of a section in the review page where the user will see a list of details about the Dev Drives they are about to create. The name, size and the virtual disk file location are the details shows.</comment>
+  </data>
+  <data name="DevDriveReviewPageNoDevDrives.Text" xml:space="preserve">
+    <value>Nothing added</value>
+    <comment>Text that lets the user know that they did not select a previous option to create a Dev Drive so therefore none will be created in the next step</comment>
+  </data>
+  <data name="DevDriveReviewPageNumberOfDevDrives" xml:space="preserve">
+    <value>{0} created</value>
+    <comment>{Locked="{0}"} Text that shows the number of Dev Drives that the user will be creating on the review page</comment>
+  </data>
+  <data name="DevDriveReviewPageNumberOfDevDrivesTitle" xml:space="preserve">
+    <value>Dev Drive creation</value>
+    <comment>Test that will be the decription to a section of the review page where the user will see the number of Dev Drives they are about to create</comment>
+  </data>
+  <data name="PathWithColon.Text" xml:space="preserve">
+    <value>Path:</value>
+    <comment>label for any item that will display a file or folder path to the user</comment>
+  </data>
+  <data name="Size.Header" xml:space="preserve">
+    <value>Size</value>
+    <comment>Header for items like text and number boxes where the user can enter values that represent the size of something.</comment>
+  </data>
+  <data name="BrowseTextBlock" xml:space="preserve">
+    <value>Browse</value>
+    <comment>Label for browse button that can be used in a body of text instead of directly in the button content</comment>
+  </data>
+  <data name="DevDriveInvalidDriveLabel" xml:space="preserve">
+    <value>The file name must be 32 characters or less and can't include any of the following \ / : * ? " &lt; &gt; |</value>
+    <comment>Tells the user which characters are invalid for the Dev Drive file name. Should show, A file name can't include any of the followingspecial characters \ / : * ? "&lt; &gt; |</comment>
+  </data>
+  <data name="DevDriveInvalidDriveSize" xml:space="preserve">
+    <value>A Dev Drive must be at least 50 GB and at most 64 TB.</value>
+    <comment>Text that tells the user the minimum and maximum size they can use to create a Dev Drive. </comment>
+  </data>
+  <data name="DevDriveInvalidFolderLocation" xml:space="preserve">
+    <value>Make sure the path is fully qualified and try again.</value>
+    <comment>Tells the user how the location path should be structured. </comment>
+  </data>
+  <data name="DevDriveNoDriveLettersAvailable" xml:space="preserve">
+    <value>No drive letters are available</value>
+    <comment>Text that tells the user they have no drive letters that can be used to create a Dev Drive</comment>
+  </data>
+  <data name="DevDriveNotEnoughFreeSpace" xml:space="preserve">
+    <value>Not enough free space. Free at least 50 GB and try again.</value>
+    <comment>Text that tells the user that they don't have enough space available on their machines to create a Dev Drive.</comment>
+  </data>
+  <data name="Save.Content" xml:space="preserve">
+    <value>Save</value>
+    <comment>content for a save button</comment>
+  </data>
+  <data name="SizeWithColon.Text" xml:space="preserve">
+    <value>Size:</value>
+    <comment>Text label for any item that will display a number size. Example could be a using this with a textblock to make a label that is on the same line as another textblock that displays the amount of free storage space on a computer.</comment>
+  </data>
+  <data name="DevDriveFilenameAlreadyExists" xml:space="preserve">
+    <value>The filename already exists in the selected location. Enter a new file name and try again.</value>
+    <comment>Text that advises the user that the file name of the virtual hard disk they were trying to create already exists in the location they selected and that they should enter a new name.</comment>
+  </data>
+  <data name="DevDriveUnableToCreateError" xml:space="preserve">
+    <value>Dev Drive couldn't be created</value>
+    <comment>Text that advises the user that there was an error and we couldn't create the Dev Drive on their machine.</comment>
+  </data>
+  <data name="CloneRepoCreated" xml:space="preserve">
+    <value>Cloned {0}</value>
+    <comment>Message when a repository finished cloning.  Param:repo name</comment>
+  </data>
+  <data name="CloneRepoCreating" xml:space="preserve">
+    <value>Cloning {0}</value>
+    <comment>Message when a repository is cloning.  Param:Clone Path</comment>
+  </data>
+  <data name="CloneRepoError" xml:space="preserve">
+    <value>Couldn't clone  {0}</value>
+    <comment>Message when a repository encountered an error when cloning. Param: Repo Name</comment>
+  </data>
+  <data name="CloneRepoRestart" xml:space="preserve">
+    <value>Cloned to  {0} (restart required)</value>
+    <comment>Message when a repository is cloned but needs to reboot the computer. Param: Repo name</comment>
+  </data>
+  <data name="ConfigureTaskCreated" xml:space="preserve">
+    <value>Applied settings from configuration file</value>
+    <comment>Message when the configure task finished successfully</comment>
+  </data>
+  <data name="ConfigureTaskCreating" xml:space="preserve">
+    <value>Applying settings from configuration file...</value>
+    <comment>Message when the configure task is executing</comment>
+  </data>
+  <data name="ConfigureTaskError" xml:space="preserve">
+    <value>Couldn't apply settings from configuration file</value>
+    <comment>Message when the configuration task failed</comment>
+  </data>
+  <data name="ConfigureTaskRestart" xml:space="preserve">
+    <value>Applied settings from the configuration file (restart required)</value>
+    <comment>Message when the configuration task needs the computer to reboot</comment>
+  </data>
+  <data name="DevDriveCreated" xml:space="preserve">
+    <value>Created DevDrive</value>
+    <comment>Task message when a Dev Drive is finished</comment>
+  </data>
+  <data name="DevDriveCreating" xml:space="preserve">
+    <value>Creating Dev Drive...</value>
+    <comment>Task message when a Dev Drive is being created</comment>
+  </data>
+  <data name="DevDriveRestart" xml:space="preserve">
+    <value>Created Dev Drive (restart required)</value>
+    <comment>Task message when a Dev Drive needs the computer to restart</comment>
+  </data>
+  <data name="DownloadAppCreated" xml:space="preserve">
+    <value>Downloaded {0}</value>
+    <comment>Message when an app has downloaded. Param: App name</comment>
+  </data>
+  <data name="DownloadAppCreating" xml:space="preserve">
+    <value>Downloading {0}</value>
+    <comment>Message when an app is downloading. Param: App name</comment>
+  </data>
+  <data name="DownloadAppError" xml:space="preserve">
+    <value>Couldn't download {0}</value>
+    <comment>Message when an app encountered an error. Param: App name</comment>
+  </data>
+  <data name="DownloadAppRestart" xml:space="preserve">
+    <value>Downloaded {0} (restart required)</value>
+    <comment>Message when an app downloaded and needs to reboot the comuter. Param: App name</comment>
+  </data>
+  <data name="LoadingPageSteps" xml:space="preserve">
+    <value>Step {0} of {1}</value>
+    <comment>Keeps track of how many tasks have been started. Param: Number of started tasks, total number of tasks</comment>
+  </data>
+  <data name="LoadingPage_ActionCenter.Text" xml:space="preserve">
+    <value>Action needed</value>
+    <comment>Header for the action center</comment>
+  </data>
+  <data name="LoadingPage_ActionCenterErrors" xml:space="preserve">
+    <value>Errors: {0}</value>
+    <comment>Number of tasks that failed. Param: number of failed tasks</comment>
+  </data>
+  <data name="LoadingPage_ActionCenter_GoToSummary.Content" xml:space="preserve">
+    <value>View Summary</value>
+    <comment>Button content to let users go to the summary page</comment>
+  </data>
+  <data name="LoadingPage_ActionCenter_Retry.Content" xml:space="preserve">
+    <value>Retry</value>
+    <comment>Hyper link button content to allow users to retry all failed tasks</comment>
+  </data>
+  <data name="LoadingPage_Header.Text" xml:space="preserve">
+    <value>Hold on while we set things up</value>
+    <comment>Header for the loading screen</comment>
+  </data>
+  <data name="LoadingPage_Tasks.Text" xml:space="preserve">
+    <value>Tasks</value>
+    <comment>Header for the Tasks scroll viewer</comment>
+  </data>
+  <data name="SetUpAsAdmin.Content" xml:space="preserve">
+    <value>Set up as admin</value>
+    <comment>Text shown on a split button for setting up configuration as admin</comment>
+  </data>
+  <data name="SetUpAsNonAdmin.Text" xml:space="preserve">
+    <value>Set up as non-admin</value>
+    <comment>Text shown on a split button for setting up configuration as non-admin</comment>
+  </data>
+  <data name="SummaryPage_AppsDownloadedCount.Text" xml:space="preserve">
+    <value>Applications installed</value>
+    <comment>Bottom footer of the number of apps downloaded</comment>
+  </data>
+  <data name="SummaryPage_AppsDownlodedDisplay.Text" xml:space="preserve">
+    <value>Installed applications</value>
+    <comment>Header for the section that shows all the downloaded apps</comment>
+  </data>
+  <data name="SummaryPage_Header.Text" xml:space="preserve">
+    <value>We set up the following for you...</value>
+    <comment>Header text for the summary page</comment>
+  </data>
+  <data name="SummaryPage_NextSteps.Text" xml:space="preserve">
+    <value>Next Steps</value>
+    <comment>Text for the "Next steps" section of the summary page</comment>
+  </data>
+  <data name="SummaryPage_OpenDashboard.Content" xml:space="preserve">
+    <value>Open Dashboard</value>
+    <comment>Button content to let user go to the dashboard</comment>
+  </data>
+  <data name="SummaryPage_ReposClonedDisplay.Text" xml:space="preserve">
+    <value>Cloned repositories</value>
+    <comment>Header of the section that shows all cloned repositories</comment>
+  </data>
+  <data name="SummaryPage_ReposClonedCount.Text" xml:space="preserve">
+    <value>Repositories cloned</value>
+    <comment>Bottom header of the count of all repos cloned</comment>
+  </data>
+  <data name="SummaryPage_RestartRequiredButton.Content" xml:space="preserve">
+    <value>Restart Now</value>
+    <comment>Content of the button to allow users to restart their machine</comment>
+  </data>
+  <data name="SummaryPage_RestartRequired_First.Text" xml:space="preserve">
+    <value>Restart Required</value>
+    <comment>First part of the message notifying users to restart.  Split because this portion is in bold</comment>
+  </data>
+  <data name="SummaryPage_RestartRequired_Second.Text" xml:space="preserve">
+    <value>Restart your computer to finish setup</value>
+    <comment>Second part of the message notifying users to restart.</comment>
+  </data>
+  <data name="DevDriveErrorWithReason" xml:space="preserve">
+    <value>Dev Drive couldn't be created error: {0}</value>
+    <comment>Message when the dev drive could not be created. Param: reason.</comment>
+  </data>
+  <data name="DevDriveDriveLetterNotAvailable" xml:space="preserve">
+    <value>The requested drive letter is not available. Select another one and try again.</value>
+    <comment>Error text that tells the user that the drive letter they selected in the drive letter combo box, is not available.</comment>
+  </data>
+  <data name="DevDriveReviewTitle" xml:space="preserve">
+    <value>Drive</value>
+    <comment>Text that shows the title of a tab in the review page where users can see the details of the Dev Drive they are about to create.</comment>
+  </data>
+  <data name="NoRepositoriesToClone.Text" xml:space="preserve">
+    <value>No Repositories to clone</value>
+  </data>
+  <data name="EditClonePathDialogUncheckCheckMark.PrimaryButtonText" xml:space="preserve">
+    <value>Yes, I'm sure</value>
+    <comment>Text to show in a button in the dialog that will confirm the users action</comment>
+  </data>
+  <data name="EditClonePathDialogUncheckedCheckMarkWarning.Text" xml:space="preserve">
+    <value>The current repository won't be cloned to the new Dev Drive.</value>
+    <comment>Text for the dialog where unchecking the create Dev Drive checkmark shows the user text advising them that by unchecking the checkbox we won't create a Dev Drive for them</comment>
+  </data>
+  <data name="EditClonePathDialogUncheckCheckMark.Title" xml:space="preserve">
+    <value>Are you sure?</value>
+    <comment>Title text for the dialog where the user is about to choose an option that we want them to confirm first before proceeding</comment>
+  </data>
+  <data name="LoadingScreenGoToSummaryButtonContent" xml:space="preserve">
+    <value>Summary</value>
+    <comment>Button letting users go to the summary if they want after tasks failed.</comment>
+  </data>
+  <data name="RepoAccountPagePrimaryButtonText" xml:space="preserve">
+    <value>Connect</value>
+    <comment>Text to show the user when selecting a provder</comment>
+  </data>
+  <data name="RepoEverythingElsePrimaryButtonText" xml:space="preserve">
+    <value>Add</value>
+    <comment>Text to show everywhere else in the tool.</comment>
+  </data>
+  <data name="RepoToolNextButtonTooltip" xml:space="preserve">
+    <value>Your changes won't be applied until the end</value>
+    <comment>Tooltip for the next button in the repo page.</comment>
+  </data>
+  <data name="LoadingScreen_SetupProgressBar_Description" xml:space="preserve">
+    <value>Number of tasks completed progress bar</value>
+    <comment>Description of the progress bar for screen readers</comment>
+  </data>
+  <data name="RepoPageEditClonePathAutomationProperties" xml:space="preserve">
+    <value>Edit Clone Path for Repository {0}</value>
+    <comment>Dynamic description for the edit clone path button</comment>
+  </data>
+  <data name="RepoPageRemoveRepoAutomationProperties" xml:space="preserve">
+    <value>Remove repository {0} from cloning</value>
+    <comment>Dynamic description for the remove repository button</comment>
+  </data>
+  <data name="RepoTool_AccountComboBox_Description" xml:space="preserve">
+    <value>Accounts To pick from</value>
+    <comment>Description of the account combo box for screen readers</comment>
+  </data>
+  <data name="SummaryPage_CloseButton_Description" xml:space="preserve">
+    <value>Return to main screen</value>
+    <comment>Description of the 'go to main page' button for screen readers</comment>
+  </data>
+  <data name="LoadingPage_SomeTasksFailed_First.Text" xml:space="preserve">
+    <value>Title</value>
+    <comment>First part of the banner telling a user not all tasks were successful</comment>
+  </data>
+  <data name="LoadingPage_SomeTasksFailed_Second.Text" xml:space="preserve">
+    <value>You have reached max re-try, please proceed to the summary page to learn more.</value>
+    <comment>Asking users to go to the summary page if failures.</comment>
+  </data>
+  <data name="LoadingScreen_MaxRetiresReached_Button.Content" xml:space="preserve">
+    <value>Summary</value>
+    <comment>Button notifying users to go to the summary</comment>
+  <data name="UrlValidationBadUrl" xml:space="preserve">
+    <value>Url is not a valid, absolute, url.</value>
+    <comment>Error string to show the user if the url isn't a url</comment>
+  </data>
+  <data name="UrlValidationEmpty" xml:space="preserve">
+    <value>Field is empty.</value>
+    <comment>Error string to show the user if the URL field is empty</comment>
+  </data>
+  <data name="UrlValidationNotFound" xml:space="preserve">
+    <value>Can't find repository.</value>
+    <comment>Eror string to show the user if the extension can't access the repo</comment>
+  </data>
 </root>