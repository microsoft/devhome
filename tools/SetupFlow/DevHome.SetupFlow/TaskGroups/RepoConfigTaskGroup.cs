--- conflicted
+++ resolved
@@ -1,112 +1,104 @@
-﻿// Copyright (c) Microsoft Corporation and Contributors
-// Licensed under the MIT license.
-
-using System;
-using System.Collections.Generic;
-using System.IO;
-using DevHome.Common.Extensions;
-using DevHome.Common.TelemetryEvents.SetupFlow;
-using DevHome.SetupFlow.Common.Helpers;
-using DevHome.SetupFlow.Models;
-using DevHome.SetupFlow.Services;
-using DevHome.SetupFlow.ViewModels;
-using DevHome.Telemetry;
-using Microsoft.Extensions.Hosting;
-using Microsoft.Windows.DevHome.SDK;
-
-namespace DevHome.SetupFlow.TaskGroups;
-
-/// <summary>
-/// The task group for cloning repositories
-/// </summary>
-public class RepoConfigTaskGroup : ISetupTaskGroup
-{
-    private readonly IHost _host;
-    private readonly Lazy<RepoConfigReviewViewModel> _repoConfigReviewViewModel;
-    private readonly Lazy<RepoConfigViewModel> _repoConfigViewModel;
-    private readonly Guid _activityId;
-
-    private readonly ISetupFlowStringResource _stringResource;
-
-    public RepoConfigTaskGroup(IHost host, ISetupFlowStringResource stringResource, SetupFlowOrchestrator setupFlowOrchestrator)
-    {
-        _host = host;
-        _stringResource = stringResource;
-
-        // TODO Remove `this` argument from CreateInstance since this task
-        // group is a registered type. This requires updating dependent classes
-        // correspondingly.
-        // https://github.com/microsoft/devhome/issues/631
-        _repoConfigViewModel = new (() => _host.CreateInstance<RepoConfigViewModel>(this));
-        _repoConfigReviewViewModel = new (() => _host.CreateInstance<RepoConfigReviewViewModel>(this));
-        _activityId = setupFlowOrchestrator.ActivityId;
-    }
-
-    /// <summary>
-    /// Gets all the tasks to execute during the loading screen.
-    /// </summary>
-    public IEnumerable<ISetupTask> SetupTasks => CloneTasks;
-
-    /// <summary>
-    /// Gets all tasks that need to be ran.
-    /// </summary>
-    public IList<CloneRepoTask> CloneTasks { get; } = new List<CloneRepoTask>();
-
-    public SetupPageViewModelBase GetSetupPageViewModel() => _repoConfigViewModel.Value;
-
-    public ReviewTabViewModelBase GetReviewTabViewModel() => _repoConfigReviewViewModel.Value;
-
-    /// <summary>
-    /// Converts CloningInformation to a CloneRepoTask.
-    /// </summary>
-    /// <param name="cloningInformations">all repositories the user wants to clone.</param>
-    public void SaveSetupTaskInformation(List<CloningInformation> cloningInformations)
-    {
-        Log.Logger?.ReportInfo(Log.Component.RepoConfig, "Saving cloning information to task group");
-        CloneTasks.Clear();
-
-        List<FinalRepoResult> allAddedRepos = new ();
-
-        foreach (var cloningInformation in cloningInformations)
-        {
-            // if the repo was added via URL.
-            CloneRepoTask task;
-            if (cloningInformation.OwningAccount == null)
-            {
-<<<<<<< HEAD
-                task = new CloneRepoTask(cloningInformation.RepositoryProvider, new DirectoryInfo(cloningInformation.ClonePath), cloningInformation.RepositoryToClone, _stringResource, cloningInformation.ProviderName);
-            }
-            else
-            {
-                task = new CloneRepoTask(cloningInformation.RepositoryProvider, new DirectoryInfo(cloningInformation.ClonePath), cloningInformation.RepositoryToClone, cloningInformation.OwningAccount, _stringResource, cloningInformation.ProviderName);
-=======
-                task = new CloneRepoTask(new DirectoryInfo(cloningInformation.ClonePath), cloningInformation.RepositoryToClone, _stringResource, cloningInformation.ProviderName, _activityId);
-            }
-            else
-            {
-                task = new CloneRepoTask(new DirectoryInfo(cloningInformation.ClonePath), cloningInformation.RepositoryToClone, cloningInformation.OwningAccount, _stringResource, cloningInformation.ProviderName, _activityId);
->>>>>>> 7b7bbb26
-            }
-
-            if (cloningInformation.CloneToDevDrive)
-            {
-                task.DependsOnDevDriveToBeInstalled = true;
-            }
-
-            CloneTasks.Add(task);
-
-            // Perform telemetry work.
-            var providerName = cloningInformation.ProviderName;
-            var addKind = cloningInformation.OwningAccount == null ? AddKind.URL : AddKind.Account;
-            var cloneLocationKind = CloneLocationKind.LocalPath;
-            if (cloningInformation.CloneToExistingDevDrive || cloningInformation.CloneToDevDrive)
-            {
-                cloneLocationKind = CloneLocationKind.DevDrive;
-            }
-
-            allAddedRepos.Add(new FinalRepoResult(providerName, addKind, cloneLocationKind));
-        }
-
-        TelemetryFactory.Get<ITelemetry>().Log("RepoTool_AllReposAdded_Event", LogLevel.Critical, new RepoToolFinalReposToAddEvent(allAddedRepos), _activityId);
-    }
-}
+﻿// Copyright (c) Microsoft Corporation and Contributors
+// Licensed under the MIT license.
+
+using System;
+using System.Collections.Generic;
+using System.IO;
+using DevHome.Common.Extensions;
+using DevHome.Common.TelemetryEvents.SetupFlow;
+using DevHome.SetupFlow.Common.Helpers;
+using DevHome.SetupFlow.Models;
+using DevHome.SetupFlow.Services;
+using DevHome.SetupFlow.ViewModels;
+using DevHome.Telemetry;
+using Microsoft.Extensions.Hosting;
+using Microsoft.Windows.DevHome.SDK;
+
+namespace DevHome.SetupFlow.TaskGroups;
+
+/// <summary>
+/// The task group for cloning repositories
+/// </summary>
+public class RepoConfigTaskGroup : ISetupTaskGroup
+{
+    private readonly IHost _host;
+    private readonly Lazy<RepoConfigReviewViewModel> _repoConfigReviewViewModel;
+    private readonly Lazy<RepoConfigViewModel> _repoConfigViewModel;
+    private readonly Guid _activityId;
+
+    private readonly ISetupFlowStringResource _stringResource;
+
+    public RepoConfigTaskGroup(IHost host, ISetupFlowStringResource stringResource, SetupFlowOrchestrator setupFlowOrchestrator)
+    {
+        _host = host;
+        _stringResource = stringResource;
+
+        // TODO Remove `this` argument from CreateInstance since this task
+        // group is a registered type. This requires updating dependent classes
+        // correspondingly.
+        // https://github.com/microsoft/devhome/issues/631
+        _repoConfigViewModel = new (() => _host.CreateInstance<RepoConfigViewModel>(this));
+        _repoConfigReviewViewModel = new (() => _host.CreateInstance<RepoConfigReviewViewModel>(this));
+        _activityId = setupFlowOrchestrator.ActivityId;
+    }
+
+    /// <summary>
+    /// Gets all the tasks to execute during the loading screen.
+    /// </summary>
+    public IEnumerable<ISetupTask> SetupTasks => CloneTasks;
+
+    /// <summary>
+    /// Gets all tasks that need to be ran.
+    /// </summary>
+    public IList<CloneRepoTask> CloneTasks { get; } = new List<CloneRepoTask>();
+
+    public SetupPageViewModelBase GetSetupPageViewModel() => _repoConfigViewModel.Value;
+
+    public ReviewTabViewModelBase GetReviewTabViewModel() => _repoConfigReviewViewModel.Value;
+
+    /// <summary>
+    /// Converts CloningInformation to a CloneRepoTask.
+    /// </summary>
+    /// <param name="cloningInformations">all repositories the user wants to clone.</param>
+    public void SaveSetupTaskInformation(List<CloningInformation> cloningInformations)
+    {
+        Log.Logger?.ReportInfo(Log.Component.RepoConfig, "Saving cloning information to task group");
+        CloneTasks.Clear();
+
+        List<FinalRepoResult> allAddedRepos = new ();
+
+        foreach (var cloningInformation in cloningInformations)
+        {
+            // if the repo was added via URL.
+            CloneRepoTask task;
+            if (cloningInformation.OwningAccount == null)
+            {
+                task = new CloneRepoTask(cloningInformation.RepositoryProvider, new DirectoryInfo(cloningInformation.ClonePath), cloningInformation.RepositoryToClone, _stringResource, cloningInformation.ProviderName, _activityId);
+            }
+            else
+            {
+                task = new CloneRepoTask(cloningInformation.RepositoryProvider, new DirectoryInfo(cloningInformation.ClonePath), cloningInformation.RepositoryToClone, cloningInformation.OwningAccount, _stringResource, cloningInformation.ProviderName, _activityId);
+            }
+
+            if (cloningInformation.CloneToDevDrive)
+            {
+                task.DependsOnDevDriveToBeInstalled = true;
+            }
+
+            CloneTasks.Add(task);
+
+            // Perform telemetry work.
+            var providerName = cloningInformation.ProviderName;
+            var addKind = cloningInformation.OwningAccount == null ? AddKind.URL : AddKind.Account;
+            var cloneLocationKind = CloneLocationKind.LocalPath;
+            if (cloningInformation.CloneToExistingDevDrive || cloningInformation.CloneToDevDrive)
+            {
+                cloneLocationKind = CloneLocationKind.DevDrive;
+            }
+
+            allAddedRepos.Add(new FinalRepoResult(providerName, addKind, cloneLocationKind));
+        }
+
+        TelemetryFactory.Get<ITelemetry>().Log("RepoTool_AllReposAdded_Event", LogLevel.Critical, new RepoToolFinalReposToAddEvent(allAddedRepos), _activityId);
+    }
+}