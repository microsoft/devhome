--- conflicted
+++ resolved
@@ -1,65 +1,57 @@
-﻿// Copyright (c) Microsoft Corporation and Contributors
-// Licensed under the MIT license.
-
-using DevHome.SetupFlow.Common.Configuration;
-using DevHome.SetupFlow.Common.Helpers;
-using DevHome.SetupFlow.ElevatedComponent.Helpers;
-using Microsoft.Management.Configuration;
-using Windows.Foundation;
-using Windows.Win32.Foundation;
-
-namespace DevHome.SetupFlow.ElevatedComponent.Tasks;
-
-public sealed class ElevatedConfigurationTask
-{
-<<<<<<< HEAD
-    public IAsyncOperation<ElevatedConfigureTaskResult> ApplyConfiguration(StorageFile file, Guid activityId)
-=======
-    public IAsyncOperation<ElevatedConfigureTaskResult> ApplyConfiguration(string filePath, string content)
->>>>>>> e784ddc8
-    {
-        return Task.Run(async () =>
-        {
-            var taskResult = new ElevatedConfigureTaskResult();
-
-            try
-            {
-<<<<<<< HEAD
-                var configurationFileHelper = new ConfigurationFileHelper(file, activityId);
-=======
-                var configurationFileHelper = new ConfigurationFileHelper();
->>>>>>> e784ddc8
-
-                Log.Logger?.ReportInfo(Log.Component.Configuration, $"Opening configuration set from file: {filePath}");
-                await configurationFileHelper.OpenConfigurationSetAsync(filePath, content);
-
-                Log.Logger?.ReportInfo(Log.Component.Configuration, "Starting configuration set application");
-                var result = await configurationFileHelper.ApplyConfigurationAsync();
-                Log.Logger?.ReportInfo(Log.Component.Configuration, "Configuration application finished");
-
-                taskResult.TaskAttempted = true;
-                taskResult.TaskSucceeded = result.Succeeded;
-                taskResult.RebootRequired = result.RequiresReboot;
-                taskResult.UnitResults = result.Result.UnitResults.Select(unitResult => new ElevatedConfigureUnitTaskResult
-                {
-                    UnitName = unitResult.Unit.UnitName,
-                    Intent = unitResult.Unit.Intent.ToString(),
-                    IsSkipped = unitResult.State == ConfigurationUnitState.Skipped,
-                    HResult = unitResult.ResultInformation?.ResultCode?.HResult ?? HRESULT.S_OK,
-                }).ToList();
-
-                if (result.ResultException != null)
-                {
-                    throw result.ResultException;
-                }
-            }
-            catch (Exception e)
-            {
-                Log.Logger?.ReportError(Log.Component.Configuration, $"Failed to apply configuration.", e);
-                taskResult.TaskSucceeded = false;
-            }
-
-            return taskResult;
-        }).AsAsyncOperation();
-    }
-}
+﻿// Copyright (c) Microsoft Corporation and Contributors
+// Licensed under the MIT license.
+
+using DevHome.SetupFlow.Common.Configuration;
+using DevHome.SetupFlow.Common.Helpers;
+using DevHome.SetupFlow.ElevatedComponent.Helpers;
+using Microsoft.Management.Configuration;
+using Windows.Foundation;
+using Windows.Win32.Foundation;
+
+namespace DevHome.SetupFlow.ElevatedComponent.Tasks;
+
+public sealed class ElevatedConfigurationTask
+{
+    public IAsyncOperation<ElevatedConfigureTaskResult> ApplyConfiguration(string filePath, string content, Guid activityId)
+    {
+        return Task.Run(async () =>
+        {
+            var taskResult = new ElevatedConfigureTaskResult();
+
+            try
+            {
+                var configurationFileHelper = new ConfigurationFileHelper(activityId);
+
+                Log.Logger?.ReportInfo(Log.Component.Configuration, $"Opening configuration set from file: {filePath}");
+                await configurationFileHelper.OpenConfigurationSetAsync(filePath, content);
+
+                Log.Logger?.ReportInfo(Log.Component.Configuration, "Starting configuration set application");
+                var result = await configurationFileHelper.ApplyConfigurationAsync();
+                Log.Logger?.ReportInfo(Log.Component.Configuration, "Configuration application finished");
+
+                taskResult.TaskAttempted = true;
+                taskResult.TaskSucceeded = result.Succeeded;
+                taskResult.RebootRequired = result.RequiresReboot;
+                taskResult.UnitResults = result.Result.UnitResults.Select(unitResult => new ElevatedConfigureUnitTaskResult
+                {
+                    UnitName = unitResult.Unit.UnitName,
+                    Intent = unitResult.Unit.Intent.ToString(),
+                    IsSkipped = unitResult.State == ConfigurationUnitState.Skipped,
+                    HResult = unitResult.ResultInformation?.ResultCode?.HResult ?? HRESULT.S_OK,
+                }).ToList();
+
+                if (result.ResultException != null)
+                {
+                    throw result.ResultException;
+                }
+            }
+            catch (Exception e)
+            {
+                Log.Logger?.ReportError(Log.Component.Configuration, $"Failed to apply configuration.", e);
+                taskResult.TaskSucceeded = false;
+            }
+
+            return taskResult;
+        }).AsAsyncOperation();
+    }
+}