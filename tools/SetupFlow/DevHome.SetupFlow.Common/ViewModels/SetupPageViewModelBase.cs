﻿// Copyright (c) Microsoft Corporation and Contributors
// Licensed under the MIT license.

<<<<<<< HEAD
=======
using System.Linq;
>>>>>>> 201907fc
using System.Threading.Tasks;
using CommunityToolkit.Mvvm.ComponentModel;
using DevHome.SetupFlow.Common.Services;

namespace DevHome.SetupFlow.Common.ViewModels;

/// <summary>
/// Base view model class for all the pages in the Setup flow.
/// </summary>
public partial class SetupPageViewModelBase : ObservableObject
{
    /// <summary>
    /// Indicates whether this page has already executed <see cref="OnFirstNavigateToAsync"/>.
    /// </summary>
    private bool _hasExecutedFirstNavigateTo;

    /// <summary>
    /// Indicates whether this page has already executed <see cref="OnFirstNavigateFromAsync"/>
    /// </summary>
    private bool _hasExecutedFirstNavigateFrom;

    /// <summary>
    /// Indicates whether to show the navigation bar at the bottom of this page.
    /// </summary>
    [ObservableProperty]
    private bool _isNavigationBarVisible = true;

    /// <summary>
    /// Indicates whether the "Previous page" button should be enabled on this page.
    /// </summary>
    /// <remarks>
    /// This needs only be aware of reasons to disable the action that are local to the page.
    /// The containing orchestrator handles other conditions, like being the first page.
    /// </remarks>
    [ObservableProperty]
    private bool _canGoToPreviousPage = true;

    /// <summary>
    /// Indicates whether the "Next page" button should be enabled on this page.
    /// </summary>
    /// <remarks>
    /// This needs only be aware of reasons to disable the action that are local to the page.
    /// The containing orchestrator handles other conditions, like being the last page.
    /// </remarks>
    [ObservableProperty]
    private bool _canGoToNextPage = true;

    /// <summary>
    /// Text shown on the button that goes to the next page.
    /// By default, this will be "Next".
    /// </summary>
    [ObservableProperty]
    private string _nextPageButtonText;

    /// <summary>
    /// Indicates whether this page is one of the steps the user will need to complete before starting the setup.
    /// </summary>
    /// <remarks>
    /// This will allow us to add the "Step x of y" at the top of these pages.
    /// </remarks>
    [ObservableProperty]
    private bool _isStepPage = true;

    /// <summary>
    /// The title for the page. Used in the stepper control.
    /// </summary>
    [ObservableProperty]
    private string _pageTitle;

    /// <summary>
    /// Indicates whether this page has already executed <see cref="OnFirstNavigateToAsync"/>.
    /// </summary>
    private bool _hasExecutedFirstNavigateTo;

    /// <summary>
    /// Indicates whether this page has already executed <see cref="OnFirstNavigateFromAsync"/>
    /// </summary>
    private bool _hasExecutedFirstNavigateFrom;

    /// <summary>
    /// Gets an object used to retrieve localized strings.
    /// </summary>
    protected ISetupFlowStringResource StringResource
    {
        get;
    }

    public SetupFlowOrchestrator Orchestrator
    {
        get;
    }

    public bool IsLastStepPage => IsStepPage && Orchestrator.SetupStepPages.LastOrDefault() == this;

    public bool IsPastPage => Orchestrator.IsPastPage(this);

    public bool IsCurrentPage => Orchestrator.IsCurrentPage(this);

    public bool IsUpcomingPage => Orchestrator.IsUpcomingPage(this);

    public SetupPageViewModelBase(ISetupFlowStringResource stringResource, SetupFlowOrchestrator orchestrator)
    {
        StringResource = stringResource;
        Orchestrator = orchestrator;
        _nextPageButtonText = StringResource.GetLocalized(StringResourceKey.Next);
    }

    /// <summary>
    /// Performs any work needed when navigating to a page.
    /// </summary>
    /// <remarks>
    /// The orchestrator takes care of calling this when appropriate.
    /// </remarks>
    public async Task OnNavigateToAsync()
    {
        if (!_hasExecutedFirstNavigateTo)
        {
            _hasExecutedFirstNavigateTo = true;
            await OnFirstNavigateToAsync();
        }
    }

    /// <summary>
    /// Performs any work needed when navigating away from a page.
    /// </summary>
    /// <remarks>
    /// The orchestrator takes care of calling this when appropriate.
    /// </remarks>
    public async Task OnNavigateFromAsync()
    {
        if (!_hasExecutedFirstNavigateFrom)
        {
            _hasExecutedFirstNavigateFrom = true;
            await OnFirstNavigateFromAsync();
        }
    }

    /// <summary>
    /// Hook for actions to execute the first time the page is loaded.
    /// </summary>
    /// <remarks>
    /// The orchestrator takes care of calling this when appropriate through <see cref="OnNavigateToAsync"/>.
    /// This runs on the UI thread, any time-consuming task should be non-blocking.
    /// Examples of uses include loading content to display on the page, or start
    /// background processing.
    /// </remarks>
    protected async virtual Task OnFirstNavigateToAsync()
    {
        // Do nothing
        await Task.CompletedTask;
    }

    /// <summary>
    /// Hook for actions to execute immediately before navigating to the next page for the first time.
    /// </summary>
    /// <remarks>
    /// The orchestrator takes care of calling this when appropriate through <see cref="OnNavigateFromAsync"/>.
<<<<<<< HEAD
    /// This runs on the UI thread, any time-consuming task should ne non-blocking.
=======
    /// This runs on the UI thread, any time-consuming task should be non-blocking.
>>>>>>> 201907fc
    /// Example of uses include starting the elevated background process when leaving
    /// the review page.
    /// </remarks>
    protected async virtual Task OnFirstNavigateFromAsync()
    {
        // Do nothing
        await Task.CompletedTask;
    }
}
<|MERGE_RESOLUTION|>--- conflicted
+++ resolved
@@ -1,178 +1,192 @@
-﻿// Copyright (c) Microsoft Corporation and Contributors
-// Licensed under the MIT license.
-
-<<<<<<< HEAD
-=======
-using System.Linq;
->>>>>>> 201907fc
-using System.Threading.Tasks;
-using CommunityToolkit.Mvvm.ComponentModel;
-using DevHome.SetupFlow.Common.Services;
-
-namespace DevHome.SetupFlow.Common.ViewModels;
-
-/// <summary>
-/// Base view model class for all the pages in the Setup flow.
-/// </summary>
-public partial class SetupPageViewModelBase : ObservableObject
-{
-    /// <summary>
-    /// Indicates whether this page has already executed <see cref="OnFirstNavigateToAsync"/>.
-    /// </summary>
-    private bool _hasExecutedFirstNavigateTo;
-
-    /// <summary>
-    /// Indicates whether this page has already executed <see cref="OnFirstNavigateFromAsync"/>
-    /// </summary>
-    private bool _hasExecutedFirstNavigateFrom;
-
-    /// <summary>
-    /// Indicates whether to show the navigation bar at the bottom of this page.
-    /// </summary>
-    [ObservableProperty]
-    private bool _isNavigationBarVisible = true;
-
-    /// <summary>
-    /// Indicates whether the "Previous page" button should be enabled on this page.
-    /// </summary>
-    /// <remarks>
-    /// This needs only be aware of reasons to disable the action that are local to the page.
-    /// The containing orchestrator handles other conditions, like being the first page.
-    /// </remarks>
-    [ObservableProperty]
-    private bool _canGoToPreviousPage = true;
-
-    /// <summary>
-    /// Indicates whether the "Next page" button should be enabled on this page.
-    /// </summary>
-    /// <remarks>
-    /// This needs only be aware of reasons to disable the action that are local to the page.
-    /// The containing orchestrator handles other conditions, like being the last page.
-    /// </remarks>
-    [ObservableProperty]
-    private bool _canGoToNextPage = true;
-
-    /// <summary>
-    /// Text shown on the button that goes to the next page.
-    /// By default, this will be "Next".
-    /// </summary>
-    [ObservableProperty]
-    private string _nextPageButtonText;
-
-    /// <summary>
-    /// Indicates whether this page is one of the steps the user will need to complete before starting the setup.
-    /// </summary>
-    /// <remarks>
-    /// This will allow us to add the "Step x of y" at the top of these pages.
-    /// </remarks>
-    [ObservableProperty]
-    private bool _isStepPage = true;
-
-    /// <summary>
-    /// The title for the page. Used in the stepper control.
-    /// </summary>
-    [ObservableProperty]
-    private string _pageTitle;
-
-    /// <summary>
-    /// Indicates whether this page has already executed <see cref="OnFirstNavigateToAsync"/>.
-    /// </summary>
-    private bool _hasExecutedFirstNavigateTo;
-
-    /// <summary>
-    /// Indicates whether this page has already executed <see cref="OnFirstNavigateFromAsync"/>
-    /// </summary>
-    private bool _hasExecutedFirstNavigateFrom;
-
-    /// <summary>
-    /// Gets an object used to retrieve localized strings.
-    /// </summary>
-    protected ISetupFlowStringResource StringResource
-    {
-        get;
-    }
-
-    public SetupFlowOrchestrator Orchestrator
-    {
-        get;
-    }
-
-    public bool IsLastStepPage => IsStepPage && Orchestrator.SetupStepPages.LastOrDefault() == this;
-
-    public bool IsPastPage => Orchestrator.IsPastPage(this);
-
-    public bool IsCurrentPage => Orchestrator.IsCurrentPage(this);
-
-    public bool IsUpcomingPage => Orchestrator.IsUpcomingPage(this);
-
-    public SetupPageViewModelBase(ISetupFlowStringResource stringResource, SetupFlowOrchestrator orchestrator)
-    {
-        StringResource = stringResource;
-        Orchestrator = orchestrator;
-        _nextPageButtonText = StringResource.GetLocalized(StringResourceKey.Next);
-    }
-
-    /// <summary>
-    /// Performs any work needed when navigating to a page.
-    /// </summary>
-    /// <remarks>
-    /// The orchestrator takes care of calling this when appropriate.
-    /// </remarks>
-    public async Task OnNavigateToAsync()
-    {
-        if (!_hasExecutedFirstNavigateTo)
-        {
-            _hasExecutedFirstNavigateTo = true;
-            await OnFirstNavigateToAsync();
-        }
-    }
-
-    /// <summary>
-    /// Performs any work needed when navigating away from a page.
-    /// </summary>
-    /// <remarks>
-    /// The orchestrator takes care of calling this when appropriate.
-    /// </remarks>
-    public async Task OnNavigateFromAsync()
-    {
-        if (!_hasExecutedFirstNavigateFrom)
-        {
-            _hasExecutedFirstNavigateFrom = true;
-            await OnFirstNavigateFromAsync();
-        }
-    }
-
-    /// <summary>
-    /// Hook for actions to execute the first time the page is loaded.
-    /// </summary>
-    /// <remarks>
-    /// The orchestrator takes care of calling this when appropriate through <see cref="OnNavigateToAsync"/>.
-    /// This runs on the UI thread, any time-consuming task should be non-blocking.
-    /// Examples of uses include loading content to display on the page, or start
-    /// background processing.
-    /// </remarks>
-    protected async virtual Task OnFirstNavigateToAsync()
-    {
-        // Do nothing
-        await Task.CompletedTask;
-    }
-
-    /// <summary>
-    /// Hook for actions to execute immediately before navigating to the next page for the first time.
-    /// </summary>
-    /// <remarks>
-    /// The orchestrator takes care of calling this when appropriate through <see cref="OnNavigateFromAsync"/>.
-<<<<<<< HEAD
-    /// This runs on the UI thread, any time-consuming task should ne non-blocking.
-=======
-    /// This runs on the UI thread, any time-consuming task should be non-blocking.
->>>>>>> 201907fc
-    /// Example of uses include starting the elevated background process when leaving
-    /// the review page.
-    /// </remarks>
-    protected async virtual Task OnFirstNavigateFromAsync()
-    {
-        // Do nothing
-        await Task.CompletedTask;
-    }
-}
+﻿// Copyright (c) Microsoft Corporation and Contributors
+// Licensed under the MIT license.
+
+using System.Linq;
+using System.Threading.Tasks;
+using CommunityToolkit.Mvvm.ComponentModel;
+using DevHome.SetupFlow.Common.Services;
+
+namespace DevHome.SetupFlow.Common.ViewModels;
+
+/// <summary>
+/// Base view model class for all the pages in the Setup flow.
+/// </summary>
+public partial class SetupPageViewModelBase : ObservableObject
+{
+    /// <summary>
+    /// Indicates whether this page has already executed <see cref="OnFirstNavigateToAsync"/>.
+    /// </summary>
+    private bool _hasExecutedFirstNavigateTo;
+
+    /// <summary>
+    /// Indicates whether this page has already executed <see cref="OnFirstNavigateFromAsync"/>
+    /// </summary>
+    private bool _hasExecutedFirstNavigateFrom;
+
+    /// <summary>
+    /// Indicates whether to show the navigation bar at the bottom of this page.
+    /// </summary>
+    [ObservableProperty]
+    private bool _isNavigationBarVisible = true;
+
+    /// <summary>
+    /// Indicates whether the "Previous page" button should be enabled on this page.
+    /// </summary>
+    /// <remarks>
+    /// This needs only be aware of reasons to disable the action that are local to the page.
+    /// The containing orchestrator handles other conditions, like being the first page.
+    /// </remarks>
+    [ObservableProperty]
+    private bool _canGoToPreviousPage = true;
+
+    /// <summary>
+    /// Indicates whether the "Next page" button should be enabled on this page.
+    /// </summary>
+    /// <remarks>
+    /// This needs only be aware of reasons to disable the action that are local to the page.
+    /// The containing orchestrator handles other conditions, like being the last page.
+    /// </remarks>
+    [ObservableProperty]
+    private bool _canGoToNextPage = true;
+
+    /// <summary>
+    /// Text shown on the button that goes to the next page.
+    /// By default, this will be "Next".
+    /// </summary>
+    [ObservableProperty]
+    private string _nextPageButtonText;
+
+    /// <summary>
+    /// Indicates whether this page is one of the steps the user will need to complete before starting the setup.
+    /// </summary>
+    /// <remarks>
+    /// This needs only be aware of reasons to disable the action that are local to the page.
+    /// The containing orchestrator handles other conditions.
+    /// </remarks>
+    [ObservableProperty]
+    private bool _isStepPage = true;
+
+    /// <summary>
+    /// The title for the page. Used in the stepper control.
+    /// </summary>
+    [ObservableProperty]
+    private string _pageTitle;
+
+    /// <summary>
+    /// Gets an object used to retrieve localized strings.
+    /// </summary>
+    protected ISetupFlowStringResource StringResource
+    {
+        get;
+    }
+
+    public SetupFlowOrchestrator Orchestrator
+    {
+        get;
+    }
+
+    public bool IsLastStepPage => IsStepPage && Orchestrator.SetupStepPages.LastOrDefault() == this;
+
+    public bool IsPastPage => Orchestrator.IsPastPage(this);
+
+    public bool IsCurrentPage => Orchestrator.IsCurrentPage(this);
+
+    public bool IsUpcomingPage => Orchestrator.IsUpcomingPage(this);
+
+    public SetupPageViewModelBase(ISetupFlowStringResource stringResource, SetupFlowOrchestrator orchestrator)
+    {
+        StringResource = stringResource;
+        Orchestrator = orchestrator;
+        _nextPageButtonText = StringResource.GetLocalized(StringResourceKey.Next);
+    }
+
+    /// <summary>
+    /// Performs any work needed when navigating to a page.
+    /// </summary>
+    /// <remarks>
+    /// The orchestrator takes care of calling this when appropriate.
+    /// </remarks>
+    public async Task OnNavigateToAsync()
+    {
+        if (!_hasExecutedFirstNavigateTo)
+        {
+            _hasExecutedFirstNavigateTo = true;
+            await OnFirstNavigateToAsync();
+        }
+    }
+
+    /// <summary>
+    /// Performs any work needed when navigating away from a page.
+    /// </summary>
+    /// <remarks>
+    /// The orchestrator takes care of calling this when appropriate.
+    /// </remarks>
+    public async Task OnNavigateFromAsync()
+    {
+        if (!_hasExecutedFirstNavigateFrom)
+        {
+            _hasExecutedFirstNavigateFrom = true;
+            await OnFirstNavigateFromAsync();
+        }
+    }
+
+    /// <summary>
+    /// Performs any work needed when navigating to a page.
+    /// </summary>
+    /// <remarks>
+    /// The orchestrator takes care of calling this when appropriate.
+    /// </remarks>
+    public async Task OnNavigateToAsync()
+    {
+        if (!_hasExecutedFirstNavigateTo)
+        {
+            _hasExecutedFirstNavigateTo = true;
+            await OnFirstNavigateToAsync();
+        }
+    }
+
+    /// <summary>
+    /// Performs any work needed when navigating away from a page.
+    /// </summary>
+    /// <remarks>
+    /// The orchestrator takes care of calling this when appropriate.
+    /// </remarks>
+    public async Task OnNavigateFromAsync()
+    {
+        if (!_hasExecutedFirstNavigateFrom)
+        {
+            _hasExecutedFirstNavigateFrom = true;
+            await OnFirstNavigateFromAsync();
+        }
+    }
+
+    /// <summary>
+    /// Hook for actions to execute the first time the page is loaded.
+    /// </summary>
+    /// <remarks>
+    /// The orchestrator takes care of calling this when appropriate through <see cref="OnNavigateToAsync"/>.
+    /// This runs on the UI thread, any time-consuming task should be non-blocking.
+    /// Examples of uses include loading content to display on the page, or start
+    /// background processing.
+    /// </remarks>
+    protected async virtual Task OnFirstNavigateToAsync()
+    {
+        // Do nothing
+        await Task.CompletedTask;
+    }
+
+    /// <summary>
+    /// Hook for actions to execute immediately before navigating to the next page for the first time.
+    /// </summary>
+    /// <remarks>
+    /// The orchestrator takes care of calling this when appropriate through <see cref="OnNavigateFromAsync"/>.
+    /// This runs on the UI thread, any time-consuming task should be non-blocking.
+    /// Example of uses include starting the elevated background process when leaving
+    /// the review page.
+    /// </remarks>
+    protected async virtual Task OnFirstNavigateFromAsync()
+    {
+        // Do nothing
+        await Task.CompletedTask;
+    }
+}