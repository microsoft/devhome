--- conflicted
+++ resolved
@@ -1,48 +1,45 @@
-﻿// Copyright (c) Microsoft Corporation and Contributors
-// Licensed under the MIT license.
-
-namespace DevHome.SetupFlow.Common.Services;
-
-/// <summary>
-/// Static class for storing the keys of the string resources that are accessed
-/// from C# such as string resources that have placeholders or data that is
-/// defined in the code and will surface on the UI.
-/// </summary>
-public static class StringResourceKey
-{
-    // Keys in this file should be a subset of the ones found in the .resw file.
-    public static readonly string ApplicationsSelectedCount = nameof(ApplicationsSelectedCount);
-    public static readonly string Applications = nameof(Applications);
-    public static readonly string Basics = nameof(Basics);
-    public static readonly string Close = nameof(Close);
-    public static readonly string ConfigurationFileTypeNotSupported = nameof(ConfigurationFileTypeNotSupported);
-    public static readonly string DevDriveWindowByteUnitComboBoxGB = nameof(DevDriveWindowByteUnitComboBoxGB);
-    public static readonly string DevDriveWindowByteUnitComboBoxTB = nameof(DevDriveWindowByteUnitComboBoxTB);
-    public static readonly string FileTypeNotSupported = nameof(FileTypeNotSupported);
-    public static readonly string Next = nameof(Next);
-    public static readonly string NoSearchResultsFoundTitle = nameof(NoSearchResultsFoundTitle);
-    public static readonly string PackagesCount = nameof(PackagesCount);
-    public static readonly string ResultCount = nameof(ResultCount);
-    public static readonly string RestorePackagesTitle = nameof(RestorePackagesTitle);
-    public static readonly string RestorePackagesDescription = nameof(RestorePackagesDescription);
-    public static readonly string Repository = nameof(Repository);
-    public static readonly string SelectedPackagesCount = nameof(SelectedPackagesCount);
-    public static readonly string SetUpButton = nameof(SetUpButton);
-    public static readonly string ViewConfiguration = nameof(ViewConfiguration);
-<<<<<<< HEAD
-    public static readonly string LoadingExecutingProgress = nameof(LoadingExecutingProgress);
-    public static readonly string ActionCenterDisplay = nameof(ActionCenterDisplay);
-
-    // Action center and loading screen
-    public static readonly string LoadingScreenCloningRepositoryMainText = nameof(LoadingScreenCloningRepositoryMainText);
-    public static readonly string LoadingScreenCloningRepositoryFinished = nameof(LoadingScreenCloningRepositoryFinished);
-    public static readonly string CloningRepositoryErrorText = nameof(CloningRepositoryErrorText);
-    public static readonly string LoadingScreenCloneRepositoryNeedsRebootText = nameof(LoadingScreenCloneRepositoryNeedsRebootText);
-    public static readonly string ActionCenterCloningRepositoryErrorTextSecondary = nameof(ActionCenterCloningRepositoryErrorTextSecondary);
-=======
-
-    public static readonly string ApplicationsPageTitle = nameof(ApplicationsPageTitle);
-    public static readonly string ReposConfigPageTitle = nameof(ReposConfigPageTitle);
-    public static readonly string ReviewPageTitle = nameof(ReviewPageTitle);
->>>>>>> 201907fc
-}
+﻿// Copyright (c) Microsoft Corporation and Contributors
+// Licensed under the MIT license.
+
+namespace DevHome.SetupFlow.Common.Services;
+
+/// <summary>
+/// Static class for storing the keys of the string resources that are accessed
+/// from C# such as string resources that have placeholders or data that is
+/// defined in the code and will surface on the UI.
+/// </summary>
+public static class StringResourceKey
+{
+    // Keys in this file should be a subset of the ones found in the .resw file.
+    public static readonly string ApplicationsSelectedCount = nameof(ApplicationsSelectedCount);
+    public static readonly string Applications = nameof(Applications);
+    public static readonly string Basics = nameof(Basics);
+    public static readonly string Close = nameof(Close);
+    public static readonly string ConfigurationFileTypeNotSupported = nameof(ConfigurationFileTypeNotSupported);
+    public static readonly string DevDriveWindowByteUnitComboBoxGB = nameof(DevDriveWindowByteUnitComboBoxGB);
+    public static readonly string DevDriveWindowByteUnitComboBoxTB = nameof(DevDriveWindowByteUnitComboBoxTB);
+    public static readonly string FileTypeNotSupported = nameof(FileTypeNotSupported);
+    public static readonly string Next = nameof(Next);
+    public static readonly string NoSearchResultsFoundTitle = nameof(NoSearchResultsFoundTitle);
+    public static readonly string PackagesCount = nameof(PackagesCount);
+    public static readonly string ResultCount = nameof(ResultCount);
+    public static readonly string RestorePackagesTitle = nameof(RestorePackagesTitle);
+    public static readonly string RestorePackagesDescription = nameof(RestorePackagesDescription);
+    public static readonly string Repository = nameof(Repository);
+    public static readonly string SelectedPackagesCount = nameof(SelectedPackagesCount);
+    public static readonly string SetUpButton = nameof(SetUpButton);
+    public static readonly string ViewConfiguration = nameof(ViewConfiguration);
+    public static readonly string LoadingExecutingProgress = nameof(LoadingExecutingProgress);
+    public static readonly string ActionCenterDisplay = nameof(ActionCenterDisplay);
+
+    // Action center and loading screen
+    public static readonly string LoadingScreenCloningRepositoryMainText = nameof(LoadingScreenCloningRepositoryMainText);
+    public static readonly string LoadingScreenCloningRepositoryFinished = nameof(LoadingScreenCloningRepositoryFinished);
+    public static readonly string CloningRepositoryErrorText = nameof(CloningRepositoryErrorText);
+    public static readonly string LoadingScreenCloneRepositoryNeedsRebootText = nameof(LoadingScreenCloneRepositoryNeedsRebootText);
+    public static readonly string ActionCenterCloningRepositoryErrorTextSecondary = nameof(ActionCenterCloningRepositoryErrorTextSecondary);
+
+    public static readonly string ApplicationsPageTitle = nameof(ApplicationsPageTitle);
+    public static readonly string ReposConfigPageTitle = nameof(ReposConfigPageTitle);
+    public static readonly string ReviewPageTitle = nameof(ReviewPageTitle);
+}