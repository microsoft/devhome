﻿<Project Sdk="Microsoft.NET.Sdk">
  <PropertyGroup>
    <TargetFramework>net6.0-windows10.0.22000.0</TargetFramework>
    <TargetPlatformMinVersion>10.0.17763.0</TargetPlatformMinVersion>
    <RootNamespace>DevHome.SetupFlow.Common</RootNamespace>
    <Platforms>x86;x64;arm64</Platforms>
    <RuntimeIdentifiers>win10-x86;win10-x64;win10-arm64</RuntimeIdentifiers>
    <Nullable>disable</Nullable>
  </PropertyGroup>

  <!--
  CsWinRT properties:
  https://github.com/microsoft/CsWinRT/blob/master/nuget/readme.md
  -->
  <PropertyGroup>
    <CsWinRTWindowsMetadata>10.0.19041.0</CsWinRTWindowsMetadata>
    <CsWinRTIncludes>Microsoft.Management.Deployment</CsWinRTIncludes>
  </PropertyGroup>

  <ItemGroup>
    <CsWinRTInputs Include="$(TargetDir)\Microsoft.Management.Deployment.winmd" />
    <Content Include="$(TargetDir)\Microsoft.Management.Deployment.winmd" Link="Microsoft.Management.Deployment.winmd" CopyToOutputDirectory="PreserveNewest" />

    <!-- This DLL from the winget COM interop package allows activating the winget server elevated -->
    <Content Include="$(TargetDir)\winrtact.dll" Link="winrtact.dll" CopyToOutputDirectory="PreserveNewest" />
  </ItemGroup>

  <ItemGroup>
<<<<<<< HEAD
    <PackageReference Include="Microsoft.Management.Configuration" Version="0.0.2" ExcludeAssets="runtime" />
    <PackageReference Include="Microsoft.Windows.CsWinRT" Version="2.0.2" />
=======
    <PackageReference Include="Microsoft.WindowsPackageManager.Configuration" Version="0.0.5" ExcludeAssets="runtime" />
    <PackageReference Include="Microsoft.Windows.CsWinRT" Version="2.0.1" />
>>>>>>> 64a0e9f0
    <PackageReference Include="Microsoft.Windows.CsWin32" Version="0.2.188-beta">
      <PrivateAssets>all</PrivateAssets>
      <IncludeAssets>runtime; build; native; contentfiles; analyzers</IncludeAssets>
    </PackageReference>
    <PackageReference Include="System.Management" Version="7.0.0" />

    <!--
    Microsoft.WindowsPackageManager.ComInterop nuget targets .NET Framework:
    https://www.nuget.org/packages/Microsoft.WindowsPackageManager.ComInterop#readme-body-tab
    To workaround this issue in this .net project:
    - Suppress warning 1701 (Package not compatible)
    - Do not include nuget assets
    - Generate a property for this package so the path can be referenced
    - Copy the WINMD to the $(TargetDir) before the build starts
    - Feed the $(TargetDir)\WINMD path to CsWinRT in order to generate the projected classes
    NOTE: Suppressing the warning only is not enough as this will cause CoreClrInitFailure (0x80008089) error.
    -->
    <PackageReference Include="Microsoft.WindowsPackageManager.ComInterop" Version="1.5.863-preview">
      <NoWarn>NU1701</NoWarn>
      <GeneratePathProperty>true</GeneratePathProperty>
      <IncludeAssets>none</IncludeAssets>
    </PackageReference>
  </ItemGroup>

  <ItemGroup>
    <ProjectReference Include="..\..\..\logging\DevHome.Logging.csproj" />
    <ProjectReference Include="..\..\..\telemetry\DevHome.Telemetry\DevHome.Telemetry.csproj" />
  </ItemGroup>

  <Target Name="CopyWinmdToTargetDir" BeforeTargets="BeforeBuild">
    <Copy SourceFiles="$(PkgMicrosoft_WindowsPackageManager_ComInterop)\lib\Microsoft.Management.Deployment.winmd" DestinationFolder="$(TargetDir)" />
    <Copy SourceFiles="$(PkgMicrosoft_WindowsPackageManager_ComInterop)\runtimes\win10-$(Platform)\native\winrtact.dll" DestinationFolder="$(TargetDir)" />
  </Target>
</Project>
<|MERGE_RESOLUTION|>--- conflicted
+++ resolved
@@ -1,69 +1,64 @@
-﻿<Project Sdk="Microsoft.NET.Sdk">
-  <PropertyGroup>
-    <TargetFramework>net6.0-windows10.0.22000.0</TargetFramework>
-    <TargetPlatformMinVersion>10.0.17763.0</TargetPlatformMinVersion>
-    <RootNamespace>DevHome.SetupFlow.Common</RootNamespace>
-    <Platforms>x86;x64;arm64</Platforms>
-    <RuntimeIdentifiers>win10-x86;win10-x64;win10-arm64</RuntimeIdentifiers>
-    <Nullable>disable</Nullable>
-  </PropertyGroup>
-
-  <!--
-  CsWinRT properties:
-  https://github.com/microsoft/CsWinRT/blob/master/nuget/readme.md
-  -->
-  <PropertyGroup>
-    <CsWinRTWindowsMetadata>10.0.19041.0</CsWinRTWindowsMetadata>
-    <CsWinRTIncludes>Microsoft.Management.Deployment</CsWinRTIncludes>
-  </PropertyGroup>
-
-  <ItemGroup>
-    <CsWinRTInputs Include="$(TargetDir)\Microsoft.Management.Deployment.winmd" />
-    <Content Include="$(TargetDir)\Microsoft.Management.Deployment.winmd" Link="Microsoft.Management.Deployment.winmd" CopyToOutputDirectory="PreserveNewest" />
-
-    <!-- This DLL from the winget COM interop package allows activating the winget server elevated -->
-    <Content Include="$(TargetDir)\winrtact.dll" Link="winrtact.dll" CopyToOutputDirectory="PreserveNewest" />
-  </ItemGroup>
-
-  <ItemGroup>
-<<<<<<< HEAD
-    <PackageReference Include="Microsoft.Management.Configuration" Version="0.0.2" ExcludeAssets="runtime" />
-    <PackageReference Include="Microsoft.Windows.CsWinRT" Version="2.0.2" />
-=======
-    <PackageReference Include="Microsoft.WindowsPackageManager.Configuration" Version="0.0.5" ExcludeAssets="runtime" />
-    <PackageReference Include="Microsoft.Windows.CsWinRT" Version="2.0.1" />
->>>>>>> 64a0e9f0
-    <PackageReference Include="Microsoft.Windows.CsWin32" Version="0.2.188-beta">
-      <PrivateAssets>all</PrivateAssets>
-      <IncludeAssets>runtime; build; native; contentfiles; analyzers</IncludeAssets>
-    </PackageReference>
-    <PackageReference Include="System.Management" Version="7.0.0" />
-
-    <!--
-    Microsoft.WindowsPackageManager.ComInterop nuget targets .NET Framework:
-    https://www.nuget.org/packages/Microsoft.WindowsPackageManager.ComInterop#readme-body-tab
-    To workaround this issue in this .net project:
-    - Suppress warning 1701 (Package not compatible)
-    - Do not include nuget assets
-    - Generate a property for this package so the path can be referenced
-    - Copy the WINMD to the $(TargetDir) before the build starts
-    - Feed the $(TargetDir)\WINMD path to CsWinRT in order to generate the projected classes
-    NOTE: Suppressing the warning only is not enough as this will cause CoreClrInitFailure (0x80008089) error.
-    -->
-    <PackageReference Include="Microsoft.WindowsPackageManager.ComInterop" Version="1.5.863-preview">
-      <NoWarn>NU1701</NoWarn>
-      <GeneratePathProperty>true</GeneratePathProperty>
-      <IncludeAssets>none</IncludeAssets>
-    </PackageReference>
-  </ItemGroup>
-
-  <ItemGroup>
-    <ProjectReference Include="..\..\..\logging\DevHome.Logging.csproj" />
-    <ProjectReference Include="..\..\..\telemetry\DevHome.Telemetry\DevHome.Telemetry.csproj" />
-  </ItemGroup>
-
-  <Target Name="CopyWinmdToTargetDir" BeforeTargets="BeforeBuild">
-    <Copy SourceFiles="$(PkgMicrosoft_WindowsPackageManager_ComInterop)\lib\Microsoft.Management.Deployment.winmd" DestinationFolder="$(TargetDir)" />
-    <Copy SourceFiles="$(PkgMicrosoft_WindowsPackageManager_ComInterop)\runtimes\win10-$(Platform)\native\winrtact.dll" DestinationFolder="$(TargetDir)" />
-  </Target>
-</Project>
+﻿<Project Sdk="Microsoft.NET.Sdk">
+  <PropertyGroup>
+    <TargetFramework>net6.0-windows10.0.22000.0</TargetFramework>
+    <TargetPlatformMinVersion>10.0.17763.0</TargetPlatformMinVersion>
+    <RootNamespace>DevHome.SetupFlow.Common</RootNamespace>
+    <Platforms>x86;x64;arm64</Platforms>
+    <RuntimeIdentifiers>win10-x86;win10-x64;win10-arm64</RuntimeIdentifiers>
+    <Nullable>disable</Nullable>
+  </PropertyGroup>
+
+  <!--
+  CsWinRT properties:
+  https://github.com/microsoft/CsWinRT/blob/master/nuget/readme.md
+  -->
+  <PropertyGroup>
+    <CsWinRTWindowsMetadata>10.0.19041.0</CsWinRTWindowsMetadata>
+    <CsWinRTIncludes>Microsoft.Management.Deployment</CsWinRTIncludes>
+  </PropertyGroup>
+
+  <ItemGroup>
+    <CsWinRTInputs Include="$(TargetDir)\Microsoft.Management.Deployment.winmd" />
+    <Content Include="$(TargetDir)\Microsoft.Management.Deployment.winmd" Link="Microsoft.Management.Deployment.winmd" CopyToOutputDirectory="PreserveNewest" />
+
+    <!-- This DLL from the winget COM interop package allows activating the winget server elevated -->
+    <Content Include="$(TargetDir)\winrtact.dll" Link="winrtact.dll" CopyToOutputDirectory="PreserveNewest" />
+  </ItemGroup>
+
+  <ItemGroup>
+    <PackageReference Include="Microsoft.WindowsPackageManager.Configuration" Version="0.0.5" ExcludeAssets="runtime" />
+    <PackageReference Include="Microsoft.Windows.CsWinRT" Version="2.0.2" />
+    <PackageReference Include="Microsoft.Windows.CsWin32" Version="0.2.188-beta">
+      <PrivateAssets>all</PrivateAssets>
+      <IncludeAssets>runtime; build; native; contentfiles; analyzers</IncludeAssets>
+    </PackageReference>
+    <PackageReference Include="System.Management" Version="7.0.0" />
+
+    <!--
+    Microsoft.WindowsPackageManager.ComInterop nuget targets .NET Framework:
+    https://www.nuget.org/packages/Microsoft.WindowsPackageManager.ComInterop#readme-body-tab
+    To workaround this issue in this .net project:
+    - Suppress warning 1701 (Package not compatible)
+    - Do not include nuget assets
+    - Generate a property for this package so the path can be referenced
+    - Copy the WINMD to the $(TargetDir) before the build starts
+    - Feed the $(TargetDir)\WINMD path to CsWinRT in order to generate the projected classes
+    NOTE: Suppressing the warning only is not enough as this will cause CoreClrInitFailure (0x80008089) error.
+    -->
+    <PackageReference Include="Microsoft.WindowsPackageManager.ComInterop" Version="1.5.863-preview">
+      <NoWarn>NU1701</NoWarn>
+      <GeneratePathProperty>true</GeneratePathProperty>
+      <IncludeAssets>none</IncludeAssets>
+    </PackageReference>
+  </ItemGroup>
+
+  <ItemGroup>
+    <ProjectReference Include="..\..\..\logging\DevHome.Logging.csproj" />
+    <ProjectReference Include="..\..\..\telemetry\DevHome.Telemetry\DevHome.Telemetry.csproj" />
+  </ItemGroup>
+
+  <Target Name="CopyWinmdToTargetDir" BeforeTargets="BeforeBuild">
+    <Copy SourceFiles="$(PkgMicrosoft_WindowsPackageManager_ComInterop)\lib\Microsoft.Management.Deployment.winmd" DestinationFolder="$(TargetDir)" />
+    <Copy SourceFiles="$(PkgMicrosoft_WindowsPackageManager_ComInterop)\runtimes\win10-$(Platform)\native\winrtact.dll" DestinationFolder="$(TargetDir)" />
+  </Target>
+</Project>