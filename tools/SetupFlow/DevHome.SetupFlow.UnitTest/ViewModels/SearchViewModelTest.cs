﻿// Copyright (c) Microsoft Corporation and Contributors
// Licensed under the MIT license.

<<<<<<< HEAD
using DevHome.Common.Services;
=======
using DevHome.Common.Extensions;
>>>>>>> 5379e373
using DevHome.SetupFlow.AppManagement.Models;
using DevHome.SetupFlow.AppManagement.ViewModels;
using Moq;

namespace DevHome.SetupFlow.UnitTest.ViewModels;

[TestClass]
public class SearchViewModelTest : BaseSetupFlowTest
{
    [TestMethod]
    [DataRow("", DisplayName = $"{nameof(Search_NullOrEmptyText_ReturnsEmptyStatusAndNull)}_Empty")]
    [DataRow(" ", DisplayName = $"{nameof(Search_NullOrEmptyText_ReturnsEmptyStatusAndNull)}_Space")]
    [DataRow(null, DisplayName = $"{nameof(Search_NullOrEmptyText_ReturnsEmptyStatusAndNull)}_Null")]
    public void Search_NullOrEmptyText_ReturnsEmptyStatusAndNull(string text)
    {
        var searchViewModel = TestHost!.GetService<SearchViewModel>();
        var (status, packages) = searchViewModel.SearchAsync(text, new CancellationToken(canceled: false)).GetAwaiter().GetResult();

        Assert.AreEqual(SearchViewModel.SearchResultStatus.EmptySearchQuery, status);
        Assert.IsNull(packages);
    }

    [TestMethod]
    public void Search_CancelledToken_ReturnsCancelledStatusAndNull()
    {
        var allcatalogs = new Mock<IWinGetCatalog>();
        allcatalogs.Setup(c => c.IsConnected).Returns(true);
        var searchViewModel = TestHost!.GetService<SearchViewModel>();
        WindowsPackageManager!.Setup(wpm => wpm.AllCatalogs).Returns(allcatalogs.Object);

        var (status, packages) = searchViewModel.SearchAsync("mock", new CancellationToken(canceled: true)).GetAwaiter().GetResult();

        Assert.AreEqual(SearchViewModel.SearchResultStatus.Canceled, status);
        Assert.IsNull(packages);
    }

    [TestMethod]
    public void Search_CatalogNotConnected_ReturnsNotConnectedStatusAndNull()
    {
        var allcatalogs = new Mock<IWinGetCatalog>();
        allcatalogs.Setup(c => c.IsConnected).Returns(false);
        WindowsPackageManager!.Setup(wpm => wpm.AllCatalogs).Returns(allcatalogs.Object);
        var searchViewModel = TestHost!.GetService<SearchViewModel>();

        var (status, packages) = searchViewModel.SearchAsync("mock", new CancellationToken(false)).GetAwaiter().GetResult();

        Assert.AreEqual(SearchViewModel.SearchResultStatus.CatalogNotConnect, status);
        Assert.IsNull(packages);
    }

    [TestMethod]
    public void Search_Exception_ReturnsExceptionStatusAndNull()
    {
        var allcatalogs = new Mock<IWinGetCatalog>();
        allcatalogs.Setup(c => c.IsConnected).Returns(true);
        allcatalogs.Setup(c => c.SearchAsync(It.IsAny<string>(), It.IsAny<uint>())).ThrowsAsync(new InvalidOperationException());
        WindowsPackageManager!.Setup(wpm => wpm.AllCatalogs).Returns(allcatalogs.Object);
        var searchViewModel = TestHost!.GetService<SearchViewModel>();

        var (status, packages) = searchViewModel.SearchAsync("mock", new CancellationToken(false)).GetAwaiter().GetResult();

        Assert.AreEqual(SearchViewModel.SearchResultStatus.ExceptionThrown, status);
        Assert.IsNull(packages);
    }

    [TestMethod]
    public void Search_NonEmptyText_ReturnsOkStatusAndNonNullResult()
    {
        var allcatalogs = new Mock<IWinGetCatalog>();
        allcatalogs.Setup(c => c.IsConnected).Returns(true);
        allcatalogs.Setup(c => c.SearchAsync(It.IsAny<string>(), It.IsAny<uint>())).ReturnsAsync(new List<IWinGetPackage>()
        {
            // Mock a single result package
            new Mock<IWinGetPackage>().Object,
        });
        WindowsPackageManager!.Setup(wpm => wpm.AllCatalogs).Returns(allcatalogs.Object);
        var searchViewModel = TestHost!.GetService<SearchViewModel>();

        var (status, packages) = searchViewModel.SearchAsync("mock", new CancellationToken(false)).GetAwaiter().GetResult();

        Assert.AreEqual(SearchViewModel.SearchResultStatus.Ok, status);
        Assert.AreEqual(1, packages.Count);
    }
}<|MERGE_RESOLUTION|>--- conflicted
+++ resolved
@@ -1,92 +1,88 @@
-﻿// Copyright (c) Microsoft Corporation and Contributors
-// Licensed under the MIT license.
-
-<<<<<<< HEAD
-using DevHome.Common.Services;
-=======
-using DevHome.Common.Extensions;
->>>>>>> 5379e373
-using DevHome.SetupFlow.AppManagement.Models;
-using DevHome.SetupFlow.AppManagement.ViewModels;
-using Moq;
-
-namespace DevHome.SetupFlow.UnitTest.ViewModels;
-
-[TestClass]
-public class SearchViewModelTest : BaseSetupFlowTest
-{
-    [TestMethod]
-    [DataRow("", DisplayName = $"{nameof(Search_NullOrEmptyText_ReturnsEmptyStatusAndNull)}_Empty")]
-    [DataRow(" ", DisplayName = $"{nameof(Search_NullOrEmptyText_ReturnsEmptyStatusAndNull)}_Space")]
-    [DataRow(null, DisplayName = $"{nameof(Search_NullOrEmptyText_ReturnsEmptyStatusAndNull)}_Null")]
-    public void Search_NullOrEmptyText_ReturnsEmptyStatusAndNull(string text)
-    {
-        var searchViewModel = TestHost!.GetService<SearchViewModel>();
-        var (status, packages) = searchViewModel.SearchAsync(text, new CancellationToken(canceled: false)).GetAwaiter().GetResult();
-
-        Assert.AreEqual(SearchViewModel.SearchResultStatus.EmptySearchQuery, status);
-        Assert.IsNull(packages);
-    }
-
-    [TestMethod]
-    public void Search_CancelledToken_ReturnsCancelledStatusAndNull()
-    {
-        var allcatalogs = new Mock<IWinGetCatalog>();
-        allcatalogs.Setup(c => c.IsConnected).Returns(true);
-        var searchViewModel = TestHost!.GetService<SearchViewModel>();
-        WindowsPackageManager!.Setup(wpm => wpm.AllCatalogs).Returns(allcatalogs.Object);
-
-        var (status, packages) = searchViewModel.SearchAsync("mock", new CancellationToken(canceled: true)).GetAwaiter().GetResult();
-
-        Assert.AreEqual(SearchViewModel.SearchResultStatus.Canceled, status);
-        Assert.IsNull(packages);
-    }
-
-    [TestMethod]
-    public void Search_CatalogNotConnected_ReturnsNotConnectedStatusAndNull()
-    {
-        var allcatalogs = new Mock<IWinGetCatalog>();
-        allcatalogs.Setup(c => c.IsConnected).Returns(false);
-        WindowsPackageManager!.Setup(wpm => wpm.AllCatalogs).Returns(allcatalogs.Object);
-        var searchViewModel = TestHost!.GetService<SearchViewModel>();
-
-        var (status, packages) = searchViewModel.SearchAsync("mock", new CancellationToken(false)).GetAwaiter().GetResult();
-
-        Assert.AreEqual(SearchViewModel.SearchResultStatus.CatalogNotConnect, status);
-        Assert.IsNull(packages);
-    }
-
-    [TestMethod]
-    public void Search_Exception_ReturnsExceptionStatusAndNull()
-    {
-        var allcatalogs = new Mock<IWinGetCatalog>();
-        allcatalogs.Setup(c => c.IsConnected).Returns(true);
-        allcatalogs.Setup(c => c.SearchAsync(It.IsAny<string>(), It.IsAny<uint>())).ThrowsAsync(new InvalidOperationException());
-        WindowsPackageManager!.Setup(wpm => wpm.AllCatalogs).Returns(allcatalogs.Object);
-        var searchViewModel = TestHost!.GetService<SearchViewModel>();
-
-        var (status, packages) = searchViewModel.SearchAsync("mock", new CancellationToken(false)).GetAwaiter().GetResult();
-
-        Assert.AreEqual(SearchViewModel.SearchResultStatus.ExceptionThrown, status);
-        Assert.IsNull(packages);
-    }
-
-    [TestMethod]
-    public void Search_NonEmptyText_ReturnsOkStatusAndNonNullResult()
-    {
-        var allcatalogs = new Mock<IWinGetCatalog>();
-        allcatalogs.Setup(c => c.IsConnected).Returns(true);
-        allcatalogs.Setup(c => c.SearchAsync(It.IsAny<string>(), It.IsAny<uint>())).ReturnsAsync(new List<IWinGetPackage>()
-        {
-            // Mock a single result package
-            new Mock<IWinGetPackage>().Object,
-        });
-        WindowsPackageManager!.Setup(wpm => wpm.AllCatalogs).Returns(allcatalogs.Object);
-        var searchViewModel = TestHost!.GetService<SearchViewModel>();
-
-        var (status, packages) = searchViewModel.SearchAsync("mock", new CancellationToken(false)).GetAwaiter().GetResult();
-
-        Assert.AreEqual(SearchViewModel.SearchResultStatus.Ok, status);
-        Assert.AreEqual(1, packages.Count);
-    }
-}+﻿// Copyright (c) Microsoft Corporation and Contributors
+// Licensed under the MIT license.
+
+using DevHome.Common.Extensions;
+using DevHome.SetupFlow.AppManagement.Models;
+using DevHome.SetupFlow.AppManagement.ViewModels;
+using Moq;
+
+namespace DevHome.SetupFlow.UnitTest.ViewModels;
+
+[TestClass]
+public class SearchViewModelTest : BaseSetupFlowTest
+{
+    [TestMethod]
+    [DataRow("", DisplayName = $"{nameof(Search_NullOrEmptyText_ReturnsEmptyStatusAndNull)}_Empty")]
+    [DataRow(" ", DisplayName = $"{nameof(Search_NullOrEmptyText_ReturnsEmptyStatusAndNull)}_Space")]
+    [DataRow(null, DisplayName = $"{nameof(Search_NullOrEmptyText_ReturnsEmptyStatusAndNull)}_Null")]
+    public void Search_NullOrEmptyText_ReturnsEmptyStatusAndNull(string text)
+    {
+        var searchViewModel = TestHost!.GetService<SearchViewModel>();
+        var (status, packages) = searchViewModel.SearchAsync(text, new CancellationToken(canceled: false)).GetAwaiter().GetResult();
+
+        Assert.AreEqual(SearchViewModel.SearchResultStatus.EmptySearchQuery, status);
+        Assert.IsNull(packages);
+    }
+
+    [TestMethod]
+    public void Search_CancelledToken_ReturnsCancelledStatusAndNull()
+    {
+        var allcatalogs = new Mock<IWinGetCatalog>();
+        allcatalogs.Setup(c => c.IsConnected).Returns(true);
+        var searchViewModel = TestHost!.GetService<SearchViewModel>();
+        WindowsPackageManager!.Setup(wpm => wpm.AllCatalogs).Returns(allcatalogs.Object);
+
+        var (status, packages) = searchViewModel.SearchAsync("mock", new CancellationToken(canceled: true)).GetAwaiter().GetResult();
+
+        Assert.AreEqual(SearchViewModel.SearchResultStatus.Canceled, status);
+        Assert.IsNull(packages);
+    }
+
+    [TestMethod]
+    public void Search_CatalogNotConnected_ReturnsNotConnectedStatusAndNull()
+    {
+        var allcatalogs = new Mock<IWinGetCatalog>();
+        allcatalogs.Setup(c => c.IsConnected).Returns(false);
+        WindowsPackageManager!.Setup(wpm => wpm.AllCatalogs).Returns(allcatalogs.Object);
+        var searchViewModel = TestHost!.GetService<SearchViewModel>();
+
+        var (status, packages) = searchViewModel.SearchAsync("mock", new CancellationToken(false)).GetAwaiter().GetResult();
+
+        Assert.AreEqual(SearchViewModel.SearchResultStatus.CatalogNotConnect, status);
+        Assert.IsNull(packages);
+    }
+
+    [TestMethod]
+    public void Search_Exception_ReturnsExceptionStatusAndNull()
+    {
+        var allcatalogs = new Mock<IWinGetCatalog>();
+        allcatalogs.Setup(c => c.IsConnected).Returns(true);
+        allcatalogs.Setup(c => c.SearchAsync(It.IsAny<string>(), It.IsAny<uint>())).ThrowsAsync(new InvalidOperationException());
+        WindowsPackageManager!.Setup(wpm => wpm.AllCatalogs).Returns(allcatalogs.Object);
+        var searchViewModel = TestHost!.GetService<SearchViewModel>();
+
+        var (status, packages) = searchViewModel.SearchAsync("mock", new CancellationToken(false)).GetAwaiter().GetResult();
+
+        Assert.AreEqual(SearchViewModel.SearchResultStatus.ExceptionThrown, status);
+        Assert.IsNull(packages);
+    }
+
+    [TestMethod]
+    public void Search_NonEmptyText_ReturnsOkStatusAndNonNullResult()
+    {
+        var allcatalogs = new Mock<IWinGetCatalog>();
+        allcatalogs.Setup(c => c.IsConnected).Returns(true);
+        allcatalogs.Setup(c => c.SearchAsync(It.IsAny<string>(), It.IsAny<uint>())).ReturnsAsync(new List<IWinGetPackage>()
+        {
+            // Mock a single result package
+            new Mock<IWinGetPackage>().Object,
+        });
+        WindowsPackageManager!.Setup(wpm => wpm.AllCatalogs).Returns(allcatalogs.Object);
+        var searchViewModel = TestHost!.GetService<SearchViewModel>();
+
+        var (status, packages) = searchViewModel.SearchAsync("mock", new CancellationToken(false)).GetAwaiter().GetResult();
+
+        Assert.AreEqual(SearchViewModel.SearchResultStatus.Ok, status);
+        Assert.AreEqual(1, packages.Count);
+    }
+}