--- conflicted
+++ resolved
@@ -1,13 +1,8 @@
-<<<<<<< HEAD
-﻿// Copyright (c) Microsoft Corporation and Contributors
-// Licensed under the MIT license.
-=======
-﻿// Copyright (c) Microsoft Corporation.
-// Licensed under the MIT License.
->>>>>>> c08f7ed2
+﻿// Copyright (c) Microsoft Corporation.
+// Licensed under the MIT License.
 
 using DevHome.Common.Extensions;
-using DevHome.SetupFlow.Models;
+using DevHome.SetupFlow.Models;
 using DevHome.SetupFlow.Services;
 using DevHome.SetupFlow.UnitTest.Helpers;
 using DevHome.SetupFlow.ViewModels;
@@ -45,7 +40,7 @@
     public void LearnMore_PackageFromWinGetOrCustomCatalog_ReturnsExpectedUri(string packageUrl, string publisherUrl, string expectedUrl)
     {
         // Arrange
-        WindowsPackageManager!.Setup(wpm => wpm.IsMsStorePackage(It.IsAny<IWinGetPackage>())).Returns(false);
+        WindowsPackageManager!.Setup(wpm => wpm.IsMsStorePackage(It.IsAny<IWinGetPackage>())).Returns(false);
         var package = PackageHelper.CreatePackage("mockId");
         package.Setup<Uri?>(p => p.PackageUrl).Returns(string.IsNullOrEmpty(packageUrl) ? null : new Uri(packageUrl));
         package.Setup<Uri?>(p => p.PublisherUrl).Returns(string.IsNullOrEmpty(publisherUrl) ? null : new Uri(publisherUrl));
@@ -64,7 +59,7 @@
     public void LearnMore_PackageFromMsStoreCatalog_ReturnsExpectedUri(string packageUrl, string publisherUrl, string expectedUrl)
     {
         // Arrange
-        WindowsPackageManager!.Setup(wpm => wpm.IsMsStorePackage(It.IsAny<IWinGetPackage>())).Returns(true);
+        WindowsPackageManager!.Setup(wpm => wpm.IsMsStorePackage(It.IsAny<IWinGetPackage>())).Returns(true);
         var package = PackageHelper.CreatePackage("mockId");
         package.Setup<Uri?>(p => p.PackageUrl).Returns(string.IsNullOrEmpty(packageUrl) ? null : new Uri(packageUrl));
         package.Setup<Uri?>(p => p.PublisherUrl).Returns(string.IsNullOrEmpty(publisherUrl) ? null : new Uri(publisherUrl));
@@ -88,7 +83,7 @@
         string expectedDescription)
     {
         // Arrange
-        WindowsPackageManager.Setup(wpm => wpm.IsMsStorePackage(It.IsAny<IWinGetPackage>())).Returns(source == "mockMsStore");
+        WindowsPackageManager.Setup(wpm => wpm.IsMsStorePackage(It.IsAny<IWinGetPackage>())).Returns(source == "mockMsStore");
         var package = PackageHelper.CreatePackage("mockId");
         package.Setup(p => p.CatalogId).Returns(source);
         package.Setup(p => p.CatalogName).Returns(source);
@@ -107,4 +102,4 @@
         // Assert
         Assert.AreEqual(expectedDescription, packageViewModel.PackageDescription);
     }
-}
+}