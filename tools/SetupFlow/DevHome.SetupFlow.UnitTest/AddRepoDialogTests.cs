--- conflicted
+++ resolved
@@ -1,66 +1,59 @@
-﻿// Copyright (c) Microsoft Corporation.
-// Licensed under the MIT License.
-
-using DevHome.Common.Extensions;
-using DevHome.Common.Services;
-using DevHome.SetupFlow.Models;
-using DevHome.SetupFlow.Services;
-using DevHome.SetupFlow.ViewModels;
-using Microsoft.UI.Xaml;
-
-namespace DevHome.SetupFlow.UnitTest;
-
-[TestClass]
-public class AddRepoDialogTests : BaseSetupFlowTest
-{
-    [TestMethod]
-    [Ignore("AddRepoViewModel's constructor accepts a non-service known item.")]
-    public void HideRetryBannerTest()
-    {
-        var addRepoViewModel = TestHost!.GetService<AddRepoViewModel>();
-
-        addRepoViewModel.RepoProviderSelectedCommand.Execute(null);
-        Assert.IsFalse(addRepoViewModel.ShouldEnablePrimaryButton);
-
-        addRepoViewModel.RepoProviderSelectedCommand.Execute("ThisIsATest");
-        Assert.IsTrue(addRepoViewModel.ShouldEnablePrimaryButton);
-    }
-
-    [UITestMethod]
-    [Ignore("Making a new frame throws a COM exception.  Running this as UITestMethod does not help")]
-    public void SwitchToUrlScreenTest()
-    {
-        var orchestrator = TestHost.GetService<SetupFlowOrchestrator>();
-        var stringResource = TestHost.GetService<ISetupFlowStringResource>();
-        var addRepoViewModel = new AddRepoViewModel(orchestrator, stringResource, new List<CloningInformation>(), TestHost, Guid.NewGuid(), null);
-        addRepoViewModel.ChangeToUrlPage();
-        Assert.AreEqual(true, addRepoViewModel.ShowUrlPage);
-        Assert.AreEqual(false, addRepoViewModel.ShowAccountPage);
-        Assert.AreEqual(false, addRepoViewModel.ShowRepoPage);
-        Assert.IsTrue(addRepoViewModel.IsUrlAccountButtonChecked);
-        Assert.IsFalse(addRepoViewModel.IsAccountToggleButtonChecked);
-        Assert.IsFalse(addRepoViewModel.ShouldShowLoginUi);
-    }
-
-    [TestMethod]
-    [Ignore("IextensionService uses Application.Current and tests break when Application.Current is used.  Ignore until fixed.")]
-    public async Task SwitchToAccountScreenTest()
-    {
-<<<<<<< HEAD
-        var orchestrator = TestHost.GetService<SetupFlowOrchestrator>();
-        var stringResource = TestHost.GetService<ISetupFlowStringResource>();
-        var addRepoViewModel = new AddRepoViewModel(orchestrator, stringResource, new List<CloningInformation>(), TestHost, Guid.NewGuid(), null);
-        addRepoViewModel.ChangeToRepoPage();
-        Assert.AreEqual(Visibility.Collapsed, addRepoViewModel.ShowUrlPage);
-        Assert.AreEqual(Visibility.Collapsed, addRepoViewModel.ShowAccountPage);
-        Assert.AreEqual(Visibility.Visible, addRepoViewModel.ShowRepoPage);
-=======
-        var addRepoViewModel = new AddRepoViewModel(TestHost.GetService<ISetupFlowStringResource>(), new List<CloningInformation>(), TestHost, Guid.NewGuid(), null, TestHost.GetService<IDevDriveManager>());
-        await addRepoViewModel.ChangeToAccountPageAsync();
-        Assert.AreEqual(false, addRepoViewModel.ShowUrlPage);
-        Assert.AreEqual(true, addRepoViewModel.ShowAccountPage);
-        Assert.AreEqual(false, addRepoViewModel.ShowRepoPage);
->>>>>>> d0634aaf
-        Assert.IsFalse(addRepoViewModel.ShouldShowLoginUi);
-    }
-}
+﻿// Copyright (c) Microsoft Corporation.
+// Licensed under the MIT License.
+
+using DevHome.Common.Extensions;
+using DevHome.Common.Services;
+using DevHome.SetupFlow.Models;
+using DevHome.SetupFlow.Services;
+using DevHome.SetupFlow.ViewModels;
+using Microsoft.UI.Xaml;
+
+namespace DevHome.SetupFlow.UnitTest;
+
+[TestClass]
+public class AddRepoDialogTests : BaseSetupFlowTest
+{
+    [TestMethod]
+    [Ignore("AddRepoViewModel's constructor accepts a non-service known item.")]
+    public void HideRetryBannerTest()
+    {
+        var addRepoViewModel = TestHost!.GetService<AddRepoViewModel>();
+
+        addRepoViewModel.RepoProviderSelectedCommand.Execute(null);
+        Assert.IsFalse(addRepoViewModel.ShouldEnablePrimaryButton);
+
+        addRepoViewModel.RepoProviderSelectedCommand.Execute("ThisIsATest");
+        Assert.IsTrue(addRepoViewModel.ShouldEnablePrimaryButton);
+    }
+
+    [UITestMethod]
+    [Ignore("Making a new frame throws a COM exception.  Running this as UITestMethod does not help")]
+    public void SwitchToUrlScreenTest()
+    {
+        var orchestrator = TestHost.GetService<SetupFlowOrchestrator>();
+        var stringResource = TestHost.GetService<ISetupFlowStringResource>();
+        var addRepoViewModel = new AddRepoViewModel(orchestrator, stringResource, new List<CloningInformation>(), TestHost, Guid.NewGuid(), null);
+        addRepoViewModel.ChangeToUrlPage();
+        Assert.AreEqual(true, addRepoViewModel.ShowUrlPage);
+        Assert.AreEqual(false, addRepoViewModel.ShowAccountPage);
+        Assert.AreEqual(false, addRepoViewModel.ShowRepoPage);
+        Assert.IsTrue(addRepoViewModel.IsUrlAccountButtonChecked);
+        Assert.IsFalse(addRepoViewModel.IsAccountToggleButtonChecked);
+        Assert.IsFalse(addRepoViewModel.ShouldShowLoginUi);
+    }
+
+    [TestMethod]
+    [Ignore("IextensionService uses Application.Current and tests break when Application.Current is used.  Ignore until fixed.")]
+    public async Task SwitchToAccountScreenTest()
+    {
+        var orchestrator = TestHost.GetService<SetupFlowOrchestrator>();
+        var stringResource = TestHost.GetService<ISetupFlowStringResource>();
+        var devDriveManager = TestHost.GetService<IDevDriveManager>();
+        var addRepoViewModel = new AddRepoViewModel(orchestrator, stringResource, new List<CloningInformation>(), TestHost, Guid.NewGuid(), null, devDriveManager);
+        await addRepoViewModel.ChangeToAccountPageAsync();
+        Assert.AreEqual(false, addRepoViewModel.ShowUrlPage);
+        Assert.AreEqual(true, addRepoViewModel.ShowAccountPage);
+        Assert.AreEqual(false, addRepoViewModel.ShowRepoPage);
+        Assert.IsFalse(addRepoViewModel.ShouldShowLoginUi);
+    }
+}