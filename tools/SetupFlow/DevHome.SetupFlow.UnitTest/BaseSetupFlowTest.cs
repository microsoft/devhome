--- conflicted
+++ resolved
@@ -75,12 +75,8 @@
                 services.AddSingleton<WindowsPackageManagerFactory>(new WindowsPackageManagerDefaultFactory());
                 services.AddSingleton<IAppManagementInitializer, AppManagementInitializer>();
                 services.AddSingleton<WinGetPackageDataSource, WinGetPackageRestoreDataSource>();
-<<<<<<< HEAD
                 services.AddSingleton<CatalogDataSourceLoacder>();
                 services.AddSingleton<IScreenReaderService>(new Mock<IScreenReaderService>().Object);
-=======
-                services.AddSingleton<CatalogDataSourceLoacder>();
->>>>>>> 68539348
 
                 // DI factory pattern
                 services.AddSingleton<PackageViewModelFactory>(sp => package => ActivatorUtilities.CreateInstance<PackageViewModel>(sp, package));
