<<<<<<< HEAD
﻿// Copyright (c) Microsoft Corporation and Contributors
// Licensed under the MIT license.
=======
﻿// Copyright (c) Microsoft Corporation.
// Licensed under the MIT License.
>>>>>>> c08f7ed2

using DevHome.Common.Extensions;
using DevHome.SetupFlow.Services;
using Moq;

namespace DevHome.SetupFlow.UnitTest.Services;

[TestClass]
public class AppManagementInitializerTest : BaseSetupFlowTest
{
    [TestMethod]
    public void Initialize_COMServerAvailable_ShouldNotRegisterAndShouldConnectToCatalogs()
    {
        // Setup
        WindowsPackageManager
            .Setup(wpm => wpm.IsAvailableAsync())
            .ReturnsAsync(true);

        // Act
        var initializer = TestHost.GetService<IAppManagementInitializer>();
        initializer.InitializeAsync().GetAwaiter().GetResult();

        // Assert
        WindowsPackageManager
            .Verify(dep => dep.RegisterAppInstallerAsync(), Times.Never);
        WindowsPackageManager
            .Verify(wpm => wpm.InitializeAsync(), Times.Once);
        WindowsPackageManager
            .Verify(wpm => wpm.IsAvailableAsync(), Times.Once);
    }

    [TestMethod]
    public void Initialize_COMServerNotAvailable_ShouldRegisterAndConnectToCatalogs()
    {
        // Setup
        WindowsPackageManager
            .SetupSequence(wpm => wpm.IsAvailableAsync())
            .ReturnsAsync(false)
            .ReturnsAsync(true);
        WindowsPackageManager.
            Setup(wpm => wpm.RegisterAppInstallerAsync())
            .ReturnsAsync(true);

        // Act
        var initializer = TestHost.GetService<IAppManagementInitializer>();
        initializer.InitializeAsync().GetAwaiter().GetResult();

        // Assert
        WindowsPackageManager
            .Verify(dep => dep.RegisterAppInstallerAsync(), Times.Once);
        WindowsPackageManager
            .Verify(wpm => wpm.InitializeAsync(), Times.Once);
        WindowsPackageManager
            .Verify(wpm => wpm.IsAvailableAsync(), Times.Exactly(2));
    }

    [TestMethod]
    public void Initialize_RegistrationFailed_ShouldNotConnectToCatalogs()
    {
        // Setup
        WindowsPackageManager
            .Setup(wpm => wpm.IsAvailableAsync())
            .ReturnsAsync(false);
        WindowsPackageManager.
            Setup(wpm => wpm.RegisterAppInstallerAsync())
            .ReturnsAsync(false);

        // Act
        var initializer = TestHost.GetService<IAppManagementInitializer>();
        initializer.InitializeAsync().GetAwaiter().GetResult();

        // Assert
        WindowsPackageManager
            .Verify(dep => dep.RegisterAppInstallerAsync(), Times.Once);
        WindowsPackageManager
            .Verify(wpm => wpm.InitializeAsync(), Times.Never);
        WindowsPackageManager
            .Verify(wpm => wpm.IsAvailableAsync(), Times.Once);
    }

    [TestMethod]
    public void Initialize_COMServerNotAvailableAfterSuccessfulRegistration_ShouldNotConnectToCatalogs()
    {
        // Setup
        WindowsPackageManager
            .Setup(wpm => wpm.IsAvailableAsync())
            .ReturnsAsync(false);
        WindowsPackageManager.
            Setup(wpm => wpm.RegisterAppInstallerAsync())
            .ReturnsAsync(true);

        // Act
        var initializer = TestHost.GetService<IAppManagementInitializer>();
        initializer.InitializeAsync().GetAwaiter().GetResult();

        // Assert
        WindowsPackageManager
            .Verify(dep => dep.RegisterAppInstallerAsync(), Times.Once);
        WindowsPackageManager
            .Verify(wpm => wpm.InitializeAsync(), Times.Never);
        WindowsPackageManager
            .Verify(wpm => wpm.IsAvailableAsync(), Times.Exactly(2));
    }
}
<|MERGE_RESOLUTION|>--- conflicted
+++ resolved
@@ -1,10 +1,5 @@
-<<<<<<< HEAD
-﻿// Copyright (c) Microsoft Corporation and Contributors
-// Licensed under the MIT license.
-=======
-﻿// Copyright (c) Microsoft Corporation.
-// Licensed under the MIT License.
->>>>>>> c08f7ed2
+﻿// Copyright (c) Microsoft Corporation.
+// Licensed under the MIT License.
 
 using DevHome.Common.Extensions;
 using DevHome.SetupFlow.Services;
@@ -20,7 +15,7 @@
     {
         // Setup
         WindowsPackageManager
-            .Setup(wpm => wpm.IsAvailableAsync())
+            .Setup(wpm => wpm.IsAvailableAsync())
             .ReturnsAsync(true);
 
         // Act
@@ -31,9 +26,9 @@
         WindowsPackageManager
             .Verify(dep => dep.RegisterAppInstallerAsync(), Times.Never);
         WindowsPackageManager
-            .Verify(wpm => wpm.InitializeAsync(), Times.Once);
+            .Verify(wpm => wpm.InitializeAsync(), Times.Once);
         WindowsPackageManager
-            .Verify(wpm => wpm.IsAvailableAsync(), Times.Once);
+            .Verify(wpm => wpm.IsAvailableAsync(), Times.Once);
     }
 
     [TestMethod]
@@ -41,7 +36,7 @@
     {
         // Setup
         WindowsPackageManager
-            .SetupSequence(wpm => wpm.IsAvailableAsync())
+            .SetupSequence(wpm => wpm.IsAvailableAsync())
             .ReturnsAsync(false)
             .ReturnsAsync(true);
         WindowsPackageManager.
@@ -56,9 +51,9 @@
         WindowsPackageManager
             .Verify(dep => dep.RegisterAppInstallerAsync(), Times.Once);
         WindowsPackageManager
-            .Verify(wpm => wpm.InitializeAsync(), Times.Once);
+            .Verify(wpm => wpm.InitializeAsync(), Times.Once);
         WindowsPackageManager
-            .Verify(wpm => wpm.IsAvailableAsync(), Times.Exactly(2));
+            .Verify(wpm => wpm.IsAvailableAsync(), Times.Exactly(2));
     }
 
     [TestMethod]
@@ -66,7 +61,7 @@
     {
         // Setup
         WindowsPackageManager
-            .Setup(wpm => wpm.IsAvailableAsync())
+            .Setup(wpm => wpm.IsAvailableAsync())
             .ReturnsAsync(false);
         WindowsPackageManager.
             Setup(wpm => wpm.RegisterAppInstallerAsync())
@@ -80,9 +75,9 @@
         WindowsPackageManager
             .Verify(dep => dep.RegisterAppInstallerAsync(), Times.Once);
         WindowsPackageManager
-            .Verify(wpm => wpm.InitializeAsync(), Times.Never);
+            .Verify(wpm => wpm.InitializeAsync(), Times.Never);
         WindowsPackageManager
-            .Verify(wpm => wpm.IsAvailableAsync(), Times.Once);
+            .Verify(wpm => wpm.IsAvailableAsync(), Times.Once);
     }
 
     [TestMethod]
@@ -90,7 +85,7 @@
     {
         // Setup
         WindowsPackageManager
-            .Setup(wpm => wpm.IsAvailableAsync())
+            .Setup(wpm => wpm.IsAvailableAsync())
             .ReturnsAsync(false);
         WindowsPackageManager.
             Setup(wpm => wpm.RegisterAppInstallerAsync())
@@ -104,8 +99,8 @@
         WindowsPackageManager
             .Verify(dep => dep.RegisterAppInstallerAsync(), Times.Once);
         WindowsPackageManager
-            .Verify(wpm => wpm.InitializeAsync(), Times.Never);
+            .Verify(wpm => wpm.InitializeAsync(), Times.Never);
         WindowsPackageManager
-            .Verify(wpm => wpm.IsAvailableAsync(), Times.Exactly(2));
+            .Verify(wpm => wpm.IsAvailableAsync(), Times.Exactly(2));
     }
-}
+}