<?xml version="1.0" encoding="utf-8"?>
<winex:WindowEx
    x:Class="DevHome.PI.BarWindowVertical"
    xmlns="http://schemas.microsoft.com/winfx/2006/xaml/presentation"
    xmlns:x="http://schemas.microsoft.com/winfx/2006/xaml"
    xmlns:winex="using:WinUIEx"
    xmlns:d="http://schemas.microsoft.com/expression/blend/2008"
    xmlns:mc="http://schemas.openxmlformats.org/markup-compatibility/2006"
    xmlns:controls="using:DevHome.PI.Controls"
    xmlns:helpers="using:DevHome.PI.Helpers"
    mc:Ignorable="d"
    Title="" MinHeight="700" MinWidth="70" MaxWidth="70" Width="70" Height="700"
    TaskBarIcon="Images/pi.ico" IsTitleBarVisible="False"
    Closed="WindowEx_Closed" >

    <!-- TODO Make DesktopAcrylicBackdrop/MicaBackdrop and AcrylicBackgroundFillColorBaseBrush user-configurable.-->
    <Window.SystemBackdrop>
        <MicaBackdrop/>
    </Window.SystemBackdrop>

    <Grid x:Name="MainPanel" Loaded="MainPanel_Loaded" HorizontalAlignment="Center">
        <Grid.RowDefinitions>
            <RowDefinition Height="Auto" />
            <RowDefinition Height="*"/>
            <RowDefinition Height="Auto"/>
        </Grid.RowDefinitions>

        <!-- Chrome buttons for a vertical bar -->
        <StackPanel x:Name="ChromeButtonPanelVertical" Orientation="Vertical" HorizontalAlignment="Center" Margin="0, 10" Grid.Row="0">
            <TextBlock x:Name="GripTextBlock" Text="&#xe76f;&#xe76f;" FontSize="10" Margin="0" HorizontalAlignment="Center" FontFamily="Segoe Fluent Icons"  PointerPressed="Window_PointerPressed" PointerMoved="Window_PointerMoved" PointerReleased="Window_PointerReleased"/>
                <Button
                    x:Uid="SnapButton"
                    Margin="0,20, 0, 0"
                    Style="{StaticResource ChromeButton}"
                    HorizontalAlignment="Center"
                    IsEnabled="{x:Bind _viewModel.IsSnappingEnabled, Mode=OneWay}"
                    Click="{x:Bind _viewModel.PerformSnapCommand}" >
                    <TextBlock Text="{x:Bind _viewModel.CurrentSnapButtonText, Mode=OneWay}"/>
                </Button>
                <Button
                    x:Uid="VerticalCloseButton"
                    Style="{StaticResource ChromeButton}"
                    Click="CloseButton_Click" 
                    HorizontalAlignment="Center"
                    Margin="0,20, 0, 0" >
                    <TextBlock Text="&#xE8BB;"/>
                </Button>
        </StackPanel>


        <StackPanel x:Name="AllControls" Orientation="Vertical" Grid.Row="1" HorizontalAlignment="Center" Margin="0" Background="Transparent">
            <StackPanel.Resources>
                <Style TargetType="TextBlock">
                    <Setter Property="FontFamily" Value="Segoe Fluent Icons"/>
                    <Setter Property="FontSize" Value="20"/>
                </Style>
                <Style TargetType="Button">
                    <Setter Property="BorderThickness" Value="0"/>
                    <Setter Property="Background" Value="Transparent"/>
                    <Setter Property="HorizontalAlignment" Value="Center"/>
                </Style>
                <Style TargetType="controls:ProcessSelectionButton">
                    <Setter Property="BorderThickness" Value="0"/>
                    <Setter Property="Background" Value="Transparent"/>
                </Style>
            </StackPanel.Resources>
                        
            <controls:ProcessSelectionButton x:Uid="ProcessChooserButton" x:Name="ProcessChooserButton" Click="{x:Bind _viewModel.ProcessChooserCommand}" HorizontalAlignment="Center" Margin="0">
                <TextBlock Text="&#xecaa;" Margin="0" />
            </controls:ProcessSelectionButton>

            <!-- Per App controls -->
            <Image x:Name="AppIcon" HorizontalAlignment="Center" Source="{x:Bind _viewModel.ApplicationIcon, Mode=OneWay}" ToolTipService.ToolTip="{x:Bind _viewModel.ApplicationName, Mode=OneWay}" Margin="5" Height="20" Width="20" Visibility="{x:Bind _viewModel.AppBarVisibility, Mode=OneWay}"/>
            <TextBlock x:Uid="AppPID" Text="{x:Bind _viewModel.ApplicationPid, Mode=OneWay}" FontFamily="Segoe UI" FontSize="10" Margin="5" HorizontalAlignment="Center" Visibility="{x:Bind _viewModel.AppBarVisibility, Mode=OneWay}"/>
            <TextBlock x:Uid="AppCPUUsage" Text="{x:Bind _viewModel.AppCpuUsage, Mode=OneWay}" FontFamily="Segoe UI" FontSize="10" Margin="5" HorizontalAlignment="Center" Visibility="{x:Bind _viewModel.AppBarVisibility, Mode=OneWay}"/>
           
            <!-- Per System controls -->
            <Button x:Uid="SwitchLayoutButton" x:Name="SwitchLayoutButton" Click="{x:Bind _viewModel.SwitchLayoutCommand}" HorizontalAlignment="Center">
                <TextBlock Text="&#xe8b4;"/>
            </Button>
            <Button x:Uid="SwitchToLargeLayoutButton" Click="{x:Bind _viewModel.ShowBigWindowCommand}" HorizontalAlignment="Center">
                <TextBlock Text="&#xe8a1;"/>
            </Button>

            <controls:ExternalToolsManagementButton
                x:Name="ManageExternalToolsButton"
                x:Uid="ManageExternalToolsButton"
<<<<<<< HEAD
                HorizontalAlignment="Center"
                Command="{x:Bind _viewModel.ManageExternalToolsButtonCommand}"
                ExternalToolLaunchRequest="{x:Bind _viewModel.ManageExternalToolsButton_ExternalToolLaunchRequest}">
=======
                HorizontalAlignment="Center">
                <Button.ContextFlyout>
                    <MenuFlyout x:Name="ExternalToolsMenu" Opening="ExternalToolsMenu_Opening">
                        <!-- We can't databind to MenuFlyout, so we'll add a MenuFlyoutItem
                        for each external tool in codebehind here. -->
                    </MenuFlyout>
                </Button.ContextFlyout>
>>>>>>> f7fbe962
                <TextBlock Text="&#xEC7A;"/>
            </controls:ExternalToolsManagementButton>

            <ItemsRepeater x:Name="ExternalToolsRepeater" ItemsSource="{x:Bind helpers:ExternalToolsHelper.Instance.FilteredExternalTools, Mode=OneWay}" Layout="{StaticResource ExternalToolsVerticalLayout}">
                <DataTemplate x:DataType="helpers:ExternalTool">
                    <Button Click="_viewModel.ExternalToolButton_Click" HorizontalAlignment="Center" ToolTipService.ToolTip="{x:Bind Name, Mode=OneWay}" Tag="{x:Bind}">
                        <Image Source="{x:Bind ToolIcon, Mode=OneWay}" Width="22" Height="22" Stretch="Uniform"/>
                        <Button.ContextFlyout>
                            <MenuFlyout x:Name="ToolContextMenu">
                                <MenuFlyoutItem x:Uid="UnpinMenuItem" Name="UnpinMenuItem" Click="{x:Bind TogglePinnedState}">
                                    <MenuFlyoutItem.Icon>
                                        <FontIcon Glyph="&#xE77A;"/>
                                    </MenuFlyoutItem.Icon>
                                </MenuFlyoutItem>
                                <MenuFlyoutItem x:Uid="UnregisterMenuItem" Name="UnregisterMenuItem" Click="{x:Bind UnregisterTool}">
                                    <MenuFlyoutItem.Icon>
                                        <FontIcon Glyph="&#xECC9;"/>
                                    </MenuFlyoutItem.Icon>
                                </MenuFlyoutItem>
                            </MenuFlyout>
                        </Button.ContextFlyout>
                    </Button>
                </DataTemplate>
            </ItemsRepeater>
        </StackPanel>

        <StackPanel x:Name="SystemResourceStackPanel" Orientation="Vertical" Grid.Row="2" Margin="0,0,0,5">
            <TextBlock x:Uid="SystemCPUUsage" Text="{x:Bind _viewModel.SystemCpuUsage, Mode=OneWay}" FontFamily="Segoe UI" FontSize="10" HorizontalAlignment="Center" VerticalAlignment="Center" Margin="5, 0, 5, 0"/>
            <TextBlock x:Uid="SystemMemUsage" Text="{x:Bind _viewModel.SystemRamUsage, Mode=OneWay}" FontFamily="Segoe UI" FontSize="10" HorizontalAlignment="Center" VerticalAlignment="Center" Margin="5, 5, 5, 5"/>
            <TextBlock x:Uid="SystemDiskUsage" Text="{x:Bind _viewModel.SystemDiskUsage, Mode=OneWay}"  FontFamily="Segoe UI" FontSize="10" HorizontalAlignment="Center" VerticalAlignment="Center" Margin="5, 0, 5, 0"/>
        </StackPanel>
    </Grid>
</winex:WindowEx><|MERGE_RESOLUTION|>--- conflicted
+++ resolved
@@ -85,19 +85,9 @@
             <controls:ExternalToolsManagementButton
                 x:Name="ManageExternalToolsButton"
                 x:Uid="ManageExternalToolsButton"
-<<<<<<< HEAD
                 HorizontalAlignment="Center"
                 Command="{x:Bind _viewModel.ManageExternalToolsButtonCommand}"
                 ExternalToolLaunchRequest="{x:Bind _viewModel.ManageExternalToolsButton_ExternalToolLaunchRequest}">
-=======
-                HorizontalAlignment="Center">
-                <Button.ContextFlyout>
-                    <MenuFlyout x:Name="ExternalToolsMenu" Opening="ExternalToolsMenu_Opening">
-                        <!-- We can't databind to MenuFlyout, so we'll add a MenuFlyoutItem
-                        for each external tool in codebehind here. -->
-                    </MenuFlyout>
-                </Button.ContextFlyout>
->>>>>>> f7fbe962
                 <TextBlock Text="&#xEC7A;"/>
             </controls:ExternalToolsManagementButton>
 
