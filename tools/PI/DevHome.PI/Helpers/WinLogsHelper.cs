--- conflicted
+++ resolved
@@ -1,278 +1,265 @@
-﻿// Copyright (c) Microsoft Corporation.
-// Licensed under the MIT License.
-
-using System;
-using System.Collections.ObjectModel;
-using System.Collections.Specialized;
-using System.Diagnostics;
-using System.Diagnostics.Eventing.Reader;
-using System.Threading;
-using DevHome.PI.Models;
-using Microsoft.Diagnostics.Tracing;
-using TraceReloggerLib;
-
-namespace DevHome.PI.Helpers;
-
-public class WinLogsHelper : IDisposable
-{
-    public const string EtwLogsName = "ETW Logs";
-    public const string DebugOutputLogsName = "DebugOutput";
-    public const string EventViewerName = "EventViewer";
-    public const string WatsonName = "Watson";
-
-    private readonly ETWHelper etwHelper;
-    private readonly DebugMonitor debugMonitor;
-    private readonly EventViewerHelper eventViewerHelper;
-    private readonly ObservableCollection<WinLogsEntry> output;
-    private readonly Process targetProcess;
-
-    private Thread? etwThread;
-    private Thread? debugMonitorThread;
-    private Thread? eventViewerThread;
-
-    public WinLogsHelper(Process targetProcess, ObservableCollection<WinLogsEntry> output)
-    {
-        this.targetProcess = targetProcess;
-        this.output = output;
-
-        // Initialize ETW logs
-        etwHelper = new ETWHelper(targetProcess, output);
-
-        // Initialize DebugMonitor
-        debugMonitor = new DebugMonitor(targetProcess, output);
-
-        // Initialize EventViewer
-        eventViewerHelper = new EventViewerHelper(targetProcess, output);
-
-<<<<<<< HEAD
-        Start();
-=======
-        // Initialize Watson
-        watsonHelper = new WatsonHelper(targetProcess, null, output);
->>>>>>> 283e8d24
-    }
-
-    public void Start(bool isEtwEnabled, bool isDebugOutputEnabled, bool isEventViewerEnabled, bool isWatsonEnabled)
-    {
-        if (isEtwEnabled)
-        {
-            StartETWLogsThread();
-        }
-
-<<<<<<< HEAD
-        StartEventViewerThread();
-
-        ((INotifyCollectionChanged)WatsonHelper.Instance.WatsonReports).CollectionChanged += WatsonEvents_CollectionChanged;
-=======
-        if (isDebugOutputEnabled)
-        {
-            StartDebugOutputsThread();
-        }
-
-        if (isEventViewerEnabled)
-        {
-            StartEventViewerThread();
-        }
-
-        if (isWatsonEnabled)
-        {
-            StartWatsonThread();
-        }
->>>>>>> 283e8d24
-    }
-
-    public void Stop()
-    {
-        // Stop ETW logs
-        StopETWLogsThread();
-
-        // Stop Debug Outputs
-        StopDebugOutputsThread();
-
-        // Stop Event Viewer
-        StopEventViewerThread();
-
-        // Stop Watson
-        ((INotifyCollectionChanged)WatsonHelper.Instance.WatsonReports).CollectionChanged -= WatsonEvents_CollectionChanged;
-    }
-
-    public void Dispose()
-    {
-        etwHelper.Dispose();
-        debugMonitor.Dispose();
-        eventViewerHelper.Dispose();
-        GC.SuppressFinalize(this);
-    }
-
-    private void StartETWLogsThread()
-    {
-        // Stop and close existing thread if any
-        StopETWLogsThread();
-
-        // Start a new thread
-        etwThread = new Thread(() =>
-        {
-            etwHelper.Start();
-        });
-        etwThread.Name = EtwLogsName + " Thread";
-        etwThread.Start();
-    }
-
-    private void StopETWLogsThread()
-    {
-        etwHelper.Stop();
-
-        if (Thread.CurrentThread != etwThread)
-        {
-            etwThread?.Join();
-        }
-    }
-
-    private void StartDebugOutputsThread()
-    {
-        // Stop and close existing thread if any
-        StopDebugOutputsThread();
-
-        // Start a new thread
-        debugMonitorThread = new Thread(() =>
-        {
-            // Start Debug Outputs
-            debugMonitor.Start();
-        });
-        debugMonitorThread.Name = DebugOutputLogsName + " Thread";
-        debugMonitorThread.Start();
-    }
-
-    private void StopDebugOutputsThread()
-    {
-        debugMonitor.Stop();
-
-        if (Thread.CurrentThread != debugMonitorThread)
-        {
-            debugMonitorThread?.Join();
-        }
-    }
-
-    private void StartEventViewerThread()
-    {
-        // Stop and close existing thread if any
-        StopEventViewerThread();
-
-        // Start a new thread
-        eventViewerThread = new Thread(() =>
-        {
-            // Start EventViewer logs
-            eventViewerHelper.Start();
-        });
-        eventViewerThread.Name = EventViewerName + " Thread";
-        eventViewerThread.Start();
-    }
-
-    private void StopEventViewerThread()
-    {
-        eventViewerHelper.Stop();
-
-        if (Thread.CurrentThread != eventViewerThread)
-        {
-            eventViewerThread?.Join();
-        }
-    }
-
-    private void WatsonEvents_CollectionChanged(object? sender, NotifyCollectionChangedEventArgs e)
-    {
-        if (e.Action == NotifyCollectionChangedAction.Add && e.NewItems != null)
-        {
-            foreach (WatsonReport report in e.NewItems)
-            {
-                var filePath = report.FilePath ?? string.Empty;
-
-                // Filter Watson events based on the process we're targeting
-                if (filePath.Contains(targetProcess.ProcessName, StringComparison.OrdinalIgnoreCase))
-                {
-                    WinLogsEntry entry = new(report.TimeStamp, WinLogCategory.Error, report.Description, WinLogsHelper.WatsonName);
-                    output.Add(entry);
-                }
-            }
-        }
-    }
-
-    public void LogStateChanged(WinLogsTool logType, bool isEnabled)
-    {
-        if (isEnabled)
-        {
-            switch (logType)
-            {
-                case WinLogsTool.ETWLogs:
-                    StartETWLogsThread();
-                    break;
-                case WinLogsTool.DebugOutput:
-                    StartDebugOutputsThread();
-                    break;
-                case WinLogsTool.EventViewer:
-                    StartEventViewerThread();
-                    break;
-                case WinLogsTool.Watson:
-                    ((INotifyCollectionChanged)WatsonHelper.Instance.WatsonReports).CollectionChanged += WatsonEvents_CollectionChanged;
-                    break;
-            }
-        }
-        else
-        {
-            switch (logType)
-            {
-                case WinLogsTool.ETWLogs:
-                    StopETWLogsThread();
-                    break;
-                case WinLogsTool.DebugOutput:
-                    StopDebugOutputsThread();
-                    break;
-                case WinLogsTool.EventViewer:
-                    StopEventViewerThread();
-                    break;
-                case WinLogsTool.Watson:
-                    ((INotifyCollectionChanged)WatsonHelper.Instance.WatsonReports).CollectionChanged -= WatsonEvents_CollectionChanged;
-                    break;
-            }
-        }
-    }
-
-    public static WinLogCategory ConvertTraceEventLevelToWinLogCategory(TraceEventLevel level)
-    {
-        var category = WinLogCategory.Information;
-
-        switch (level)
-        {
-            case TraceEventLevel.Error:
-            case TraceEventLevel.Critical:
-                category = WinLogCategory.Error;
-                break;
-            case TraceEventLevel.Warning:
-                category = WinLogCategory.Warning;
-                break;
-        }
-
-        return category;
-    }
-
-    public static WinLogCategory ConvertStandardEventLevelToWinLogCategory(byte? level)
-    {
-        var category = WinLogCategory.Information;
-
-        if (level.HasValue)
-        {
-            StandardEventLevel standardEventLevel = (StandardEventLevel)level.Value;
-            switch (standardEventLevel)
-            {
-                case StandardEventLevel.Error:
-                case StandardEventLevel.Critical:
-                    category = WinLogCategory.Error;
-                    break;
-                case StandardEventLevel.Warning:
-                    category = WinLogCategory.Warning;
-                    break;
-            }
-        }
-
-        return category;
-    }
-}
+﻿// Copyright (c) Microsoft Corporation.
+// Licensed under the MIT License.
+
+using System;
+using System.Collections.ObjectModel;
+using System.Collections.Specialized;
+using System.Diagnostics;
+using System.Diagnostics.Eventing.Reader;
+using System.Threading;
+using DevHome.PI.Models;
+using Microsoft.Diagnostics.Tracing;
+using TraceReloggerLib;
+
+namespace DevHome.PI.Helpers;
+
+public class WinLogsHelper : IDisposable
+{
+    public const string EtwLogsName = "ETW Logs";
+    public const string DebugOutputLogsName = "DebugOutput";
+    public const string EventViewerName = "EventViewer";
+    public const string WatsonName = "Watson";
+
+    private readonly ETWHelper etwHelper;
+    private readonly DebugMonitor debugMonitor;
+    private readonly EventViewerHelper eventViewerHelper;
+    private readonly ObservableCollection<WinLogsEntry> output;
+    private readonly Process targetProcess;
+
+    private Thread? etwThread;
+    private Thread? debugMonitorThread;
+    private Thread? eventViewerThread;
+
+    public WinLogsHelper(Process targetProcess, ObservableCollection<WinLogsEntry> output)
+    {
+        this.targetProcess = targetProcess;
+        this.output = output;
+
+        // Initialize ETW logs
+        etwHelper = new ETWHelper(targetProcess, output);
+
+        // Initialize DebugMonitor
+        debugMonitor = new DebugMonitor(targetProcess, output);
+
+        // Initialize EventViewer
+        eventViewerHelper = new EventViewerHelper(targetProcess, output);
+    }
+
+    public void Start(bool isEtwEnabled, bool isDebugOutputEnabled, bool isEventViewerEnabled, bool isWatsonEnabled)
+    {
+        if (isEtwEnabled)
+        {
+            StartETWLogsThread();
+        }
+
+        if (isDebugOutputEnabled)
+        {
+            StartDebugOutputsThread();
+        }
+
+        if (isEventViewerEnabled)
+        {
+            StartEventViewerThread();
+        }
+
+        if (isWatsonEnabled)
+        {
+            ((INotifyCollectionChanged)WatsonHelper.Instance.WatsonReports).CollectionChanged += WatsonEvents_CollectionChanged;
+        }
+    }
+
+    public void Stop()
+    {
+        // Stop ETW logs
+        StopETWLogsThread();
+
+        // Stop Debug Outputs
+        StopDebugOutputsThread();
+
+        // Stop Event Viewer
+        StopEventViewerThread();
+
+        // Stop Watson
+        ((INotifyCollectionChanged)WatsonHelper.Instance.WatsonReports).CollectionChanged -= WatsonEvents_CollectionChanged;
+    }
+
+    public void Dispose()
+    {
+        etwHelper.Dispose();
+        debugMonitor.Dispose();
+        eventViewerHelper.Dispose();
+        GC.SuppressFinalize(this);
+    }
+
+    private void StartETWLogsThread()
+    {
+        // Stop and close existing thread if any
+        StopETWLogsThread();
+
+        // Start a new thread
+        etwThread = new Thread(() =>
+        {
+            etwHelper.Start();
+        });
+        etwThread.Name = EtwLogsName + " Thread";
+        etwThread.Start();
+    }
+
+    private void StopETWLogsThread()
+    {
+        etwHelper.Stop();
+
+        if (Thread.CurrentThread != etwThread)
+        {
+            etwThread?.Join();
+        }
+    }
+
+    private void StartDebugOutputsThread()
+    {
+        // Stop and close existing thread if any
+        StopDebugOutputsThread();
+
+        // Start a new thread
+        debugMonitorThread = new Thread(() =>
+        {
+            // Start Debug Outputs
+            debugMonitor.Start();
+        });
+        debugMonitorThread.Name = DebugOutputLogsName + " Thread";
+        debugMonitorThread.Start();
+    }
+
+    private void StopDebugOutputsThread()
+    {
+        debugMonitor.Stop();
+
+        if (Thread.CurrentThread != debugMonitorThread)
+        {
+            debugMonitorThread?.Join();
+        }
+    }
+
+    private void StartEventViewerThread()
+    {
+        // Stop and close existing thread if any
+        StopEventViewerThread();
+
+        // Start a new thread
+        eventViewerThread = new Thread(() =>
+        {
+            // Start EventViewer logs
+            eventViewerHelper.Start();
+        });
+        eventViewerThread.Name = EventViewerName + " Thread";
+        eventViewerThread.Start();
+    }
+
+    private void StopEventViewerThread()
+    {
+        eventViewerHelper.Stop();
+
+        if (Thread.CurrentThread != eventViewerThread)
+        {
+            eventViewerThread?.Join();
+        }
+    }
+
+    private void WatsonEvents_CollectionChanged(object? sender, NotifyCollectionChangedEventArgs e)
+    {
+        if (e.Action == NotifyCollectionChangedAction.Add && e.NewItems != null)
+        {
+            foreach (WatsonReport report in e.NewItems)
+            {
+                var filePath = report.FilePath ?? string.Empty;
+
+                // Filter Watson events based on the process we're targeting
+                if (filePath.Contains(targetProcess.ProcessName, StringComparison.OrdinalIgnoreCase))
+                {
+                    WinLogsEntry entry = new(report.TimeStamp, WinLogCategory.Error, report.Description, WinLogsHelper.WatsonName);
+                    output.Add(entry);
+                }
+            }
+        }
+    }
+
+    public void LogStateChanged(WinLogsTool logType, bool isEnabled)
+    {
+        if (isEnabled)
+        {
+            switch (logType)
+            {
+                case WinLogsTool.ETWLogs:
+                    StartETWLogsThread();
+                    break;
+                case WinLogsTool.DebugOutput:
+                    StartDebugOutputsThread();
+                    break;
+                case WinLogsTool.EventViewer:
+                    StartEventViewerThread();
+                    break;
+                case WinLogsTool.Watson:
+                    ((INotifyCollectionChanged)WatsonHelper.Instance.WatsonReports).CollectionChanged += WatsonEvents_CollectionChanged;
+                    break;
+            }
+        }
+        else
+        {
+            switch (logType)
+            {
+                case WinLogsTool.ETWLogs:
+                    StopETWLogsThread();
+                    break;
+                case WinLogsTool.DebugOutput:
+                    StopDebugOutputsThread();
+                    break;
+                case WinLogsTool.EventViewer:
+                    StopEventViewerThread();
+                    break;
+                case WinLogsTool.Watson:
+                    ((INotifyCollectionChanged)WatsonHelper.Instance.WatsonReports).CollectionChanged -= WatsonEvents_CollectionChanged;
+                    break;
+            }
+        }
+    }
+
+    public static WinLogCategory ConvertTraceEventLevelToWinLogCategory(TraceEventLevel level)
+    {
+        var category = WinLogCategory.Information;
+
+        switch (level)
+        {
+            case TraceEventLevel.Error:
+            case TraceEventLevel.Critical:
+                category = WinLogCategory.Error;
+                break;
+            case TraceEventLevel.Warning:
+                category = WinLogCategory.Warning;
+                break;
+        }
+
+        return category;
+    }
+
+    public static WinLogCategory ConvertStandardEventLevelToWinLogCategory(byte? level)
+    {
+        var category = WinLogCategory.Information;
+
+        if (level.HasValue)
+        {
+            StandardEventLevel standardEventLevel = (StandardEventLevel)level.Value;
+            switch (standardEventLevel)
+            {
+                case StandardEventLevel.Error:
+                case StandardEventLevel.Critical:
+                    category = WinLogCategory.Error;
+                    break;
+                case StandardEventLevel.Warning:
+                    category = WinLogCategory.Warning;
+                    break;
+            }
+        }
+
+        return category;
+    }
+}