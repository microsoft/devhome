--- conflicted
+++ resolved
@@ -39,23 +39,7 @@
     private string _diskUsage = string.Empty;
 
     [ObservableProperty]
-<<<<<<< HEAD
-    private string title = string.Empty;
-=======
-    private string _clipboardContentsHex = string.Empty;
-
-    [ObservableProperty]
-    private string _clipboardContentsDec = string.Empty;
-
-    [ObservableProperty]
-    private string _clipboardContentsCode = string.Empty;
-
-    [ObservableProperty]
-    private string _clipboardContentsHelp = string.Empty;
-
-    [ObservableProperty]
     private string _title = string.Empty;
->>>>>>> fea3c40e
 
     [ObservableProperty]
     private ObservableCollection<PageNavLink> _links;
@@ -181,21 +165,6 @@
         }
     }
 
-<<<<<<< HEAD
-=======
-    private void Clipboard_PropertyChanged(object? sender, PropertyChangedEventArgs e)
-    {
-        var clipboardContents = ClipboardMonitor.Instance.Contents;
-        _dispatcher.TryEnqueue(() =>
-        {
-            ClipboardContentsHex = clipboardContents.Hex;
-            ClipboardContentsDec = clipboardContents.Dec;
-            ClipboardContentsCode = clipboardContents.Code;
-            ClipboardContentsHelp = clipboardContents.Help;
-        });
-    }
-
->>>>>>> fea3c40e
     private void AddPagesIfNecessary(Process? process)
     {
         if (!Links.Contains(_processListNavLink))
