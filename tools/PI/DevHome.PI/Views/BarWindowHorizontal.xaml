--- conflicted
+++ resolved
@@ -6,14 +6,10 @@
     xmlns:winex="using:WinUIEx"
     xmlns:d="http://schemas.microsoft.com/expression/blend/2008"
     xmlns:mc="http://schemas.openxmlformats.org/markup-compatibility/2006"
-<<<<<<< HEAD
     xmlns:i="using:Microsoft.Xaml.Interactivity"
     xmlns:ic="using:Microsoft.Xaml.Interactions.Core"
-    xmlns:controls="using:DevHome.PI.Controls"
-=======
     xmlns:controls="using:Microsoft.UI.Xaml.Controls"
     xmlns:local="using:DevHome.PI.Controls"
->>>>>>> fea3c40e
     xmlns:helpers="using:DevHome.PI.Helpers"
     mc:Ignorable="d"
     Title="" MinHeight="90" MinWidth="700" Height="90" Width="700" MaxHeight="90"
