<?xml version="1.0" encoding="utf-8"?>
<winex:WindowEx
    x:Class="DevHome.PI.BarWindowHorizontal"
    xmlns="http://schemas.microsoft.com/winfx/2006/xaml/presentation"
    xmlns:x="http://schemas.microsoft.com/winfx/2006/xaml"
    xmlns:winex="using:WinUIEx"
    xmlns:d="http://schemas.microsoft.com/expression/blend/2008"
    xmlns:mc="http://schemas.openxmlformats.org/markup-compatibility/2006"
    xmlns:controls="using:DevHome.PI.Controls"
    xmlns:helpers="using:DevHome.PI.Helpers"
    mc:Ignorable="d"
    Title="" MinHeight="72" MinWidth="700" Height="72" Width="700" MaxHeight="72"
    TaskBarIcon="Images/pi.ico"
    Activated="Window_Activated"
    Closed="WindowEx_Closed">

    <Window.SystemBackdrop>
        <MicaBackdrop/>
    </Window.SystemBackdrop>

    <Grid x:Name="MainPanel" Loaded="MainPanel_Loaded" SizeChanged="MainPanel_SizeChanged">
        <Grid.RowDefinitions>
            <RowDefinition Height="Auto"/>
            <RowDefinition Height="Auto"/>
            <RowDefinition Height="*"/>
        </Grid.RowDefinitions>

        <!--Chrome buttons for a horizontal bar -->
        <Grid x:Name="HorizontalBar" Background="Transparent" VerticalAlignment="Center" Height="31" Grid.Row="0">
            <Grid.ColumnDefinitions>
                <ColumnDefinition x:Name="LeftPaddingColumn" Width="0"/>
                <ColumnDefinition x:Name="ExtraSystemButtons" Width="*"/>
                <ColumnDefinition x:Name="RightPaddingColumn" Width="0"/>
            </Grid.ColumnDefinitions>

            <TextBlock x:Uid="Title" Grid.Column="1" Style="{StaticResource CaptionTextBlockStyle}" Margin="10,0,0,0" HorizontalAlignment="Left" VerticalAlignment="Center"/>
            <StackPanel x:Name="ChromeButtonPanel" Orientation="Horizontal" VerticalAlignment="Center" HorizontalAlignment="Right" Margin="0,0,10,0" Background="Transparent" Grid.Column="1" SizeChanged="{x:Bind SetRegionsForTitleBar}">
                <Button
<<<<<<< HEAD
                      x:Uid="SnapButton" Visibility="{x:Bind _viewModel.IsAppBarVisible, Mode=OneWay}"
                      x:Name="SnapButton" Style="{StaticResource ChromeButton}"  FontSize="11"
                      Command="{x:Bind _viewModel.ToggleSnapCommand}" HorizontalAlignment="Left" IsEnabled="{x:Bind _viewModel.IsSnappingEnabled, Mode=OneWay}">
                    <TextBlock x:Name="SnapButtonText" Text="{x:Bind _viewModel.CurrentSnapButtonText, Mode=OneWay}" />
=======
                    x:Uid="SnapButton" 
                    Visibility="{x:Bind _viewModel.IsAppBarVisible, Mode=OneWay}"
                    x:Name="SnapButton" Style="{StaticResource ChromeButton}" 
                    FontSize="{StaticResource CaptionTextBlockFontSize}"
                    Command="{x:Bind _viewModel.ToggleSnapCommand}" 
                    HorizontalAlignment="Left" 
                    IsEnabled="{x:Bind _viewModel.IsSnappingEnabled, Mode=OneWay}"
                    ToolTipService.ToolTip="{x:Bind _viewModel.CurrentSnapToolTip, Mode=OneWay}">
                    <TextBlock Text="{x:Bind _viewModel.CurrentSnapButtonText, Mode=OneWay}"/>
>>>>>>> 9da210a5
                </Button>
            </StackPanel>
        </Grid>

        <StackPanel x:Name="AllControls" Grid.Row="1" Orientation="Horizontal" HorizontalAlignment="Left" Background="Transparent" >
            <StackPanel.Resources>
                <Style TargetType="TextBlock">
                    <Setter Property="FontFamily" Value="{StaticResource SymbolThemeFontFamily}"/>
                    <Setter Property="FontSize" Value="{StaticResource SubtitleTextBlockFontSize}"/>
                </Style>
                <Style TargetType="Button">
                    <Setter Property="BorderThickness" Value="0"/>
                    <Setter Property="Background" Value="Transparent"/>
                </Style>
                <Style TargetType="controls:ExternalToolsManagementButton">
                    <Setter Property="BorderThickness" Value="0"/>
                    <Setter Property="Background" Value="Transparent"/>
                </Style>
                <Style TargetType="controls:ProcessSelectionButton">
                    <Setter Property="BorderThickness" Value="0"/>
                    <Setter Property="Background" Value="Transparent"/>
                </Style>
            </StackPanel.Resources>
            
            <controls:ProcessSelectionButton x:Uid="ProcessChooserButton" x:Name="ProcessChooserButton" Command="{x:Bind _viewModel.ProcessChooserCommand}" HorizontalAlignment="Center" Margin="0">
                <TextBlock Text="&#xecaa;" Margin="0"/>
            </controls:ProcessSelectionButton>

            <controls:PISeparator />

            <!-- Per App controls -->
            <StackPanel Orientation="Horizontal" Visibility="{x:Bind _viewModel.IsAppBarVisible, Mode=OneWay}">
                <StackPanel.ContextFlyout>
                    <MenuFlyout>
                        <MenuFlyoutItem x:Uid="DetachMenuItem" Command="{x:Bind _viewModel.DetachFromProcessCommand}">
                            <MenuFlyoutItem.Icon>
                                <FontIcon FontFamily="{StaticResource SymbolThemeFontFamily}" Glyph="&#xE894;"/>
                            </MenuFlyoutItem.Icon>
                        </MenuFlyoutItem>
                    </MenuFlyout>
                </StackPanel.ContextFlyout>
                <Image x:Name="AppIcon" HorizontalAlignment="Center" Source="{x:Bind _viewModel.ApplicationIcon, Mode=OneWay}" ToolTipService.ToolTip="{x:Bind _viewModel.ApplicationName, Mode=OneWay}" Margin="5" Height="20" Width="20" />
                <TextBlock x:Uid="AppPID" Text="{x:Bind _viewModel.ApplicationPid, Mode=OneWay}" FontFamily="Segoe UI" FontSize="{StaticResource CaptionTextBlockFontSize}" Margin="5" VerticalAlignment="Center" />
                <TextBlock x:Uid="AppCPUUsage" Text="{x:Bind _viewModel.AppCpuUsage, Mode=OneWay}" FontFamily="Segoe UI" FontSize="{StaticResource CaptionTextBlockFontSize}" Margin="5" VerticalAlignment="Center" />
                <controls:PISeparator />
            </StackPanel>

            <!-- Per System controls -->
            <Button x:Uid="SwitchLayoutButton" x:Name="SwitchLayoutButton" HorizontalAlignment="Center" Command="{x:Bind _viewModel.SwitchLayoutCommand}">
                <TextBlock Text="&#xe8b4;"/>
            </Button>
            <Button x:Uid="SwitchToLargeLayoutButton" Command="{x:Bind _viewModel.ToggleExpandedContentVisibilityCommand}" HorizontalAlignment="Center">
                <TextBlock Text="&#xe8a1;"/>
            </Button>

            <controls:ExternalToolsManagementButton
                x:Name="ManageExternalToolsButton"
                x:Uid="ManageExternalToolsButton"
                HorizontalAlignment="Center"
                Command="{x:Bind _viewModel.ManageExternalToolsButtonCommand}"
                ExternalToolLaunchRequest="{x:Bind _viewModel.ManageExternalToolsButton_ExternalToolLaunchRequest}">
                <TextBlock Text="&#xEC7A;"/>
            </controls:ExternalToolsManagementButton>

            <controls:PISeparator />

            <ItemsRepeater x:Name="ExternalToolsRepeater" ItemsSource="{x:Bind helpers:ExternalToolsHelper.Instance.FilteredExternalTools, Mode=OneWay}" Layout="{StaticResource ExternalToolsHorizontalLayout}">
                <DataTemplate x:DataType="helpers:ExternalTool">
                    <Button Click="_viewModel.ExternalToolButton_Click" HorizontalAlignment="Center" ToolTipService.ToolTip="{x:Bind Name, Mode=OneWay}" Tag="{x:Bind}">
                        <Image Source="{x:Bind ToolIcon, Mode=OneWay}" Width="22" Height="22" Stretch="Uniform"/>
                        <Button.ContextFlyout>
                            <MenuFlyout x:Name="ToolContextMenu">
                                <MenuFlyoutItem x:Uid="UnpinMenuItem" Name="UnpinMenuItem" Click="{x:Bind TogglePinnedState}">
                                    <MenuFlyoutItem.Icon>
                                        <FontIcon FontFamily="{StaticResource SymbolThemeFontFamily}" Glyph="&#xE77A;"/>
                                    </MenuFlyoutItem.Icon>
                                </MenuFlyoutItem>
                                <MenuFlyoutItem x:Uid="UnregisterMenuItem" Name="UnregisterMenuItem" Click="{x:Bind UnregisterTool}">
                                    <MenuFlyoutItem.Icon>
                                        <FontIcon FontFamily="{StaticResource SymbolThemeFontFamily}" Glyph="&#xECC9;"/>
                                    </MenuFlyoutItem.Icon>
                                </MenuFlyoutItem>
                            </MenuFlyout>
                        </Button.ContextFlyout>
                    </Button>
                </DataTemplate>
            </ItemsRepeater>
            <controls:PISeparator Visibility="{x:Bind _viewModel.ExternalToolSeparatorVisibility, Mode=OneWay}"/>
        </StackPanel>

        <StackPanel x:Name="SystemResourceStackPanel" Orientation="Horizontal" HorizontalAlignment="Right" VerticalAlignment="Center" Grid.Row="1" Spacing="5">
            <TextBlock x:Uid="SystemCPUUsage" Text="{x:Bind _viewModel.SystemCpuUsage, Mode=OneWay}" FontFamily="Segoe UI" FontSize="{StaticResource CaptionTextBlockFontSize}" VerticalAlignment="Center"/>
            <TextBlock x:Uid="SystemMemUsage" Text="{x:Bind _viewModel.SystemRamUsage, Mode=OneWay}" FontFamily="Segoe UI" FontSize="{StaticResource CaptionTextBlockFontSize}" VerticalAlignment="Center"/>
            <TextBlock x:Uid="SystemDiskUsage" Text="{x:Bind _viewModel.SystemDiskUsage, Mode=OneWay}"  FontFamily="Segoe UI" FontSize="{StaticResource CaptionTextBlockFontSize}" VerticalAlignment="Center"/>
        </StackPanel>

        <Border
            x:Name="LargeContentPanel" Visibility="Collapsed" Grid.Row="2"
            BorderThickness="0" 
            VerticalAlignment="Stretch" HorizontalAlignment="Stretch">
            <controls:ExpandedViewControl x:Name="ExpandedViewControl"/>
        </Border>
    </Grid>
</winex:WindowEx><|MERGE_RESOLUTION|>--- conflicted
+++ resolved
@@ -34,14 +34,8 @@
             </Grid.ColumnDefinitions>
 
             <TextBlock x:Uid="Title" Grid.Column="1" Style="{StaticResource CaptionTextBlockStyle}" Margin="10,0,0,0" HorizontalAlignment="Left" VerticalAlignment="Center"/>
-            <StackPanel x:Name="ChromeButtonPanel" Orientation="Horizontal" VerticalAlignment="Center" HorizontalAlignment="Right" Margin="0,0,10,0" Background="Transparent" Grid.Column="1" SizeChanged="{x:Bind SetRegionsForTitleBar}">
+            <StackPanel x:Name="ChromeButtonPanel" Orientation="Horizontal" VerticalAlignment="Center" HorizontalAlignment="Right" Background="Transparent" Grid.Column="1" SizeChanged="{x:Bind SetRegionsForTitleBar}">
                 <Button
-<<<<<<< HEAD
-                      x:Uid="SnapButton" Visibility="{x:Bind _viewModel.IsAppBarVisible, Mode=OneWay}"
-                      x:Name="SnapButton" Style="{StaticResource ChromeButton}"  FontSize="11"
-                      Command="{x:Bind _viewModel.ToggleSnapCommand}" HorizontalAlignment="Left" IsEnabled="{x:Bind _viewModel.IsSnappingEnabled, Mode=OneWay}">
-                    <TextBlock x:Name="SnapButtonText" Text="{x:Bind _viewModel.CurrentSnapButtonText, Mode=OneWay}" />
-=======
                     x:Uid="SnapButton" 
                     Visibility="{x:Bind _viewModel.IsAppBarVisible, Mode=OneWay}"
                     x:Name="SnapButton" Style="{StaticResource ChromeButton}" 
@@ -50,8 +44,7 @@
                     HorizontalAlignment="Left" 
                     IsEnabled="{x:Bind _viewModel.IsSnappingEnabled, Mode=OneWay}"
                     ToolTipService.ToolTip="{x:Bind _viewModel.CurrentSnapToolTip, Mode=OneWay}">
-                    <TextBlock Text="{x:Bind _viewModel.CurrentSnapButtonText, Mode=OneWay}"/>
->>>>>>> 9da210a5
+                    <TextBlock x:Name="SnapButtonText" Text="{x:Bind _viewModel.CurrentSnapButtonText, Mode=OneWay}"/>
                 </Button>
             </StackPanel>
         </Grid>
