--- conflicted
+++ resolved
@@ -1,650 +1,648 @@
-// Copyright (c) Microsoft Corporation.
-// Licensed under the MIT License.
-
-using System;
-using System.Collections.Specialized;
-using System.ComponentModel;
-using System.Diagnostics;
-using System.Linq;
-using DevHome.Common.Extensions;
-using DevHome.PI.Controls;
-using DevHome.PI.Helpers;
-using DevHome.PI.Models;
-using DevHome.PI.Properties;
-using DevHome.PI.ViewModels;
-using Microsoft.UI;
-using Microsoft.UI.Input;
-using Microsoft.UI.Windowing;
-using Microsoft.UI.Xaml;
-using Microsoft.UI.Xaml.Controls;
-using Microsoft.UI.Xaml.Media;
-using Windows.Foundation;
-using Windows.UI.ViewManagement;
-using Windows.UI.WindowManagement;
-using Windows.Win32;
-using Windows.Win32.Foundation;
-using Windows.Win32.Graphics.Gdi;
-using Windows.Win32.UI.Shell.Common;
-using WinRT.Interop;
-using WinUIEx;
-using static DevHome.PI.Helpers.CommonHelper;
-using static DevHome.PI.Helpers.WindowHelper;
-
-namespace DevHome.PI;
-
-public partial class BarWindowHorizontal : WindowEx
-{
-    private const string ExpandButtonText = "\ue70d"; // ChevronDown
-    private const string CollapseButtonText = "\ue70e"; // ChevronUp
-    private const string ManageToolsButtonText = "\uec7a"; // ChevronUp
-
-    private readonly string _pinMenuItemText = CommonHelper.GetLocalizedString("PinMenuItemText");
-    private readonly string _unpinMenuItemText = CommonHelper.GetLocalizedString("UnpinMenuItemRawText");
-    private readonly string _unregisterMenuItemText = CommonHelper.GetLocalizedString("UnregisterMenuItemRawText");
-    private readonly string _manageToolsMenuItemText = CommonHelper.GetLocalizedString("ManageExternalToolsMenuText");
-
-    private readonly Settings _settings = Settings.Default;
-    private readonly BarWindowViewModel _viewModel;
-    private readonly UISettings _uiSettings = new();
-
-    private readonly SolidColorBrush _darkModeActiveCaptionBrush;
-    private readonly SolidColorBrush _darkModeDeactiveCaptionBrush;
-    private readonly SolidColorBrush _nonDarkModeActiveCaptionBrush;
-    private readonly SolidColorBrush _nonDarkModeDeactiveCaptionBrush;
-
-    private bool _isClosing;
-    private WindowActivationState _currentActivationState = WindowActivationState.Deactivated;
-
-    // Constants that control window sizes
-    private const int WindowPositionOffsetY = 30;
-    private const int FloatingHorizontalBarHeight = 90;
-    private const int FloatingHorizontalBarHeightWithExpandedCommandBar = 130;
-    private const int DefaultExpandedViewTop = 30;
-    private const int DefaultExpandedViewLeft = 100;
-    private const int RightSideGap = 10;
-
-    private RECT _monitorRect;
-
-    private RestoreState _restoreState = new()
-    {
-        Top = DefaultExpandedViewTop,
-        Left = DefaultExpandedViewLeft,
-        BarOrientation = Orientation.Horizontal,
-        IsLargePanelVisible = true,
-    };
-
-    private double _dpiScale = 1.0;
-
-    internal HWND ThisHwnd { get; private set; }
-
-    internal ClipboardMonitor? ClipboardMonitor { get; private set; }
-
-    private readonly Microsoft.UI.Dispatching.DispatcherQueue _dispatcher;
-
-    public BarWindowHorizontal(BarWindowViewModel model)
-    {
-        _viewModel = model;
-
-        _dispatcher = Microsoft.UI.Dispatching.DispatcherQueue.GetForCurrentThread();
-
-        InitializeComponent();
-        _viewModel.PropertyChanged += ViewModel_PropertyChanged;
-
-        ExtendsContentIntoTitleBar = true;
-        AppWindow.TitleBar.IconShowOptions = IconShowOptions.HideIconAndSystemMenu;
-
-        // Get the default window size. We grab this in the constructor, as
-        // we may try and set our window size before our main panel gets
-        // loaded (and we call SetDefaultPosition)
-        var settingSize = Settings.Default.ExpandedLargeSize;
-        _restoreState.Height = settingSize.Height;
-        _restoreState.Width = settingSize.Width;
-        ExpandCollapseLayoutButtonText.Text = _viewModel.ShowingExpandedContent ? CollapseButtonText : ExpandButtonText;
-
-        // Precreate the brushes for the caption buttons
-        // In Dark Mode, the active state is white, and the deactive state is translucent white
-        // In Light Mode, the active state is black, and the deactive state is translucent black
-        Windows.UI.Color color = Colors.White;
-        _darkModeActiveCaptionBrush = new SolidColorBrush(color);
-        color.A = 0x66;
-        _darkModeDeactiveCaptionBrush = new SolidColorBrush(color);
-
-        color = Colors.Black;
-        _nonDarkModeActiveCaptionBrush = new SolidColorBrush(color);
-        color.A = 0x66;
-        _nonDarkModeDeactiveCaptionBrush = new SolidColorBrush(color);
-
-        _uiSettings.ColorValuesChanged += (sender, args) =>
-        {
-            _dispatcher.TryEnqueue(() =>
-            {
-                ApplySystemThemeToCaptionButtons();
-            });
-        };
-    }
-
-    private void ViewModel_PropertyChanged(object? sender, PropertyChangedEventArgs e)
-    {
-        if (e.PropertyName == nameof(BarWindowViewModel.ShowingExpandedContent))
-        {
-            if (_viewModel.ShowingExpandedContent)
-            {
-                ExpandLargeContentPanel();
-                ExpandCollapseLayoutButtonText.Text = CollapseButtonText;
-            }
-            else
-            {
-                CollapseLargeContentPanel();
-                ExpandCollapseLayoutButtonText.Text = ExpandButtonText;
-            }
-        }
-    }
-
-    private void MainPanel_Loaded(object sender, RoutedEventArgs e)
-    {
-        ThisHwnd = (HWND)WindowNative.GetWindowHandle(this);
-
-        _settings.PropertyChanged += Settings_PropertyChanged;
-
-        if (_settings.IsClipboardMonitoringEnabled)
-        {
-            ClipboardMonitor.Instance.Start();
-        }
-
-        // Apply the user's chosen theme setting.
-        ThemeName t = ThemeName.Themes.First(t => t.Name == _settings.CurrentTheme);
-        SetRequestedTheme(t.Theme);
-
-        // Calculate the DPI scale.
-        _dpiScale = GetDpiScaleForWindow(ThisHwnd);
-
-        SetDefaultPosition();
-
-        SetRegionsForTitleBar();
-
-<<<<<<< HEAD
-        PopulateCommandBar();
-        ((INotifyCollectionChanged)ExternalToolsHelper.Instance.AllExternalTools).CollectionChanged += AllExternalTools_CollectionChanged;
-    }
-
-    public void PopulateCommandBar()
-    {
-        AddManageToolsOptionToCommandBar();
-
-        foreach (ExternalTool tool in ExternalToolsHelper.Instance.AllExternalTools)
-        {
-            AddToolToCommandBar(tool);
-        }
-    }
-
-    private void AddToolToCommandBar(ExternalTool tool)
-    {
-        AppBarButton button = new AppBarButton
-        {
-            Label = tool.Name,
-            Tag = tool,
-        };
-
-        button.Icon = tool.MenuIcon;
-
-        button.Click += _viewModel.ExternalToolButton_Click;
-
-        MenuFlyout menu = new MenuFlyout();
-        menu.Items.Add(tool.IsPinned ? CreateUnPinMenuItem(tool) : CreatePinMenuItem(tool));
-        menu.Items.Add(CreateUnregisterMenuItem(tool));
-        button.ContextFlyout = menu;
-
-        // If a tool is pinned, we'll add it to the primary commands list, otherwise the secondary commands list
-        if (tool.IsPinned)
-        {
-            MyCommandBar.PrimaryCommands.Add(button);
-        }
-        else
-        {
-            MyCommandBar.SecondaryCommands.Add(button);
-        }
-
-        tool.PropertyChanged += (sender, args) =>
-        {
-            if (args.PropertyName == nameof(ExternalTool.MenuIcon))
-            {
-                button.Icon = tool.MenuIcon;
-            }
-            else if (args.PropertyName == nameof(ExternalTool.IsPinned))
-            {
-                // The command bar does not like to be updated when the overflow menu is open, so be sure to close it before manipulating elements.
-                MyCommandBar.IsOpen = false;
-
-                // Flip the menu item from pin to unpin (or vice versa)
-                MenuFlyout menu = new MenuFlyout();
-                menu.Items.Add(tool.IsPinned ? CreateUnPinMenuItem(tool) : CreatePinMenuItem(tool));
-                menu.Items.Add(CreateUnregisterMenuItem(tool));
-                button.ContextFlyout = menu;
-
-                // If a tool is pinned, we'll add it to the primary commands list, otherwise the secondary commands list
-                if (tool.IsPinned)
-                {
-                    MyCommandBar.SecondaryCommands.Remove(button);
-                    MyCommandBar.PrimaryCommands.Add(button);
-                }
-                else
-                {
-                    MyCommandBar.PrimaryCommands.Remove(button);
-                    MyCommandBar.SecondaryCommands.Add(button);
-                }
-
-                EvaluateLocationOfManageToolsButton();
-            }
-        };
-    }
-
-    private void EvaluateLocationOfManageToolsButton()
-    {
-        // If there are pinned tools (registered as primary commands), then move the Manage Tools button to the secondary command list
-        if (MyCommandBar.PrimaryCommands.Count > 1 &&
-            MyCommandBar.PrimaryCommands[0] is AppBarButton button &&
-            button.Command == _viewModel.ManageExternalToolsButtonCommand)
-        {
-            MyCommandBar.PrimaryCommands.Remove(button);
-            AddManageToolsOptionToCommandBar();
-        }
-
-        // If we don't have any more primary commands, move the Manage Tools Option from the secondary commands to the primary commands
-        else if (MyCommandBar.PrimaryCommands.Count == 0)
-        {
-            // The first two items in the secondary commands list should be the tool management button and a separator
-            Debug.Assert(MyCommandBar.SecondaryCommands.Count >= 2 && MyCommandBar.SecondaryCommands[0] is AppBarButton toolsBtn && toolsBtn.Command == _viewModel.ManageExternalToolsButtonCommand, "Where did tools button go?");
-            Debug.Assert(MyCommandBar.SecondaryCommands.Count >= 2 && MyCommandBar.SecondaryCommands[1] is AppBarSeparator, "Where did the separator go?");
-
-            MyCommandBar.SecondaryCommands.RemoveAt(1);
-            MyCommandBar.SecondaryCommands.RemoveAt(0);
-            AddManageToolsOptionToCommandBar();
-        }
-    }
-
-    private void AddManageToolsOptionToCommandBar()
-    {
-        // Put in the "manage tools" button
-        AppBarButton manageToolsButton = new AppBarButton
-        {
-            Label = _manageToolsMenuItemText,
-            Icon = new FontIcon() { Glyph = ManageToolsButtonText },
-            Command = _viewModel.ManageExternalToolsButtonCommand,
-        };
-
-        // If there aren't any pinned tools, then put this in as a primary command
-        if (ExternalToolsHelper.Instance.FilteredExternalTools.Count == 0)
-        {
-            MyCommandBar.PrimaryCommands.Add(manageToolsButton);
-        }
-        else
-        {
-            // Otherwise, put this at the at the top of the secondary command list
-            MyCommandBar.SecondaryCommands.Insert(0, manageToolsButton);
-            MyCommandBar.SecondaryCommands.Insert(1, new AppBarSeparator());
-        }
-    }
-
-    private MenuFlyoutItem CreatePinMenuItem(ExternalTool tool)
-    {
-        MenuFlyoutItem pin = new MenuFlyoutItem
-        {
-            Text = _pinMenuItemText,
-            Command = tool.TogglePinnedStateCommand,
-            Icon = new FontIcon() { Glyph = tool.PinGlyph },
-        };
-
-        return pin;
-    }
-
-    private MenuFlyoutItem CreateUnPinMenuItem(ExternalTool tool)
-    {
-        MenuFlyoutItem unpin = new MenuFlyoutItem
-        {
-            Text = _unpinMenuItemText,
-            Command = tool.TogglePinnedStateCommand,
-            Icon = new FontIcon() { Glyph = tool.PinGlyph },
-        };
-
-        return unpin;
-    }
-
-    private MenuFlyoutItem CreateUnregisterMenuItem(ExternalTool tool)
-    {
-        MenuFlyoutItem unRegister = new MenuFlyoutItem
-        {
-            Text = _unregisterMenuItemText,
-            Command = tool.UnregisterToolCommand,
-            Icon = new FontIcon() { Glyph = "\uECC9" },
-        };
-
-        return unRegister;
-    }
-
-    private void AllExternalTools_CollectionChanged(object? sender, NotifyCollectionChangedEventArgs e)
-    {
-        switch (e.Action)
-        {
-            case NotifyCollectionChangedAction.Add:
-            {
-                if (e.NewItems is not null)
-                {
-                    foreach (ExternalTool newItem in e.NewItems)
-                    {
-                        AddToolToCommandBar(newItem);
-                    }
-                }
-
-                break;
-            }
-
-            case NotifyCollectionChangedAction.Remove:
-            {
-                Debug.Assert(e.OldItems is not null, "Why is old items null");
-                foreach (ExternalTool oldItem in e.OldItems)
-                {
-                    // Find this item in the command bar
-                    AppBarButton? button = MyCommandBar.PrimaryCommands.OfType<AppBarButton>().FirstOrDefault(b => b.Tag == oldItem);
-                    if (button is not null)
-                    {
-                        MyCommandBar.PrimaryCommands.Remove(button);
-                    }
-                    else
-                    {
-                        button = MyCommandBar.SecondaryCommands.OfType<AppBarButton>().FirstOrDefault(b => b.Tag == oldItem);
-                        if (button is not null)
-                        {
-                            MyCommandBar.SecondaryCommands.Remove(button);
-                        }
-                        else
-                        {
-                            Debug.Assert(false, "Could not find button for tool");
-                        }
-                    }
-                }
-
-                break;
-            }
-        }
-
-        EvaluateLocationOfManageToolsButton();
-=======
-        // Now that the position is set correctly show the window
-        this.Show();
->>>>>>> 283e8d24
-    }
-
-    public void SetRegionsForTitleBar()
-    {
-        var scaleAdjustment = MainPanel.XamlRoot.RasterizationScale;
-
-        RightPaddingColumn.Width = new GridLength(AppWindow.TitleBar.RightInset / scaleAdjustment);
-        LeftPaddingColumn.Width = new GridLength(AppWindow.TitleBar.LeftInset / scaleAdjustment);
-
-        var transform = ChromeButtonPanel.TransformToVisual(null);
-        var bounds = transform.TransformBounds(new Rect(0, 0, ChromeButtonPanel.ActualWidth, ChromeButtonPanel.ActualHeight));
-        Windows.Graphics.RectInt32 chromeButtonsRect = WindowHelper.GetRect(bounds, scaleAdjustment);
-
-        var rectArray = new Windows.Graphics.RectInt32[] { chromeButtonsRect };
-
-        InputNonClientPointerSource nonClientInputSrc =
-            InputNonClientPointerSource.GetForWindowId(AppWindow.Id);
-        nonClientInputSrc.SetRegionRects(NonClientRegionKind.Passthrough, rectArray);
-    }
-
-    private void SetDefaultPosition()
-    {
-        // If attached to an app it should show up on the monitor that the app is on
-        _monitorRect = GetMonitorRectForWindow(_viewModel.ApplicationHwnd ?? TryGetParentProcessHWND() ?? ThisHwnd);
-        var screenWidth = _monitorRect.right - _monitorRect.left;
-        this.Move(
-            (int)((screenWidth - (Width * _dpiScale)) / 2) + _monitorRect.left,
-            (int)WindowPositionOffsetY + _monitorRect.top);
-
-        // Get the saved settings for the ExpandedView size. On first run, this will be
-        // the default 0,0, so we'll set the size proportional to the monitor size.
-        // Subsequently, it will be whatever size the user sets.
-        var settingSize = Settings.Default.ExpandedLargeSize;
-        if (settingSize.Width == 0)
-        {
-            settingSize.Width = (int)((_monitorRect.Width * 2) / (3 * _dpiScale));
-        }
-
-        if (settingSize.Height == 0)
-        {
-            settingSize.Height = (int)((_monitorRect.Height * 3) / (4 * _dpiScale));
-        }
-
-        Settings.Default.ExpandedLargeSize = settingSize;
-        Settings.Default.Save();
-
-        // Set the default restore state for the ExpandedView size to the (adjusted) settings size.
-        _restoreState.Height = settingSize.Height;
-        _restoreState.Width = settingSize.Width;
-    }
-
-    internal void UpdatePositionFromHwnd(HWND hwnd)
-    {
-        RECT rect;
-        PInvoke.GetWindowRect(hwnd, out rect);
-        this.Move(rect.left, rect.top);
-    }
-
-    private void WindowEx_Closed(object sender, WindowEventArgs args)
-    {
-        ClipboardMonitor.Instance.Stop();
-
-        if (LargeContentPanel is not null &&
-            LargeContentPanel.Visibility == Visibility.Visible &&
-            this.WindowState != WindowState.Maximized)
-        {
-            CacheRestoreState();
-        }
-
-        if (!_isClosing)
-        {
-            _isClosing = true;
-            var barWindow = Application.Current.GetService<PrimaryWindow>().DBarWindow;
-            barWindow?.Close();
-            _isClosing = false;
-        }
-
-        // Unsubscribe from the activation handler
-        Activated -= Window_Activated;
-    }
-
-    private void Settings_PropertyChanged(object? sender, PropertyChangedEventArgs e)
-    {
-        if (e.PropertyName == nameof(Settings.IsClipboardMonitoringEnabled))
-        {
-            if (_settings.IsClipboardMonitoringEnabled)
-            {
-                ClipboardMonitor.Instance.Start();
-            }
-            else
-            {
-                ClipboardMonitor.Instance.Stop();
-            }
-        }
-    }
-
-    internal void SetRequestedTheme(ElementTheme theme)
-    {
-        if (Content is FrameworkElement rootElement)
-        {
-            rootElement.RequestedTheme = theme;
-
-            if (theme == ElementTheme.Dark)
-            {
-                SetCaptionButtonColors(Colors.White);
-            }
-            else if (theme == ElementTheme.Light)
-            {
-                SetCaptionButtonColors(Colors.Black);
-            }
-            else
-            {
-                ApplySystemThemeToCaptionButtons();
-            }
-        }
-    }
-
-    private void CacheRestoreState()
-    {
-        _restoreState = new()
-        {
-            Left = AppWindow.Position.X,
-            Top = AppWindow.Position.Y,
-            Width = Width,
-            Height = Height,
-            IsLargePanelVisible = LargeContentPanel.Visibility == Visibility.Visible,
-        };
-
-        Settings.Default.ExpandedLargeSize = new System.Drawing.Size((int)Width, (int)Height);
-        Settings.Default.Save();
-    }
-
-    private void ExpandLargeContentPanel()
-    {
-        // We're expanding.
-        // Switch the bar to horizontal before we adjust the size.
-        LargeContentPanel.Visibility = Visibility.Visible;
-        MaxHeight = double.NaN;
-
-        var monitorRect = GetMonitorRectForWindow(ThisHwnd);
-        var dpiScale = GetDpiScaleForWindow(ThisHwnd);
-
-        // Expand the window but keep the x,y coordinates of top-left most corner of the window the same so it doesn't
-        // jump around the screen.
-        var availableWidth = monitorRect.Width - Math.Abs(AppWindow.Position.X - monitorRect.left) - RightSideGap;
-        _restoreState.Width = (int)((double)availableWidth / dpiScale);
-
-        Width = _restoreState.Width;
-
-        var availableHeight = monitorRect.Height - Math.Abs(AppWindow.Position.Y - monitorRect.top);
-
-        _restoreState.Height = (int)((double)availableHeight / dpiScale);
-
-        this.MoveAndResize(
-            AppWindow.Position.X, AppWindow.Position.Y, _restoreState.Width, _restoreState.Height);
-    }
-
-    private void CollapseLargeContentPanel()
-    {
-        // Make sure we cache the state before switching to collapsed bar.
-        CacheRestoreState();
-        LargeContentPanel.Visibility = Visibility.Collapsed;
-        SetBarToDefaultHeight();
-    }
-
-    internal void NavigateTo(Type viewModelType)
-    {
-        _viewModel.ShowingExpandedContent = true;
-        ExpandedViewControl.NavigateTo(viewModelType);
-    }
-
-    internal void NavigateToPiSettings(string settingsPage)
-    {
-        _viewModel.ShowingExpandedContent = true;
-        ExpandedViewControl.NavigateToSettings(settingsPage);
-    }
-
-    internal Frame GetFrame()
-    {
-        return ExpandedViewControl.GetPageFrame();
-    }
-
-    private void MainPanel_SizeChanged(object sender, SizeChangedEventArgs e)
-    {
-        SetRegionsForTitleBar();
-    }
-
-    // workaround as AppWindow TitleBar doesn't update caption button colors correctly when changed while app is running
-    // https://task.ms/44172495
-    public void ApplySystemThemeToCaptionButtons()
-    {
-        if (Content is FrameworkElement rootElement)
-        {
-            Windows.UI.Color color;
-            if (rootElement.ActualTheme == ElementTheme.Dark)
-            {
-                color = Colors.White;
-            }
-            else
-            {
-                color = Colors.Black;
-            }
-
-            SetCaptionButtonColors(color);
-        }
-
-        return;
-    }
-
-    public void SetCaptionButtonColors(Windows.UI.Color color)
-    {
-        AppWindow.TitleBar.ButtonForegroundColor = color;
-        UpdateCustomTitleBarButtonsTextColor();
-    }
-
-    private void Window_Activated(object sender, WindowActivatedEventArgs args)
-    {
-        // This follows the design guidance of dimming our title bar elements when the window isn't activated
-        // https://learn.microsoft.com/en-us/windows/apps/develop/title-bar#dim-the-title-bar-when-the-window-is-inactive
-        _currentActivationState = args.WindowActivationState;
-        UpdateCustomTitleBarButtonsTextColor();
-    }
-
-    private void UpdateCustomTitleBarButtonsTextColor()
-    {
-        FrameworkElement? rootElement = Content as FrameworkElement;
-        Debug.Assert(rootElement != null, "Expected Content to be a FrameworkElement");
-
-        if (_currentActivationState == WindowActivationState.Deactivated)
-        {
-            SolidColorBrush brush = (rootElement.ActualTheme == ElementTheme.Dark) ? _darkModeDeactiveCaptionBrush : _nonDarkModeDeactiveCaptionBrush;
-
-            SnapButtonText.Foreground = brush;
-            ExpandCollapseLayoutButtonText.Foreground = brush;
-            RotateLayoutButtonText.Foreground = brush;
-        }
-        else
-        {
-            SolidColorBrush brush = (rootElement.ActualTheme == ElementTheme.Dark) ? _darkModeActiveCaptionBrush : _nonDarkModeActiveCaptionBrush;
-
-            SnapButtonText.Foreground = brush;
-            ExpandCollapseLayoutButtonText.Foreground = brush;
-            RotateLayoutButtonText.Foreground = brush;
-        }
-    }
-
-    private void SetBarToDefaultHeight()
-    {
-        if (!_viewModel.ShowingExpandedContent)
-        {
-            this.Height = FloatingHorizontalBarHeight;
-            this.MaxHeight = FloatingHorizontalBarHeight;
-            this.MinHeight = FloatingHorizontalBarHeight;
-            this.AppWindow.Resize(new Windows.Graphics.SizeInt32(this.AppWindow.Size.Width, FloatingHorizontalBarHeight));
-        }
-    }
-
-    // CommandBar has an issue where, if the overflow menu opens and the app's window size is too small,
-    // the overflow menu will always appear above the app window and will go off screen. Bug has been filed,
-    // but in the meantime, we'll adjust our window's size to when the overflow menu opens, and set it back
-    // to default after it is closed in order to work around this issue.
-    private void MyCommandBar_Opening(object sender, object e)
-    {
-        if (!_viewModel.ShowingExpandedContent)
-        {
-            this.Height = FloatingHorizontalBarHeightWithExpandedCommandBar;
-            this.MaxHeight = FloatingHorizontalBarHeightWithExpandedCommandBar;
-            this.MinHeight = FloatingHorizontalBarHeightWithExpandedCommandBar;
-        }
-    }
-
-    private void MyCommandBar_Closing(object sender, object e)
-    {
-        SetBarToDefaultHeight();
-    }
-}
+// Copyright (c) Microsoft Corporation.
+// Licensed under the MIT License.
+
+using System;
+using System.Collections.Specialized;
+using System.ComponentModel;
+using System.Diagnostics;
+using System.Linq;
+using DevHome.Common.Extensions;
+using DevHome.PI.Controls;
+using DevHome.PI.Helpers;
+using DevHome.PI.Models;
+using DevHome.PI.Properties;
+using DevHome.PI.ViewModels;
+using Microsoft.UI;
+using Microsoft.UI.Input;
+using Microsoft.UI.Windowing;
+using Microsoft.UI.Xaml;
+using Microsoft.UI.Xaml.Controls;
+using Microsoft.UI.Xaml.Media;
+using Windows.Foundation;
+using Windows.UI.ViewManagement;
+using Windows.UI.WindowManagement;
+using Windows.Win32;
+using Windows.Win32.Foundation;
+using Windows.Win32.Graphics.Gdi;
+using Windows.Win32.UI.Shell.Common;
+using WinRT.Interop;
+using WinUIEx;
+using static DevHome.PI.Helpers.CommonHelper;
+using static DevHome.PI.Helpers.WindowHelper;
+
+namespace DevHome.PI;
+
+public partial class BarWindowHorizontal : WindowEx
+{
+    private const string ExpandButtonText = "\ue70d"; // ChevronDown
+    private const string CollapseButtonText = "\ue70e"; // ChevronUp
+    private const string ManageToolsButtonText = "\uec7a"; // ChevronUp
+
+    private readonly string _pinMenuItemText = CommonHelper.GetLocalizedString("PinMenuItemText");
+    private readonly string _unpinMenuItemText = CommonHelper.GetLocalizedString("UnpinMenuItemRawText");
+    private readonly string _unregisterMenuItemText = CommonHelper.GetLocalizedString("UnregisterMenuItemRawText");
+    private readonly string _manageToolsMenuItemText = CommonHelper.GetLocalizedString("ManageExternalToolsMenuText");
+
+    private readonly Settings _settings = Settings.Default;
+    private readonly BarWindowViewModel _viewModel;
+    private readonly UISettings _uiSettings = new();
+
+    private readonly SolidColorBrush _darkModeActiveCaptionBrush;
+    private readonly SolidColorBrush _darkModeDeactiveCaptionBrush;
+    private readonly SolidColorBrush _nonDarkModeActiveCaptionBrush;
+    private readonly SolidColorBrush _nonDarkModeDeactiveCaptionBrush;
+
+    private bool _isClosing;
+    private WindowActivationState _currentActivationState = WindowActivationState.Deactivated;
+
+    // Constants that control window sizes
+    private const int WindowPositionOffsetY = 30;
+    private const int FloatingHorizontalBarHeight = 90;
+    private const int FloatingHorizontalBarHeightWithExpandedCommandBar = 130;
+    private const int DefaultExpandedViewTop = 30;
+    private const int DefaultExpandedViewLeft = 100;
+    private const int RightSideGap = 10;
+
+    private RECT _monitorRect;
+
+    private RestoreState _restoreState = new()
+    {
+        Top = DefaultExpandedViewTop,
+        Left = DefaultExpandedViewLeft,
+        BarOrientation = Orientation.Horizontal,
+        IsLargePanelVisible = true,
+    };
+
+    private double _dpiScale = 1.0;
+
+    internal HWND ThisHwnd { get; private set; }
+
+    internal ClipboardMonitor? ClipboardMonitor { get; private set; }
+
+    private readonly Microsoft.UI.Dispatching.DispatcherQueue _dispatcher;
+
+    public BarWindowHorizontal(BarWindowViewModel model)
+    {
+        _viewModel = model;
+
+        _dispatcher = Microsoft.UI.Dispatching.DispatcherQueue.GetForCurrentThread();
+
+        InitializeComponent();
+        _viewModel.PropertyChanged += ViewModel_PropertyChanged;
+
+        ExtendsContentIntoTitleBar = true;
+        AppWindow.TitleBar.IconShowOptions = IconShowOptions.HideIconAndSystemMenu;
+
+        // Get the default window size. We grab this in the constructor, as
+        // we may try and set our window size before our main panel gets
+        // loaded (and we call SetDefaultPosition)
+        var settingSize = Settings.Default.ExpandedLargeSize;
+        _restoreState.Height = settingSize.Height;
+        _restoreState.Width = settingSize.Width;
+        ExpandCollapseLayoutButtonText.Text = _viewModel.ShowingExpandedContent ? CollapseButtonText : ExpandButtonText;
+
+        // Precreate the brushes for the caption buttons
+        // In Dark Mode, the active state is white, and the deactive state is translucent white
+        // In Light Mode, the active state is black, and the deactive state is translucent black
+        Windows.UI.Color color = Colors.White;
+        _darkModeActiveCaptionBrush = new SolidColorBrush(color);
+        color.A = 0x66;
+        _darkModeDeactiveCaptionBrush = new SolidColorBrush(color);
+
+        color = Colors.Black;
+        _nonDarkModeActiveCaptionBrush = new SolidColorBrush(color);
+        color.A = 0x66;
+        _nonDarkModeDeactiveCaptionBrush = new SolidColorBrush(color);
+
+        _uiSettings.ColorValuesChanged += (sender, args) =>
+        {
+            _dispatcher.TryEnqueue(() =>
+            {
+                ApplySystemThemeToCaptionButtons();
+            });
+        };
+    }
+
+    private void ViewModel_PropertyChanged(object? sender, PropertyChangedEventArgs e)
+    {
+        if (e.PropertyName == nameof(BarWindowViewModel.ShowingExpandedContent))
+        {
+            if (_viewModel.ShowingExpandedContent)
+            {
+                ExpandLargeContentPanel();
+                ExpandCollapseLayoutButtonText.Text = CollapseButtonText;
+            }
+            else
+            {
+                CollapseLargeContentPanel();
+                ExpandCollapseLayoutButtonText.Text = ExpandButtonText;
+            }
+        }
+    }
+
+    private void MainPanel_Loaded(object sender, RoutedEventArgs e)
+    {
+        ThisHwnd = (HWND)WindowNative.GetWindowHandle(this);
+
+        _settings.PropertyChanged += Settings_PropertyChanged;
+
+        if (_settings.IsClipboardMonitoringEnabled)
+        {
+            ClipboardMonitor.Instance.Start();
+        }
+
+        // Apply the user's chosen theme setting.
+        ThemeName t = ThemeName.Themes.First(t => t.Name == _settings.CurrentTheme);
+        SetRequestedTheme(t.Theme);
+
+        // Calculate the DPI scale.
+        _dpiScale = GetDpiScaleForWindow(ThisHwnd);
+
+        SetDefaultPosition();
+
+        SetRegionsForTitleBar();
+
+        PopulateCommandBar();
+        ((INotifyCollectionChanged)ExternalToolsHelper.Instance.AllExternalTools).CollectionChanged += AllExternalTools_CollectionChanged;
+
+        // Now that the position is set correctly show the window
+        this.Show();
+    }
+
+    public void PopulateCommandBar()
+    {
+        AddManageToolsOptionToCommandBar();
+
+        foreach (ExternalTool tool in ExternalToolsHelper.Instance.AllExternalTools)
+        {
+            AddToolToCommandBar(tool);
+        }
+    }
+
+    private void AddToolToCommandBar(ExternalTool tool)
+    {
+        AppBarButton button = new AppBarButton
+        {
+            Label = tool.Name,
+            Tag = tool,
+        };
+
+        button.Icon = tool.MenuIcon;
+
+        button.Click += _viewModel.ExternalToolButton_Click;
+
+        MenuFlyout menu = new MenuFlyout();
+        menu.Items.Add(tool.IsPinned ? CreateUnPinMenuItem(tool) : CreatePinMenuItem(tool));
+        menu.Items.Add(CreateUnregisterMenuItem(tool));
+        button.ContextFlyout = menu;
+
+        // If a tool is pinned, we'll add it to the primary commands list, otherwise the secondary commands list
+        if (tool.IsPinned)
+        {
+            MyCommandBar.PrimaryCommands.Add(button);
+        }
+        else
+        {
+            MyCommandBar.SecondaryCommands.Add(button);
+        }
+
+        tool.PropertyChanged += (sender, args) =>
+        {
+            if (args.PropertyName == nameof(ExternalTool.MenuIcon))
+            {
+                button.Icon = tool.MenuIcon;
+            }
+            else if (args.PropertyName == nameof(ExternalTool.IsPinned))
+            {
+                // The command bar does not like to be updated when the overflow menu is open, so be sure to close it before manipulating elements.
+                MyCommandBar.IsOpen = false;
+
+                // Flip the menu item from pin to unpin (or vice versa)
+                MenuFlyout menu = new MenuFlyout();
+                menu.Items.Add(tool.IsPinned ? CreateUnPinMenuItem(tool) : CreatePinMenuItem(tool));
+                menu.Items.Add(CreateUnregisterMenuItem(tool));
+                button.ContextFlyout = menu;
+
+                // If a tool is pinned, we'll add it to the primary commands list, otherwise the secondary commands list
+                if (tool.IsPinned)
+                {
+                    MyCommandBar.SecondaryCommands.Remove(button);
+                    MyCommandBar.PrimaryCommands.Add(button);
+                }
+                else
+                {
+                    MyCommandBar.PrimaryCommands.Remove(button);
+                    MyCommandBar.SecondaryCommands.Add(button);
+                }
+
+                EvaluateLocationOfManageToolsButton();
+            }
+        };
+    }
+
+    private void EvaluateLocationOfManageToolsButton()
+    {
+        // If there are pinned tools (registered as primary commands), then move the Manage Tools button to the secondary command list
+        if (MyCommandBar.PrimaryCommands.Count > 1 &&
+            MyCommandBar.PrimaryCommands[0] is AppBarButton button &&
+            button.Command == _viewModel.ManageExternalToolsButtonCommand)
+        {
+            MyCommandBar.PrimaryCommands.Remove(button);
+            AddManageToolsOptionToCommandBar();
+        }
+
+        // If we don't have any more primary commands, move the Manage Tools Option from the secondary commands to the primary commands
+        else if (MyCommandBar.PrimaryCommands.Count == 0)
+        {
+            // The first two items in the secondary commands list should be the tool management button and a separator
+            Debug.Assert(MyCommandBar.SecondaryCommands.Count >= 2 && MyCommandBar.SecondaryCommands[0] is AppBarButton toolsBtn && toolsBtn.Command == _viewModel.ManageExternalToolsButtonCommand, "Where did tools button go?");
+            Debug.Assert(MyCommandBar.SecondaryCommands.Count >= 2 && MyCommandBar.SecondaryCommands[1] is AppBarSeparator, "Where did the separator go?");
+
+            MyCommandBar.SecondaryCommands.RemoveAt(1);
+            MyCommandBar.SecondaryCommands.RemoveAt(0);
+            AddManageToolsOptionToCommandBar();
+        }
+    }
+
+    private void AddManageToolsOptionToCommandBar()
+    {
+        // Put in the "manage tools" button
+        AppBarButton manageToolsButton = new AppBarButton
+        {
+            Label = _manageToolsMenuItemText,
+            Icon = new FontIcon() { Glyph = ManageToolsButtonText },
+            Command = _viewModel.ManageExternalToolsButtonCommand,
+        };
+
+        // If there aren't any pinned tools, then put this in as a primary command
+        if (ExternalToolsHelper.Instance.FilteredExternalTools.Count == 0)
+        {
+            MyCommandBar.PrimaryCommands.Add(manageToolsButton);
+        }
+        else
+        {
+            // Otherwise, put this at the at the top of the secondary command list
+            MyCommandBar.SecondaryCommands.Insert(0, manageToolsButton);
+            MyCommandBar.SecondaryCommands.Insert(1, new AppBarSeparator());
+        }
+    }
+
+    private MenuFlyoutItem CreatePinMenuItem(ExternalTool tool)
+    {
+        MenuFlyoutItem pin = new MenuFlyoutItem
+        {
+            Text = _pinMenuItemText,
+            Command = tool.TogglePinnedStateCommand,
+            Icon = new FontIcon() { Glyph = tool.PinGlyph },
+        };
+
+        return pin;
+    }
+
+    private MenuFlyoutItem CreateUnPinMenuItem(ExternalTool tool)
+    {
+        MenuFlyoutItem unpin = new MenuFlyoutItem
+        {
+            Text = _unpinMenuItemText,
+            Command = tool.TogglePinnedStateCommand,
+            Icon = new FontIcon() { Glyph = tool.PinGlyph },
+        };
+
+        return unpin;
+    }
+
+    private MenuFlyoutItem CreateUnregisterMenuItem(ExternalTool tool)
+    {
+        MenuFlyoutItem unRegister = new MenuFlyoutItem
+        {
+            Text = _unregisterMenuItemText,
+            Command = tool.UnregisterToolCommand,
+            Icon = new FontIcon() { Glyph = "\uECC9" },
+        };
+
+        return unRegister;
+    }
+
+    private void AllExternalTools_CollectionChanged(object? sender, NotifyCollectionChangedEventArgs e)
+    {
+        switch (e.Action)
+        {
+            case NotifyCollectionChangedAction.Add:
+            {
+                if (e.NewItems is not null)
+                {
+                    foreach (ExternalTool newItem in e.NewItems)
+                    {
+                        AddToolToCommandBar(newItem);
+                    }
+                }
+
+                break;
+            }
+
+            case NotifyCollectionChangedAction.Remove:
+            {
+                Debug.Assert(e.OldItems is not null, "Why is old items null");
+                foreach (ExternalTool oldItem in e.OldItems)
+                {
+                    // Find this item in the command bar
+                    AppBarButton? button = MyCommandBar.PrimaryCommands.OfType<AppBarButton>().FirstOrDefault(b => b.Tag == oldItem);
+                    if (button is not null)
+                    {
+                        MyCommandBar.PrimaryCommands.Remove(button);
+                    }
+                    else
+                    {
+                        button = MyCommandBar.SecondaryCommands.OfType<AppBarButton>().FirstOrDefault(b => b.Tag == oldItem);
+                        if (button is not null)
+                        {
+                            MyCommandBar.SecondaryCommands.Remove(button);
+                        }
+                        else
+                        {
+                            Debug.Assert(false, "Could not find button for tool");
+                        }
+                    }
+                }
+
+                break;
+            }
+        }
+
+        EvaluateLocationOfManageToolsButton();
+    }
+
+    public void SetRegionsForTitleBar()
+    {
+        var scaleAdjustment = MainPanel.XamlRoot.RasterizationScale;
+
+        RightPaddingColumn.Width = new GridLength(AppWindow.TitleBar.RightInset / scaleAdjustment);
+        LeftPaddingColumn.Width = new GridLength(AppWindow.TitleBar.LeftInset / scaleAdjustment);
+
+        var transform = ChromeButtonPanel.TransformToVisual(null);
+        var bounds = transform.TransformBounds(new Rect(0, 0, ChromeButtonPanel.ActualWidth, ChromeButtonPanel.ActualHeight));
+        Windows.Graphics.RectInt32 chromeButtonsRect = WindowHelper.GetRect(bounds, scaleAdjustment);
+
+        var rectArray = new Windows.Graphics.RectInt32[] { chromeButtonsRect };
+
+        InputNonClientPointerSource nonClientInputSrc =
+            InputNonClientPointerSource.GetForWindowId(AppWindow.Id);
+        nonClientInputSrc.SetRegionRects(NonClientRegionKind.Passthrough, rectArray);
+    }
+
+    private void SetDefaultPosition()
+    {
+        // If attached to an app it should show up on the monitor that the app is on
+        _monitorRect = GetMonitorRectForWindow(_viewModel.ApplicationHwnd ?? TryGetParentProcessHWND() ?? ThisHwnd);
+        var screenWidth = _monitorRect.right - _monitorRect.left;
+        this.Move(
+            (int)((screenWidth - (Width * _dpiScale)) / 2) + _monitorRect.left,
+            (int)WindowPositionOffsetY + _monitorRect.top);
+
+        // Get the saved settings for the ExpandedView size. On first run, this will be
+        // the default 0,0, so we'll set the size proportional to the monitor size.
+        // Subsequently, it will be whatever size the user sets.
+        var settingSize = Settings.Default.ExpandedLargeSize;
+        if (settingSize.Width == 0)
+        {
+            settingSize.Width = (int)((_monitorRect.Width * 2) / (3 * _dpiScale));
+        }
+
+        if (settingSize.Height == 0)
+        {
+            settingSize.Height = (int)((_monitorRect.Height * 3) / (4 * _dpiScale));
+        }
+
+        Settings.Default.ExpandedLargeSize = settingSize;
+        Settings.Default.Save();
+
+        // Set the default restore state for the ExpandedView size to the (adjusted) settings size.
+        _restoreState.Height = settingSize.Height;
+        _restoreState.Width = settingSize.Width;
+    }
+
+    internal void UpdatePositionFromHwnd(HWND hwnd)
+    {
+        RECT rect;
+        PInvoke.GetWindowRect(hwnd, out rect);
+        this.Move(rect.left, rect.top);
+    }
+
+    private void WindowEx_Closed(object sender, WindowEventArgs args)
+    {
+        ClipboardMonitor.Instance.Stop();
+
+        if (LargeContentPanel is not null &&
+            LargeContentPanel.Visibility == Visibility.Visible &&
+            this.WindowState != WindowState.Maximized)
+        {
+            CacheRestoreState();
+        }
+
+        if (!_isClosing)
+        {
+            _isClosing = true;
+            var barWindow = Application.Current.GetService<PrimaryWindow>().DBarWindow;
+            barWindow?.Close();
+            _isClosing = false;
+        }
+
+        // Unsubscribe from the activation handler
+        Activated -= Window_Activated;
+    }
+
+    private void Settings_PropertyChanged(object? sender, PropertyChangedEventArgs e)
+    {
+        if (e.PropertyName == nameof(Settings.IsClipboardMonitoringEnabled))
+        {
+            if (_settings.IsClipboardMonitoringEnabled)
+            {
+                ClipboardMonitor.Instance.Start();
+            }
+            else
+            {
+                ClipboardMonitor.Instance.Stop();
+            }
+        }
+    }
+
+    internal void SetRequestedTheme(ElementTheme theme)
+    {
+        if (Content is FrameworkElement rootElement)
+        {
+            rootElement.RequestedTheme = theme;
+
+            if (theme == ElementTheme.Dark)
+            {
+                SetCaptionButtonColors(Colors.White);
+            }
+            else if (theme == ElementTheme.Light)
+            {
+                SetCaptionButtonColors(Colors.Black);
+            }
+            else
+            {
+                ApplySystemThemeToCaptionButtons();
+            }
+        }
+    }
+
+    private void CacheRestoreState()
+    {
+        _restoreState = new()
+        {
+            Left = AppWindow.Position.X,
+            Top = AppWindow.Position.Y,
+            Width = Width,
+            Height = Height,
+            IsLargePanelVisible = LargeContentPanel.Visibility == Visibility.Visible,
+        };
+
+        Settings.Default.ExpandedLargeSize = new System.Drawing.Size((int)Width, (int)Height);
+        Settings.Default.Save();
+    }
+
+    private void ExpandLargeContentPanel()
+    {
+        // We're expanding.
+        // Switch the bar to horizontal before we adjust the size.
+        LargeContentPanel.Visibility = Visibility.Visible;
+        MaxHeight = double.NaN;
+
+        var monitorRect = GetMonitorRectForWindow(ThisHwnd);
+        var dpiScale = GetDpiScaleForWindow(ThisHwnd);
+
+        // Expand the window but keep the x,y coordinates of top-left most corner of the window the same so it doesn't
+        // jump around the screen.
+        var availableWidth = monitorRect.Width - Math.Abs(AppWindow.Position.X - monitorRect.left) - RightSideGap;
+        _restoreState.Width = (int)((double)availableWidth / dpiScale);
+
+        Width = _restoreState.Width;
+
+        var availableHeight = monitorRect.Height - Math.Abs(AppWindow.Position.Y - monitorRect.top);
+
+        _restoreState.Height = (int)((double)availableHeight / dpiScale);
+
+        this.MoveAndResize(
+            AppWindow.Position.X, AppWindow.Position.Y, _restoreState.Width, _restoreState.Height);
+    }
+
+    private void CollapseLargeContentPanel()
+    {
+        // Make sure we cache the state before switching to collapsed bar.
+        CacheRestoreState();
+        LargeContentPanel.Visibility = Visibility.Collapsed;
+        SetBarToDefaultHeight();
+    }
+
+    internal void NavigateTo(Type viewModelType)
+    {
+        _viewModel.ShowingExpandedContent = true;
+        ExpandedViewControl.NavigateTo(viewModelType);
+    }
+
+    internal void NavigateToPiSettings(string settingsPage)
+    {
+        _viewModel.ShowingExpandedContent = true;
+        ExpandedViewControl.NavigateToSettings(settingsPage);
+    }
+
+    internal Frame GetFrame()
+    {
+        return ExpandedViewControl.GetPageFrame();
+    }
+
+    private void MainPanel_SizeChanged(object sender, SizeChangedEventArgs e)
+    {
+        SetRegionsForTitleBar();
+    }
+
+    // workaround as AppWindow TitleBar doesn't update caption button colors correctly when changed while app is running
+    // https://task.ms/44172495
+    public void ApplySystemThemeToCaptionButtons()
+    {
+        if (Content is FrameworkElement rootElement)
+        {
+            Windows.UI.Color color;
+            if (rootElement.ActualTheme == ElementTheme.Dark)
+            {
+                color = Colors.White;
+            }
+            else
+            {
+                color = Colors.Black;
+            }
+
+            SetCaptionButtonColors(color);
+        }
+
+        return;
+    }
+
+    public void SetCaptionButtonColors(Windows.UI.Color color)
+    {
+        AppWindow.TitleBar.ButtonForegroundColor = color;
+        UpdateCustomTitleBarButtonsTextColor();
+    }
+
+    private void Window_Activated(object sender, WindowActivatedEventArgs args)
+    {
+        // This follows the design guidance of dimming our title bar elements when the window isn't activated
+        // https://learn.microsoft.com/en-us/windows/apps/develop/title-bar#dim-the-title-bar-when-the-window-is-inactive
+        _currentActivationState = args.WindowActivationState;
+        UpdateCustomTitleBarButtonsTextColor();
+    }
+
+    private void UpdateCustomTitleBarButtonsTextColor()
+    {
+        FrameworkElement? rootElement = Content as FrameworkElement;
+        Debug.Assert(rootElement != null, "Expected Content to be a FrameworkElement");
+
+        if (_currentActivationState == WindowActivationState.Deactivated)
+        {
+            SolidColorBrush brush = (rootElement.ActualTheme == ElementTheme.Dark) ? _darkModeDeactiveCaptionBrush : _nonDarkModeDeactiveCaptionBrush;
+
+            SnapButtonText.Foreground = brush;
+            ExpandCollapseLayoutButtonText.Foreground = brush;
+            RotateLayoutButtonText.Foreground = brush;
+        }
+        else
+        {
+            SolidColorBrush brush = (rootElement.ActualTheme == ElementTheme.Dark) ? _darkModeActiveCaptionBrush : _nonDarkModeActiveCaptionBrush;
+
+            SnapButtonText.Foreground = brush;
+            ExpandCollapseLayoutButtonText.Foreground = brush;
+            RotateLayoutButtonText.Foreground = brush;
+        }
+    }
+
+    private void SetBarToDefaultHeight()
+    {
+        if (!_viewModel.ShowingExpandedContent)
+        {
+            this.Height = FloatingHorizontalBarHeight;
+            this.MaxHeight = FloatingHorizontalBarHeight;
+            this.MinHeight = FloatingHorizontalBarHeight;
+            this.AppWindow.Resize(new Windows.Graphics.SizeInt32(this.AppWindow.Size.Width, FloatingHorizontalBarHeight));
+        }
+    }
+
+    // CommandBar has an issue where, if the overflow menu opens and the app's window size is too small,
+    // the overflow menu will always appear above the app window and will go off screen. Bug has been filed,
+    // but in the meantime, we'll adjust our window's size to when the overflow menu opens, and set it back
+    // to default after it is closed in order to work around this issue.
+    private void MyCommandBar_Opening(object sender, object e)
+    {
+        if (!_viewModel.ShowingExpandedContent)
+        {
+            this.Height = FloatingHorizontalBarHeightWithExpandedCommandBar;
+            this.MaxHeight = FloatingHorizontalBarHeightWithExpandedCommandBar;
+            this.MinHeight = FloatingHorizontalBarHeightWithExpandedCommandBar;
+        }
+    }
+
+    private void MyCommandBar_Closing(object sender, object e)
+    {
+        SetBarToDefaultHeight();
+    }
+}