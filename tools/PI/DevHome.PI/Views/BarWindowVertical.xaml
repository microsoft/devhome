--- conflicted
+++ resolved
@@ -23,37 +23,7 @@
             <RowDefinition Height="Auto"/>
         </Grid.RowDefinitions>
 
-<<<<<<< HEAD
         <StackPanel x:Name="AllControls" Orientation="Vertical" Grid.Row="0" HorizontalAlignment="Center" Margin="0" Background="Transparent" Spacing="5">
-=======
-        <!-- Chrome buttons for a vertical bar -->
-        <StackPanel x:Name="ChromeButtonPanelVertical" Orientation="Vertical" HorizontalAlignment="Center" Margin="0, 10" Grid.Row="0">
-            <Rectangle x:Name="SeparatorRectangleVertical" RadiusX="2" RadiusY="2" Width="32" Height="5" Fill="{ThemeResource AppBarSeparatorForegroundThemeBrush}" Margin="4" PointerPressed="Window_PointerPressed" PointerMoved="Window_PointerMoved" PointerReleased="Window_PointerReleased"/>
- 
-            <Button
-                x:Uid="SnapButton"
-                Visibility="{x:Bind _viewModel.IsAppBarVisible, Mode=OneWay}"
-                Margin="0,20, 0, 0"
-                Style="{StaticResource ChromeButton}"
-                HorizontalAlignment="Center"
-                IsEnabled="{x:Bind _viewModel.IsSnappingEnabled, Mode=OneWay}"
-                Command="{x:Bind _viewModel.ToggleSnapCommand}"
-                ToolTipService.ToolTip="{x:Bind _viewModel.CurrentSnapToolTip, Mode=OneWay}">
-                <TextBlock Text="{x:Bind _viewModel.CurrentSnapButtonText, Mode=OneWay}"/>
-            </Button>
-            <Button
-                x:Uid="VerticalCloseButton"
-                Style="{StaticResource ChromeButton}"
-                Click="CloseButton_Click" 
-                HorizontalAlignment="Center"
-                Margin="0,20, 0, 0" >
-                <TextBlock Text="&#xE8BB;"/>
-            </Button>
-        </StackPanel>
-
-
-        <StackPanel x:Name="AllControls" Orientation="Vertical" Grid.Row="1" HorizontalAlignment="Center" Margin="0" Background="Transparent">
->>>>>>> 9da210a5
             <StackPanel.Resources>
                 <Style TargetType="TextBlock">
                     <Setter Property="FontFamily" Value="{StaticResource SymbolThemeFontFamily}"/>
@@ -74,21 +44,23 @@
                 </Style>
             </StackPanel.Resources>
 
-            <Rectangle x:Name="Gripper" RadiusX="2" RadiusY="2" Width="32" Height="5" Fill="{ThemeResource AppBarSeparatorForegroundThemeBrush}" Margin="4" PointerPressed="Window_PointerPressed" PointerMoved="Window_PointerMoved" PointerReleased="Window_PointerReleased"/>
+            <Rectangle x:Name="Gripper" RadiusX="2" RadiusY="2" Width="32" Height="5" Fill="{ThemeResource AppBarSeparatorForegroundThemeBrush}" Margin="10" PointerPressed="Window_PointerPressed" PointerMoved="Window_PointerMoved" PointerReleased="Window_PointerReleased"/>
 
             <Button
                 x:Uid="SnapButton"
                 Visibility="{x:Bind _viewModel.IsAppBarVisible, Mode=OneWay}"
                 HorizontalAlignment="Center"
                 IsEnabled="{x:Bind _viewModel.IsSnappingEnabled, Mode=OneWay}"
-                Command="{x:Bind _viewModel.ToggleSnapCommand}" >
-                <TextBlock Text="{x:Bind _viewModel.CurrentSnapButtonText, Mode=OneWay}"/>
+                Command="{x:Bind _viewModel.ToggleSnapCommand}" 
+                Style="{StaticResource ChromeButton}" >
+                <TextBlock Text="{x:Bind _viewModel.CurrentSnapButtonText, Mode=OneWay}" FontSize="{StaticResource CaptionTextBlockFontSize}"/>
             </Button>
             <Button
                 x:Uid="VerticalCloseButton"
                 Click="CloseButton_Click" 
-                HorizontalAlignment="Center" >
-                <TextBlock Text="&#xE8BB;"/>
+                HorizontalAlignment="Center" 
+                Style="{StaticResource ChromeButton}" >
+                <TextBlock Text="&#xE8BB;" FontSize="{StaticResource CaptionTextBlockFontSize}"/>
             </Button>
 
             <controls:PISeparator Orientation="Horizontal"/>
@@ -157,17 +129,10 @@
             <controls:PISeparator Orientation="Horizontal" Visibility="{x:Bind _viewModel.ExternalToolSeparatorVisibility, Mode=OneWay}"/>
         </StackPanel>
 
-<<<<<<< HEAD
         <StackPanel x:Name="SystemResourceStackPanel" Orientation="Vertical" Grid.Row="1" Margin="0,0,0,5">
-            <TextBlock x:Uid="SystemCPUUsage" Text="{x:Bind _viewModel.SystemCpuUsage, Mode=OneWay}" FontFamily="Segoe UI" FontSize="10" HorizontalAlignment="Center" VerticalAlignment="Center" Margin="5, 0, 5, 0"/>
-            <TextBlock x:Uid="SystemMemUsage" Text="{x:Bind _viewModel.SystemRamUsage, Mode=OneWay}" FontFamily="Segoe UI" FontSize="10" HorizontalAlignment="Center" VerticalAlignment="Center" Margin="5, 5, 5, 5"/>
-            <TextBlock x:Uid="SystemDiskUsage" Text="{x:Bind _viewModel.SystemDiskUsage, Mode=OneWay}"  FontFamily="Segoe UI" FontSize="10" HorizontalAlignment="Center" VerticalAlignment="Center" Margin="5, 0, 5, 0"/>
-=======
-        <StackPanel x:Name="SystemResourceStackPanel" Orientation="Vertical" Grid.Row="2" Margin="0,0,0,5">
             <TextBlock x:Uid="SystemCPUUsage" Text="{x:Bind _viewModel.SystemCpuUsage, Mode=OneWay}" FontFamily="Segoe UI" FontSize="{StaticResource CaptionTextBlockFontSize}" HorizontalAlignment="Center" VerticalAlignment="Center" Margin="5, 0, 5, 0"/>
             <TextBlock x:Uid="SystemMemUsage" Text="{x:Bind _viewModel.SystemRamUsage, Mode=OneWay}" FontFamily="Segoe UI" FontSize="{StaticResource CaptionTextBlockFontSize}" HorizontalAlignment="Center" VerticalAlignment="Center" Margin="5, 5, 5, 5"/>
             <TextBlock x:Uid="SystemDiskUsage" Text="{x:Bind _viewModel.SystemDiskUsage, Mode=OneWay}"  FontFamily="Segoe UI" FontSize="{StaticResource CaptionTextBlockFontSize}" HorizontalAlignment="Center" VerticalAlignment="Center" Margin="5, 0, 5, 0"/>
->>>>>>> 9da210a5
         </StackPanel>
     </Grid>
 </winex:WindowEx>