![dev-home-readme-header](https://github.com/microsoft/devhome/blob/main/src/Assets/Preview/StoreDisplay-150.png)

# Welcome to the Dev Home repo

This repository contains the source code for:

* [Dev Home](https://aka.ms/devhome)
* Dev Home core widgets

Related repositories include:

* [Dev Home GitHub Extension](https://github.com/microsoft/devhomegithubextension)

## Installing and running Dev Home

> **Note**: Dev Home requires Windows 11 21H2 (build 22000) or later.

If you are running Windows 11 23H2 (build 22621.2361) or later, you can install and run Dev Home just by finding it in the Start menu.

Otherwise, you can install [Dev Home from the Microsoft Store](https://aka.ms/devhome).
This allows you to always be on the latest version when we release new builds with automatic upgrades. Note that widgets may not work on older versions of Windows.

This is our preferred method.

### Other install methods

#### Via GitHub

For users who are unable to install Dev Home from the Microsoft Store, released builds can be manually downloaded from this repository's [Releases page](https://github.com/microsoft/devhome/releases).

#### Via Windows Package Manager CLI (aka winget)

[winget](https://github.com/microsoft/winget-cli) users can download and install the latest Dev Home release by installing the `Microsoft.DevHome` package:

```powershell
winget install --id Microsoft.DevHome -e
```

---

## Dev Home roadmap

The plan for Dev Home can be found in our [roadmap](docs/roadmap.md).

---

## Dev Home overview

Please take a few minutes to review the overview below before diving into the code:

### Dashboard

The Dev Home dashboard displays Windows widgets. These widgets are built using the Windows widget platform, which relies on Adaptive Cards.

### Machine configuration

The machine configuration tool utilizes the Dev Home GitHub Extension, but isn't required to clone and install apps. The app installation tool is powered by winget.

#### Popular apps

The machine configuration tool provides a list of popular apps when selecting applications to install. This is currently a hard-coded list of applications that have been popular with developers on Windows. Popularity was determined by high levels of installation and usage. As this is a moment in time, we are not accepting submissions for this list. We're looking to improve the experience with [Suggested Apps](https://github.com/microsoft/devhome/issues/375) so the list can be optimized for developers.

---

## Documentation

Documentation for Dev Home can be found at https://aka.ms/devhomedocs.

---

## Contributing

We are excited to work alongside you, our amazing community, to build and enhance Dev Home!

***BEFORE you start work on a feature/fix,*** please read & follow our [Contributor's Guide](CONTRIBUTING.md) to help avoid any wasted or duplicate effort.

## Communicating with the team

The easiest way to communicate with the team is via GitHub issues.

Please file new issues, feature requests, and suggestions but **DO search for similar open/closed preexisting issues before creating a new issue.**

If you would like to ask a question that you feel doesn't warrant an issue (yet), please reach out to us via Twitter:

* [Kayla Cinnamon](https://github.com/cinnamon-msft), Senior Product Manager: [@cinnamon_msft](https://twitter.com/cinnamon_msft)
* [Clint Rutkas](https://github.com/crutkas), Principal Product Manager: [@clintrutkas](https://twitter.com/clintrutkas) 
* [Leeza Mathew](https://github.com/mathewleeza), Engineering Lead: [@leezamathew](https://twitter.com/leezamathew)

## Developer guidance

* You must be running Windows 11 21H2 (build >= 10.0.22000.0) to run Dev Home
* You must [enable Developer Mode in the Windows Settings app](https://docs.microsoft.com/en-us/windows/uwp/get-started/enable-your-device-for-development)

## Building the code

1. Clone the repository
2. Configure your system
   * Please use the [configuration file](.configurations/configuration.dsc.yaml). This can be applied by either:
     * Dev Home's machine configuration tool
     * WinGet configuration. If you have WinGet version [v1.6.2631 or later](https://github.com/microsoft/winget-cli/releases), run `winget configure .configurations/configuration.dsc.yaml` in an elevated shell from the project root so relative paths resolve correctly
   * Alternatively, if you already are running the minimum OS version, have Visual Studio installed, and have developer mode enabled, you may configure your Visual Studio directly via the .vsconfig file. To do this:
     * Open the Visual Studio Installer, select “More” on your product card and then "Import configuration"
     * Specify the .vsconfig file at the root of the repo and select “Review Details”

## Running & debugging

In Visual Studio, you should be able to build and debug Dev Home by hitting <kbd>F5</kbd>. Make sure to select either the `x64` or the `x86` platform and set DevHome as the selected startup project.

---

## Code of conduct

We welcome contributions and suggestions. Most contributions require you to agree to a Contributor License Agreement (CLA) declaring that you have the right to, and actually do, grant us the rights to use your contribution. For details, visit https://cla.opensource.microsoft.com.

When you submit a pull request, a CLA bot will automatically determine whether you need to provide a CLA and decorate the PR appropriately (e.g., status check, comment). Simply follow the instructions provided by the bot. You will only need to do this once across all repos using our CLA.

This project has adopted the [Microsoft Open Source Code of Conduct](https://opensource.microsoft.com/codeofconduct/). For more information see the [Code of Conduct FAQ](https://opensource.microsoft.com/codeofconduct/faq/) or contact [opencode@microsoft.com](mailto:opencode@microsoft.com) with any additional questions or comments.

## Trademarks

<<<<<<< HEAD
This project may contain trademarks or logos for projects, products, or services. Authorized use of Microsoft trademarks or logos is subject to and must follow [Microsoft's Trademark & Brand Guidelines](https://www.microsoft.com/en-us/legal/intellectualproperty/trademarks/usage/general). Use of Microsoft trademarks or logos in modified versions of this project must not cause confusion or imply Microsoft sponsorship. Any use of third-party trademarks or logos are subject to those third-party's policies.

## Thanks to our contributors

<a href="https://github.com/microsoft/devhome/graphs/contributors">
  <img src="https://contrib.rocks/image?repo=microsoft/devhome" />
</a>
=======
This project may contain trademarks or logos for projects, products, or services. Authorized use of Microsoft trademarks or logos is subject to and must follow [Microsoft's Trademark & Brand Guidelines](https://www.microsoft.com/en-us/legal/intellectualproperty/trademarks/usage/general). Use of Microsoft trademarks or logos in modified versions of this project must not cause confusion or imply Microsoft sponsorship. Any use of third-party trademarks or logos is subject to those third-parties' policies.
>>>>>>> d6ff3167
<|MERGE_RESOLUTION|>--- conflicted
+++ resolved
@@ -118,14 +118,10 @@
 
 ## Trademarks
 
-<<<<<<< HEAD
-This project may contain trademarks or logos for projects, products, or services. Authorized use of Microsoft trademarks or logos is subject to and must follow [Microsoft's Trademark & Brand Guidelines](https://www.microsoft.com/en-us/legal/intellectualproperty/trademarks/usage/general). Use of Microsoft trademarks or logos in modified versions of this project must not cause confusion or imply Microsoft sponsorship. Any use of third-party trademarks or logos are subject to those third-party's policies.
+This project may contain trademarks or logos for projects, products, or services. Authorized use of Microsoft trademarks or logos is subject to and must follow [Microsoft's Trademark & Brand Guidelines](https://www.microsoft.com/en-us/legal/intellectualproperty/trademarks/usage/general). Use of Microsoft trademarks or logos in modified versions of this project must not cause confusion or imply Microsoft sponsorship. Any use of third-party trademarks or logos is subject to those third-parties' policies.
 
 ## Thanks to our contributors
 
 <a href="https://github.com/microsoft/devhome/graphs/contributors">
   <img src="https://contrib.rocks/image?repo=microsoft/devhome" />
-</a>
-=======
-This project may contain trademarks or logos for projects, products, or services. Authorized use of Microsoft trademarks or logos is subject to and must follow [Microsoft's Trademark & Brand Guidelines](https://www.microsoft.com/en-us/legal/intellectualproperty/trademarks/usage/general). Use of Microsoft trademarks or logos in modified versions of this project must not cause confusion or imply Microsoft sponsorship. Any use of third-party trademarks or logos is subject to those third-parties' policies.
->>>>>>> d6ff3167
+</a>