namespace Microsoft.Windows.DevHome.SDK
{
    [contractversion(1)] 
    apicontract DevHomeContract {}

    [contract(Microsoft.Windows.DevHome.SDK.DevHomeContract, 1)]
    enum ProviderType
    {
        Repository = 0,
        DeveloperId = 1,
        Settings = 2,
        SetupFlow = 3,
        Widget = 4,
        DevDoctor = 5,
        Notifications = 6
    };
    
    [contract(Microsoft.Windows.DevHome.SDK.DevHomeContract, 1)] 
    enum AuthenticationExperienceKind 
    {
        CustomProvider = 0,
        CardSession = 1
    };

    [contract(Microsoft.Windows.DevHome.SDK.DevHomeContract, 1)] 
    enum AuthenticationState 
    {
        LoggedIn = 0,
        LoggedOut = 1
    };

    [contract(Microsoft.Windows.DevHome.SDK.DevHomeContract, 1)]
    interface IPlugin 
    {
        IInspectable GetProvider(ProviderType providerType);
        void Dispose();
    }

    [contract(Microsoft.Windows.DevHome.SDK.DevHomeContract, 1)]
    interface IRepositoryProvider 
    {
        String DisplayName { get; };

        Windows.Foundation.IAsyncOperation<IIterable<IRepository> > GetRepositoriesAsync(IDeveloperId developerId);

        Windows.Foundation.IAsyncOperation <IRepository> ParseRepositoryFromUrlAsync(Windows.Foundation.Uri uri);
    };

    [contract(Microsoft.Windows.DevHome.SDK.DevHomeContract, 1)]
    interface IRepository {

        String DisplayName { get; };

        String OwningAccountName { get; };

        Boolean IsPrivate { get; };

        Windows.Foundation.DateTime LastUpdated { get; };

        Windows.Foundation.IAsyncAction CloneRepositoryAsync(String cloneDestination, IDeveloperId developerId);

        Windows.Foundation.IAsyncAction CloneRepositoryAsync(String cloneDestination);
    }

    [contract(Microsoft.Windows.DevHome.SDK.DevHomeContract, 1)] 
    interface ISettingsProvider 
    {
        String GetName();
    };

    [contract(Microsoft.Windows.DevHome.SDK.DevHomeContract, 1)]
    interface IPluginAdaptiveCardController 
    {
        void Initialize(IPluginAdaptiveCard pluginUI);
        void Dispose();
        void OnAction(String action, String inputs);
    };

    [contract(Microsoft.Windows.DevHome.SDK.DevHomeContract, 1)]
    interface IPluginAdaptiveCard
    {
        String TemplateJson { get; };
        String DataJson { get; };
        String State { get; };

        void Update(String templateJson, String dataJson, String state);
    };

    [contract(Microsoft.Windows.DevHome.SDK.DevHomeContract, 1)]
    interface IDeveloperIdProvider
    {
        AuthenticationExperienceKind GetAuthenticationExperienceKind(); 

        String GetName();

        IIterable<IDeveloperId> GetLoggedInDeveloperIds();

        // This API is deprecated and should not be used. The API will be removed once all callers have been moved over.
        Windows.Foundation.IAsyncOperation<IDeveloperId> LoginNewDeveloperIdAsync();

        void LogoutDeveloperId(IDeveloperId developerId);

        IPluginAdaptiveCardController GetAdaptiveCardController(String[] args);

<<<<<<< HEAD
        Windows.Foundation.IAsyncOperation<IDeveloperId> ShowLogonSession(Microsoft.UI.WindowId windowHandle);

=======
>>>>>>> 6a7c8158
        // The below events (LoggedIn, LoggedOut and Updated) are legacy events.
        event Windows.Foundation.EventHandler<IDeveloperId> LoggedIn;

        event Windows.Foundation.EventHandler<IDeveloperId> LoggedOut;

        event Windows.Foundation.EventHandler<IDeveloperId> Updated;

        event Windows.Foundation.TypedEventHandler<IDeveloperIdProvider, Object> Changed;

<<<<<<< HEAD
        AuthenticationState DeveloperIdState; 
=======
        AuthenticationState developerIDState; 
>>>>>>> 6a7c8158
    };

    [contract(Microsoft.Windows.DevHome.SDK.DevHomeContract, 1)]
    interface ISetupFlowProvider 
    {
        String GetName();
    };

    [contract(Microsoft.Windows.DevHome.SDK.DevHomeContract, 1)]
    interface IWidgetProvider 
    {
        String GetName();
    };

    [contract(Microsoft.Windows.DevHome.SDK.DevHomeContract, 1)] 
    interface IDevDoctorProvider 
    {
        String GetName();
    };

    [contract(Microsoft.Windows.DevHome.SDK.DevHomeContract, 1)] 
    interface INotificationsProvider 
    {
        String GetName();
    };

    [contract(Microsoft.Windows.DevHome.SDK.DevHomeContract, 1)]
    // IDeveloperId is the basic interface for DeveloperId corresponding to each logged in user, used by the Dev Home Core app
    interface IDeveloperId
    {
        String LoginId();
        String Url();
    };


}<|MERGE_RESOLUTION|>--- conflicted
+++ resolved
@@ -102,11 +102,6 @@
 
         IPluginAdaptiveCardController GetAdaptiveCardController(String[] args);
 
-<<<<<<< HEAD
-        Windows.Foundation.IAsyncOperation<IDeveloperId> ShowLogonSession(Microsoft.UI.WindowId windowHandle);
-
-=======
->>>>>>> 6a7c8158
         // The below events (LoggedIn, LoggedOut and Updated) are legacy events.
         event Windows.Foundation.EventHandler<IDeveloperId> LoggedIn;
 
@@ -116,11 +111,7 @@
 
         event Windows.Foundation.TypedEventHandler<IDeveloperIdProvider, Object> Changed;
 
-<<<<<<< HEAD
-        AuthenticationState DeveloperIdState; 
-=======
         AuthenticationState developerIDState; 
->>>>>>> 6a7c8158
     };
 
     [contract(Microsoft.Windows.DevHome.SDK.DevHomeContract, 1)]
