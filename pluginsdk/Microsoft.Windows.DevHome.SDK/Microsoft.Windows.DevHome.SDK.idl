--- conflicted
+++ resolved
@@ -1,325 +1,152 @@
 namespace Microsoft.Windows.DevHome.SDK
 {
-    [contractversion(1)] apicontract DevHomeContract {}
+    [contractversion(1)] 
+    apicontract DevHomeContract {}
 
-        [contract(Microsoft.Windows.DevHome.SDK.DevHomeContract, 1)] interface IExtension {
-        IInspectable GetProvider(ProviderType providerType);
-        void Dispose();
-    };
-
-    [contract(Microsoft.Windows.DevHome.SDK.DevHomeContract, 1)] enum ProviderType {
+    [contract(Microsoft.Windows.DevHome.SDK.DevHomeContract, 1)]
+    enum ProviderType
+    {
         Repository = 0,
         DeveloperId = 1,
         Settings = 2,
-        FeaturedApplications = 3
+        SetupFlow = 3,
+        Widget = 4,
+        DevDoctor = 5,
+        Notifications = 6
+    };
+    
+    [contract(Microsoft.Windows.DevHome.SDK.DevHomeContract, 1)] 
+    enum AuthenticationExperienceKind 
+    {
+        CustomProvider = 0,
+        CardSession = 1
     };
 
-    // Definitions for exceptions.
-    [contract(Microsoft.Windows.DevHome.SDK.DevHomeContract, 1)] enum ProviderOperationStatus {
-        Success,
-        Failure
-    };
-
-    [contract(Microsoft.Windows.DevHome.SDK.DevHomeContract, 1)] runtimeclass ProviderOperationResult {
-        ProviderOperationResult(ProviderOperationStatus status, HRESULT error, String displayMessage, String diagnosticText);
-
-        ProviderOperationStatus Status
-        {
-            get;
-        };
-        HRESULT ExtendedError
-        {
-            get;
-        };
-        String DisplayMessage
-        {
-            get;
-        };
-        String DiagnosticText
-        {
-            get;
-        };
-    };
-
-    // Repository Provider
-    [contract(Microsoft.Windows.DevHome.SDK.DevHomeContract, 1)] interface IRepositoryProvider
-        requires Windows
-        .Foundation.IClosable
+    [contract(Microsoft.Windows.DevHome.SDK.DevHomeContract, 1)] 
+    enum AuthenticationState 
     {
-        String DisplayName
-        {
-            get;
-        };
-        Windows.Storage.Streams.IRandomAccessStreamReference Icon
-        {
-            get;
-        };
-
-        Windows.Foundation.IAsyncOperation<RepositoriesResult> GetRepositoriesAsync(IDeveloperId developerId);
-
-        Windows.Foundation.IAsyncOperation<RepositoryUriSupportResult> IsUriSupportedAsync(Windows.Foundation.Uri uri);
-        Windows.Foundation.IAsyncOperation<RepositoryUriSupportResult> IsUriSupportedAsync(Windows.Foundation.Uri uri, IDeveloperId developerId);
-
-        Windows.Foundation.IAsyncOperation<RepositoryResult> GetRepositoryFromUriAsync(Windows.Foundation.Uri uri);
-        Windows.Foundation.IAsyncOperation<RepositoryResult> GetRepositoryFromUriAsync(Windows.Foundation.Uri uri, IDeveloperId developerId);
-
-        Windows.Foundation.IAsyncOperation<ProviderOperationResult> CloneRepositoryAsync(IRepository repository, String cloneDestination);
-        Windows.Foundation.IAsyncOperation<ProviderOperationResult> CloneRepositoryAsync(IRepository repository, String cloneDestination, IDeveloperId developerId);
-    };
-
-    [contract(Microsoft.Windows.DevHome.SDK.DevHomeContract, 1)] runtimeclass RepositoryResult {
-        RepositoryResult(IRepository repository);
-        RepositoryResult(HRESULT e, String diagnosticText);
-
-        IRepository Repository
-        {
-            get;
-        };
-        ProviderOperationResult Result
-        {
-            get;
-        };
-    };
-
-    [contract(Microsoft.Windows.DevHome.SDK.DevHomeContract, 1)] runtimeclass RepositoriesResult {
-        RepositoriesResult(IIterable<IRepository> repositories);
-        RepositoriesResult(HRESULT e, String diagnosticText);
-
-        IIterable<IRepository> Repositories
-        {
-            get;
-        };
-        ProviderOperationResult Result
-        {
-            get;
-        };
-    };
-
-    [contract(Microsoft.Windows.DevHome.SDK.DevHomeContract, 1)] runtimeclass RepositoryUriSupportResult {
-        RepositoryUriSupportResult(Boolean isSupported);
-        RepositoryUriSupportResult(HRESULT e, String diagnosticText);
-
-        Boolean IsSupported
-        {
-            get;
-        };
-        ProviderOperationResult Result
-        {
-            get;
-        };
-    };
-
-    [contract(Microsoft.Windows.DevHome.SDK.DevHomeContract, 1)] interface IRepository {
-        String DisplayName
-        {
-            get;
-        };
-        String OwningAccountName
-        {
-            get;
-        };
-        Boolean IsPrivate
-        {
-            get;
-        };
-        Windows.Foundation.DateTime LastUpdated
-        {
-            get;
-        };
-        Windows.Foundation.Uri RepoUri
-        {
-            get;
-        };
-    };
-
-    [contract(Microsoft.Windows.DevHome.SDK.DevHomeContract, 1)] enum AuthenticationState {
         LoggedIn = 0,
         LoggedOut = 1
     };
 
-    [contract(Microsoft.Windows.DevHome.SDK.DevHomeContract, 1)] enum AuthenticationExperienceKind {
-        CustomProvider = 0,
-        CardSession = 1
+    [contract(Microsoft.Windows.DevHome.SDK.DevHomeContract, 1)]
+    interface IPlugin 
+    {
+        IInspectable GetProvider(ProviderType providerType);
+        void Dispose();
+    }
+
+    [contract(Microsoft.Windows.DevHome.SDK.DevHomeContract, 1)]
+    interface IRepositoryProvider 
+    {
+        String DisplayName { get; };
+
+        Windows.Foundation.IAsyncOperation<IIterable<IRepository> > GetRepositoriesAsync(IDeveloperId developerId);
+
+        Windows.Foundation.IAsyncOperation <IRepository> ParseRepositoryFromUrlAsync(Windows.Foundation.Uri uri);
     };
 
-    [contract(Microsoft.Windows.DevHome.SDK.DevHomeContract, 1)] runtimeclass AdaptiveCardSessionResult {
-        AdaptiveCardSessionResult(IIterable<IDeveloperId> developerIds);
-        AdaptiveCardSessionResult(HRESULT e, String diagnosticText);
+    [contract(Microsoft.Windows.DevHome.SDK.DevHomeContract, 1)]
+    interface IRepository {
 
-        IExtensionAdaptiveCardSession AdaptiveCardSession
-        {
-            get;
-        };
-        ProviderOperationResult Result
-        {
-            get;
-        };
+        String DisplayName { get; };
+
+        String OwningAccountName { get; };
+
+        Boolean IsPrivate { get; };
+
+        Windows.Foundation.DateTime LastUpdated { get; };
+
+        Windows.Foundation.IAsyncAction CloneRepositoryAsync(String cloneDestination, IDeveloperId developerId);
+
+        Windows.Foundation.IAsyncAction CloneRepositoryAsync(String cloneDestination);
+    }
+
+    [contract(Microsoft.Windows.DevHome.SDK.DevHomeContract, 1)] 
+    interface ISettingsProvider 
+    {
+        String GetName();
     };
 
-    [contract(Microsoft.Windows.DevHome.SDK.DevHomeContract, 1)] runtimeclass DeveloperIdResult {
-        DeveloperIdResult(IDeveloperId developerId);
-        DeveloperIdResult(HRESULT e, String diagnosticText);
-
-        IDeveloperId DeveloperId
-        {
-            get;
-        };
-        ProviderOperationResult Result
-        {
-            get;
-        };
+    [contract(Microsoft.Windows.DevHome.SDK.DevHomeContract, 1)]
+    interface IPluginAdaptiveCardController 
+    {
+        void Initialize(IPluginAdaptiveCard pluginUI);
+        void Dispose();
+        void OnAction(String action, String inputs);
     };
 
-    [contract(Microsoft.Windows.DevHome.SDK.DevHomeContract, 1)] runtimeclass DeveloperIdsResult {
-        DeveloperIdsResult(IIterable<IDeveloperId> developerIds);
-        DeveloperIdsResult(HRESULT e, String diagnosticText);
+    [contract(Microsoft.Windows.DevHome.SDK.DevHomeContract, 1)]
+    interface IPluginAdaptiveCard
+    {
+        String TemplateJson { get; };
+        String DataJson { get; };
+        String State { get; };
 
-        IIterable<IDeveloperId> DeveloperIds
-        {
-            get;
-        };
-        ProviderOperationResult Result
-        {
-            get;
-        };
+        void Update(String templateJson, String dataJson, String state);
     };
 
-    // IDeveloperId is the basic interface for DeveloperId corresponding to each logged in user, used by the Dev Home Core app
-    [contract(Microsoft.Windows.DevHome.SDK.DevHomeContract, 1)] interface IDeveloperId {
-        String LoginId
-        {
-            get;
-        };
+    [contract(Microsoft.Windows.DevHome.SDK.DevHomeContract, 1)]
+    interface IDeveloperIdProvider
+    {
+        AuthenticationExperienceKind GetAuthenticationExperienceKind(); 
 
-        String Url
-        {
-            get;
-        };
-    };
+        String GetName();
 
-    // Developer ID
-    [contract(Microsoft.Windows.DevHome.SDK.DevHomeContract, 1)] interface IDeveloperIdProvider
-        requires Windows
-        .Foundation.IClosable
-    {
-        String DisplayName
-        {
-            get;
-        };
+        IIterable<IDeveloperId> GetLoggedInDeveloperIds();
 
-        DeveloperIdsResult GetLoggedInDeveloperIds();
+        // This API is deprecated and should not be used. The API will be removed once all callers have been moved over.
+        Windows.Foundation.IAsyncOperation<IDeveloperId> LoginNewDeveloperIdAsync();
 
-        ProviderOperationResult LogoutDeveloperId(IDeveloperId developerId);
+        void LogoutDeveloperId(IDeveloperId developerId);
 
-<<<<<<< HEAD
-        event Windows.Foundation.TypedEventHandler<IDeveloperIdProvider, IDeveloperId> Changed;
-=======
+        IPluginAdaptiveCardController GetAdaptiveCardController(String[] args);
+
         Windows.Foundation.IAsyncOperation<IDeveloperId> ShowLogonSession(Microsoft.UI.WindowId windowHandle);
 
         // The below events (LoggedIn, LoggedOut and Updated) are legacy events.
         event Windows.Foundation.EventHandler<IDeveloperId> LoggedIn;
->>>>>>> 7c51e5ee
 
-        AuthenticationState GetDeveloperIdState(IDeveloperId developerId);
+        event Windows.Foundation.EventHandler<IDeveloperId> LoggedOut;
 
-        // The extension chooses to support one enum Option. Once defined by the extension this value cannot be
-        // changed by DevHome or the extension itself.
-        AuthenticationExperienceKind GetAuthenticationExperienceKind();
+        event Windows.Foundation.EventHandler<IDeveloperId> Updated;
 
-        //ExtensionProvidedExperience
-        Windows.Foundation.IAsyncOperation<DeveloperIdResult> ShowLogonSession(Microsoft.UI.WindowId windowHandle);
+        event Windows.Foundation.TypedEventHandler<IDeveloperIdProvider, Object> Changed;
 
-<<<<<<< HEAD
-        //DevHomeIntegratedCard
-        AdaptiveCardSessionResult GetLoginAdaptiveCardSession();
-=======
         AuthenticationState DeveloperIdState; 
->>>>>>> 7c51e5ee
     };
 
-    // Settings
-    [contract(Microsoft.Windows.DevHome.SDK.DevHomeContract, 1)] interface ISettingsProvider
-        requires Windows
-        .Foundation.IClosable
+    [contract(Microsoft.Windows.DevHome.SDK.DevHomeContract, 1)]
+    interface ISetupFlowProvider 
     {
-        String DisplayName
-        {
-            get;
-        };
-
-        //DevHomeIntegratedCard
-        AdaptiveCardSessionResult GetSettingsAdaptiveCardSession();
+        String GetName();
     };
 
-    [contract(Microsoft.Windows.DevHome.SDK.DevHomeContract, 1)] interface IExtensionAdaptiveCardSession {
-        ProviderOperationResult Initialize(IExtensionAdaptiveCard extensionUI);
-        void Dispose();
-        ProviderOperationResult OnAction(String action, String inputs);
+    [contract(Microsoft.Windows.DevHome.SDK.DevHomeContract, 1)]
+    interface IWidgetProvider 
+    {
+        String GetName();
     };
 
-    [contract(Microsoft.Windows.DevHome.SDK.DevHomeContract, 1)] interface IExtensionAdaptiveCard {
-        String TemplateJson
-        {
-            get;
-        };
-        String DataJson
-        {
-            get;
-        };
-        String State
-        {
-            get;
-        };
-
-        ProviderOperationResult Update(String templateJson, String dataJson, String state);
+    [contract(Microsoft.Windows.DevHome.SDK.DevHomeContract, 1)] 
+    interface IDevDoctorProvider 
+    {
+        String GetName();
     };
 
-    // Featured Application Provider
-    [contract(Microsoft.Windows.DevHome.SDK.DevHomeContract, 1)]
-        // IFeaturedApplicationProvider interface allows extensions to provide a list of featured application groups
-        interface IFeaturedApplicationProvider {
-            // Get the list of featured application groups
-            Windows.Foundation.IAsyncOperation<GetFeaturedApplicationGroupResult>
-            GetFeaturedApplicationGroupsAsync();
-        };
-
-    [contract(Microsoft.Windows.DevHome.SDK.DevHomeContract, 1)] runtimeclass GetFeaturedApplicationGroupResult {
-        GetFeaturedApplicationGroupResult(IFeaturedApplicationGroup featuredApplicationGroup);
-        GetFeaturedApplicationGroupResult(HRESULT e, String diagnosticText);
-
-        IFeaturedApplicationGroup FeaturedApplicationGroup
-        {
-            get;
-        };
-        ProviderOperationResult Result
-        {
-            get;
-        };
+    [contract(Microsoft.Windows.DevHome.SDK.DevHomeContract, 1)] 
+    interface INotificationsProvider 
+    {
+        String GetName();
     };
 
-    [contract(Microsoft.Windows.DevHome.SDK.DevHomeContract, 1)] runtimeclass GetFeaturedApplicationsResult {
-        GetFeaturedApplicationsResult(IVectorView<String> featuredApplications);
-        GetFeaturedApplicationsResult(HRESULT e, String diagnosticText);
+    [contract(Microsoft.Windows.DevHome.SDK.DevHomeContract, 1)]
+    // IDeveloperId is the basic interface for DeveloperId corresponding to each logged in user, used by the Dev Home Core app
+    interface IDeveloperId
+    {
+        String LoginId();
+        String Url();
+    };
 
-        IVectorView<String> FeaturedApplications
-        {
-            get;
-        };
-        ProviderOperationResult Result
-        {
-            get;
-        };
-    }
 
-        // IFeaturedApplicationGroup interface represents a group of featured applications
-        [contract(Microsoft.Windows.DevHome.SDK.DevHomeContract, 1)] interface IFeaturedApplicationGroup {
-        // Get the localized title of the group
-        String GetTitle(String preferredLocale);
-
-        // Get the localized descritpion of the group
-        String GetDescription(String preferredLocale);
-
-        // Get the list of featured application in the group
-        GetFeaturedApplicationsResult GetApplications();
-    };
 }