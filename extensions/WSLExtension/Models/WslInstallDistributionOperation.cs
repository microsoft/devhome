﻿// Copyright (c) Microsoft Corporation.
// Licensed under the MIT License.

using System.Runtime.InteropServices.WindowsRuntime;
using Microsoft.Windows.DevHome.SDK;
using Serilog;
using Windows.ApplicationModel.Store.Preview.InstallControl;
using Windows.Foundation;
using WSLExtension.Contracts;
using WSLExtension.DistributionDefinitions;
using static HyperVExtension.Helpers.BytesHelper;
using static WSLExtension.Constants;

namespace WSLExtension.Models;

public class WslInstallDistributionOperation : ICreateComputeSystemOperation
{
    private readonly ILogger _log = Log.ForContext("SourceContext", nameof(WslInstallDistributionOperation));

    private readonly string _wslCreationProcessStart;

    private readonly string _waitingToComplete;

    private readonly string _installationFailedTimeout;

    private readonly string _installationSuccessful;

    private const uint IndeterminateProgressPercentage = 0U;

    private readonly TimeSpan _threeSecondDelayInSeconds = TimeSpan.FromSeconds(3);

    private readonly DistributionDefinition _definition;

    private readonly IStringResource _stringResource;

    private readonly IWslManager _wslManager;

    public WslInstallDistributionOperation(
        DistributionDefinition distributionDefinition,
        IStringResource stringResource,
        IWslManager wslManager)
    {
        _definition = distributionDefinition;
        _stringResource = stringResource;
        _wslManager = wslManager;
        _wslCreationProcessStart = GetLocalizedString("WSLCreationProcessStart", _definition.FriendlyName);
        _waitingToComplete = GetLocalizedString("WSLWaitingToCompleteInstallation", _definition.FriendlyName);

        _installationFailedTimeout = GetLocalizedString("WSLInstallationFailedTimeOut", _definition.FriendlyName);

        _installationSuccessful = GetLocalizedString("WSLInstallationCompletedSuccessfully", _definition.FriendlyName);
    }

    private string GetLocalizedString(string resourcekey, string value)
    {
        return _stringResource.GetLocalized(resourcekey, value);
    }

    public IAsyncOperation<CreateComputeSystemResult> StartAsync()
    {
        return AsyncInfo.Run(async (cancellationToken) =>
        {
            try
            {
                var startTime = DateTime.UtcNow;
                _log.Information($"Starting installation for {_definition.Name}");
<<<<<<< HEAD
=======
                Progress?.Invoke(this, new CreateComputeSystemProgressEventArgs(_preparingToInstall, 0));
>>>>>>> 4feeb45d

                // Cancel waiting for install if the distribution hasn't been installed after 10 minutes.
                CancellationTokenSource cancellationTokenSource = new CancellationTokenSource();
                CancellationTokenSource.CreateLinkedTokenSource(cancellationTokenSource.Token, cancellationToken);
                cancellationTokenSource.CancelAfter(TimeSpan.FromMinutes(10));
                StatusUpdateCallback(_wslCreationProcessStart);
                _wslManager.WslInstallationEventHandler += OnInstallChanged;

                // Make sure the WSL kernel package is installed before attempting to install the selected distribution.
                await _wslManager.InstallWslKernelPackageAsync(StatusUpdateCallback, cancellationToken);

                _wslManager.InstallDistribution(_definition.Name);
                WslRegisteredDistribution? registeredDistribution = null;
                var distributionInstalledSuccessfully = false;
                _wslManager.InstallDistribution(_definition.Name);

                Progress?.Invoke(this, new CreateComputeSystemProgressEventArgs(_waitingToComplete, 0));
                while (!cancellationTokenSource.IsCancellationRequested)
                {
                    // Wait in 3 second intervals before checking. Unfortunately there are no APIs to check for
                    // installation so we need to keep checking for its completion.
                    await Task.Delay(_threeSecondDelayInSeconds, cancellationToken);
                    registeredDistribution = await _wslManager.GetInformationOnRegisteredDistributionAsync(_definition.Name);

                    if ((registeredDistribution != null) &&
                        (distributionInstalledSuccessfully = registeredDistribution.IsDistributionFullyRegistered()))
                    {
                        break;
                    }
                }

                _log.Information($"Ending installation for {_definition.Name}. Operation took: {DateTime.UtcNow - startTime}");
                if (distributionInstalledSuccessfully)
                {
                    Progress?.Invoke(this, new CreateComputeSystemProgressEventArgs(_installationSuccessful, 100));
                    return new CreateComputeSystemResult(new WslComputeSystem(_stringResource, registeredDistribution!, _wslManager));
                }

                throw new TimeoutException(_installationFailedTimeout);
            }
            catch (Exception ex)
            {
                _log.Error(ex, $"Unable to install and register {_definition.FriendlyName} due to exception");
                var errorMsg = _stringResource.GetLocalized("WSLInstallationFailedWithException", _definition.FriendlyName, ex.Message);
                return new CreateComputeSystemResult(ex, errorMsg, ex.Message);
            }
            finally
            {
                _wslManager.WslInstallationEventHandler -= OnInstallChanged;
            }
        });
    }

    private void StatusUpdateCallback(string progressText)
    {
        StatusUpdateCallback(progressText, IndeterminateProgressPercentage);
    }

    private void StatusUpdateCallback(string progressText, uint progressPercent)
    {
        try
        {
            Progress?.Invoke(this, new CreateComputeSystemProgressEventArgs(progressText, progressPercent));
        }
        catch (Exception ex)
        {
            _log.Error(ex, "Failed to provide progress back to Dev Home");
        }
    }

    private void OnInstallChanged(object? sender, AppInstallItem args)
    {
        var packageName = _definition.FriendlyName;

        if (!_definition.StoreAppId.Equals(args.ProductId, StringComparison.OrdinalIgnoreCase))
        {
            // If we're not downloading/installing the wsl distribution with the provided productId
            // then check if the Linux kernel package is being downloaded/installed.
            if (!WslKernelPackageStoreId.Equals(args.ProductId, StringComparison.OrdinalIgnoreCase))
            {
                // The AppInstallItem isn't the selected distribution nor is it the kernel package.
                return;
            }

            packageName = _stringResource.GetLocalized("WslKernelPackageName");
        }

        var status = args.GetCurrentStatus();
        var itemInstallState = status.InstallState;
        var progressText = GetLocalizedString("AppInstallPending", packageName);
        var progressPercent = IndeterminateProgressPercentage;

        switch (itemInstallState)
        {
            case AppInstallState.Pending:
                break;
            case AppInstallState.Starting:
                progressText = GetLocalizedString("AppInstallStarting", packageName);
                break;
            case AppInstallState.Downloading:
                progressText = GetTextForByteTransfer("AppInstallDownloading", packageName, status);
                progressPercent = (uint)status.PercentComplete;
                break;
            case AppInstallState.Installing:
                progressText = GetLocalizedString("AppInstalling", packageName);
                break;
            case AppInstallState.Completed:
                progressText = GetLocalizedString("AppInstallComplete", packageName);
                break;
            case AppInstallState.Canceled:
                progressText = GetLocalizedString("AppInstallCancelled", packageName);
                break;
            case AppInstallState.Paused:
                progressText = GetLocalizedString("AppInstallPaused", packageName);
                break;
            case AppInstallState.Error:
                progressText = GetLocalizedString("AppInstallError", packageName);
                break;
            case AppInstallState.PausedLowBattery:
                progressText = GetLocalizedString("AppInstallPausedLowBattery", packageName);
                break;
            case AppInstallState.PausedWiFiRecommended:
            case AppInstallState.PausedWiFiRequired:
                progressText = GetLocalizedString("AppInstallPausedWiFi", packageName);
                break;
            case AppInstallState.ReadyToDownload:
                progressText = GetLocalizedString("AppInstallReadyToDownload", packageName);
                break;
        }

        StatusUpdateCallback(progressText, progressPercent);
    }

    private string GetTextForByteTransfer(string resourceKey, string packageName, AppInstallStatus status)
    {
        var bytesReceivedSoFar = ConvertBytesToString(status.BytesDownloaded);
        var totalBytesToReceive = ConvertBytesToString(status.DownloadSizeInBytes);
        return _stringResource.GetLocalized(resourceKey, packageName, $"{bytesReceivedSoFar} / {totalBytesToReceive}");
    }

    public event TypedEventHandler<ICreateComputeSystemOperation, CreateComputeSystemActionRequiredEventArgs>? ActionRequired
    {
        add { }
        remove { }
    }

    public event TypedEventHandler<ICreateComputeSystemOperation, CreateComputeSystemProgressEventArgs>? Progress;
}
<|MERGE_RESOLUTION|>--- conflicted
+++ resolved
@@ -1,218 +1,214 @@
-﻿// Copyright (c) Microsoft Corporation.
-// Licensed under the MIT License.
-
-using System.Runtime.InteropServices.WindowsRuntime;
-using Microsoft.Windows.DevHome.SDK;
-using Serilog;
-using Windows.ApplicationModel.Store.Preview.InstallControl;
-using Windows.Foundation;
-using WSLExtension.Contracts;
-using WSLExtension.DistributionDefinitions;
-using static HyperVExtension.Helpers.BytesHelper;
-using static WSLExtension.Constants;
-
-namespace WSLExtension.Models;
-
-public class WslInstallDistributionOperation : ICreateComputeSystemOperation
-{
-    private readonly ILogger _log = Log.ForContext("SourceContext", nameof(WslInstallDistributionOperation));
-
-    private readonly string _wslCreationProcessStart;
-
-    private readonly string _waitingToComplete;
-
-    private readonly string _installationFailedTimeout;
-
-    private readonly string _installationSuccessful;
-
-    private const uint IndeterminateProgressPercentage = 0U;
-
-    private readonly TimeSpan _threeSecondDelayInSeconds = TimeSpan.FromSeconds(3);
-
-    private readonly DistributionDefinition _definition;
-
-    private readonly IStringResource _stringResource;
-
-    private readonly IWslManager _wslManager;
-
-    public WslInstallDistributionOperation(
-        DistributionDefinition distributionDefinition,
-        IStringResource stringResource,
-        IWslManager wslManager)
-    {
-        _definition = distributionDefinition;
-        _stringResource = stringResource;
-        _wslManager = wslManager;
-        _wslCreationProcessStart = GetLocalizedString("WSLCreationProcessStart", _definition.FriendlyName);
-        _waitingToComplete = GetLocalizedString("WSLWaitingToCompleteInstallation", _definition.FriendlyName);
-
-        _installationFailedTimeout = GetLocalizedString("WSLInstallationFailedTimeOut", _definition.FriendlyName);
-
-        _installationSuccessful = GetLocalizedString("WSLInstallationCompletedSuccessfully", _definition.FriendlyName);
-    }
-
-    private string GetLocalizedString(string resourcekey, string value)
-    {
-        return _stringResource.GetLocalized(resourcekey, value);
-    }
-
-    public IAsyncOperation<CreateComputeSystemResult> StartAsync()
-    {
-        return AsyncInfo.Run(async (cancellationToken) =>
-        {
-            try
-            {
-                var startTime = DateTime.UtcNow;
-                _log.Information($"Starting installation for {_definition.Name}");
-<<<<<<< HEAD
-=======
-                Progress?.Invoke(this, new CreateComputeSystemProgressEventArgs(_preparingToInstall, 0));
->>>>>>> 4feeb45d
-
-                // Cancel waiting for install if the distribution hasn't been installed after 10 minutes.
-                CancellationTokenSource cancellationTokenSource = new CancellationTokenSource();
-                CancellationTokenSource.CreateLinkedTokenSource(cancellationTokenSource.Token, cancellationToken);
-                cancellationTokenSource.CancelAfter(TimeSpan.FromMinutes(10));
-                StatusUpdateCallback(_wslCreationProcessStart);
-                _wslManager.WslInstallationEventHandler += OnInstallChanged;
-
-                // Make sure the WSL kernel package is installed before attempting to install the selected distribution.
-                await _wslManager.InstallWslKernelPackageAsync(StatusUpdateCallback, cancellationToken);
-
-                _wslManager.InstallDistribution(_definition.Name);
-                WslRegisteredDistribution? registeredDistribution = null;
-                var distributionInstalledSuccessfully = false;
-                _wslManager.InstallDistribution(_definition.Name);
-
-                Progress?.Invoke(this, new CreateComputeSystemProgressEventArgs(_waitingToComplete, 0));
-                while (!cancellationTokenSource.IsCancellationRequested)
-                {
-                    // Wait in 3 second intervals before checking. Unfortunately there are no APIs to check for
-                    // installation so we need to keep checking for its completion.
-                    await Task.Delay(_threeSecondDelayInSeconds, cancellationToken);
-                    registeredDistribution = await _wslManager.GetInformationOnRegisteredDistributionAsync(_definition.Name);
-
-                    if ((registeredDistribution != null) &&
-                        (distributionInstalledSuccessfully = registeredDistribution.IsDistributionFullyRegistered()))
-                    {
-                        break;
-                    }
-                }
-
-                _log.Information($"Ending installation for {_definition.Name}. Operation took: {DateTime.UtcNow - startTime}");
-                if (distributionInstalledSuccessfully)
-                {
-                    Progress?.Invoke(this, new CreateComputeSystemProgressEventArgs(_installationSuccessful, 100));
-                    return new CreateComputeSystemResult(new WslComputeSystem(_stringResource, registeredDistribution!, _wslManager));
-                }
-
-                throw new TimeoutException(_installationFailedTimeout);
-            }
-            catch (Exception ex)
-            {
-                _log.Error(ex, $"Unable to install and register {_definition.FriendlyName} due to exception");
-                var errorMsg = _stringResource.GetLocalized("WSLInstallationFailedWithException", _definition.FriendlyName, ex.Message);
-                return new CreateComputeSystemResult(ex, errorMsg, ex.Message);
-            }
-            finally
-            {
-                _wslManager.WslInstallationEventHandler -= OnInstallChanged;
-            }
-        });
-    }
-
-    private void StatusUpdateCallback(string progressText)
-    {
-        StatusUpdateCallback(progressText, IndeterminateProgressPercentage);
-    }
-
-    private void StatusUpdateCallback(string progressText, uint progressPercent)
-    {
-        try
-        {
-            Progress?.Invoke(this, new CreateComputeSystemProgressEventArgs(progressText, progressPercent));
-        }
-        catch (Exception ex)
-        {
-            _log.Error(ex, "Failed to provide progress back to Dev Home");
-        }
-    }
-
-    private void OnInstallChanged(object? sender, AppInstallItem args)
-    {
-        var packageName = _definition.FriendlyName;
-
-        if (!_definition.StoreAppId.Equals(args.ProductId, StringComparison.OrdinalIgnoreCase))
-        {
-            // If we're not downloading/installing the wsl distribution with the provided productId
-            // then check if the Linux kernel package is being downloaded/installed.
-            if (!WslKernelPackageStoreId.Equals(args.ProductId, StringComparison.OrdinalIgnoreCase))
-            {
-                // The AppInstallItem isn't the selected distribution nor is it the kernel package.
-                return;
-            }
-
-            packageName = _stringResource.GetLocalized("WslKernelPackageName");
-        }
-
-        var status = args.GetCurrentStatus();
-        var itemInstallState = status.InstallState;
-        var progressText = GetLocalizedString("AppInstallPending", packageName);
-        var progressPercent = IndeterminateProgressPercentage;
-
-        switch (itemInstallState)
-        {
-            case AppInstallState.Pending:
-                break;
-            case AppInstallState.Starting:
-                progressText = GetLocalizedString("AppInstallStarting", packageName);
-                break;
-            case AppInstallState.Downloading:
-                progressText = GetTextForByteTransfer("AppInstallDownloading", packageName, status);
-                progressPercent = (uint)status.PercentComplete;
-                break;
-            case AppInstallState.Installing:
-                progressText = GetLocalizedString("AppInstalling", packageName);
-                break;
-            case AppInstallState.Completed:
-                progressText = GetLocalizedString("AppInstallComplete", packageName);
-                break;
-            case AppInstallState.Canceled:
-                progressText = GetLocalizedString("AppInstallCancelled", packageName);
-                break;
-            case AppInstallState.Paused:
-                progressText = GetLocalizedString("AppInstallPaused", packageName);
-                break;
-            case AppInstallState.Error:
-                progressText = GetLocalizedString("AppInstallError", packageName);
-                break;
-            case AppInstallState.PausedLowBattery:
-                progressText = GetLocalizedString("AppInstallPausedLowBattery", packageName);
-                break;
-            case AppInstallState.PausedWiFiRecommended:
-            case AppInstallState.PausedWiFiRequired:
-                progressText = GetLocalizedString("AppInstallPausedWiFi", packageName);
-                break;
-            case AppInstallState.ReadyToDownload:
-                progressText = GetLocalizedString("AppInstallReadyToDownload", packageName);
-                break;
-        }
-
-        StatusUpdateCallback(progressText, progressPercent);
-    }
-
-    private string GetTextForByteTransfer(string resourceKey, string packageName, AppInstallStatus status)
-    {
-        var bytesReceivedSoFar = ConvertBytesToString(status.BytesDownloaded);
-        var totalBytesToReceive = ConvertBytesToString(status.DownloadSizeInBytes);
-        return _stringResource.GetLocalized(resourceKey, packageName, $"{bytesReceivedSoFar} / {totalBytesToReceive}");
-    }
-
-    public event TypedEventHandler<ICreateComputeSystemOperation, CreateComputeSystemActionRequiredEventArgs>? ActionRequired
-    {
-        add { }
-        remove { }
-    }
-
-    public event TypedEventHandler<ICreateComputeSystemOperation, CreateComputeSystemProgressEventArgs>? Progress;
-}
+﻿// Copyright (c) Microsoft Corporation.
+// Licensed under the MIT License.
+
+using System.Runtime.InteropServices.WindowsRuntime;
+using Microsoft.Windows.DevHome.SDK;
+using Serilog;
+using Windows.ApplicationModel.Store.Preview.InstallControl;
+using Windows.Foundation;
+using WSLExtension.Contracts;
+using WSLExtension.DistributionDefinitions;
+using static HyperVExtension.Helpers.BytesHelper;
+using static WSLExtension.Constants;
+
+namespace WSLExtension.Models;
+
+public class WslInstallDistributionOperation : ICreateComputeSystemOperation
+{
+    private readonly ILogger _log = Log.ForContext("SourceContext", nameof(WslInstallDistributionOperation));
+
+    private readonly string _wslCreationProcessStart;
+
+    private readonly string _waitingToComplete;
+
+    private readonly string _installationFailedTimeout;
+
+    private readonly string _installationSuccessful;
+
+    private const uint IndeterminateProgressPercentage = 0U;
+
+    private readonly TimeSpan _threeSecondDelayInSeconds = TimeSpan.FromSeconds(3);
+
+    private readonly DistributionDefinition _definition;
+
+    private readonly IStringResource _stringResource;
+
+    private readonly IWslManager _wslManager;
+
+    public WslInstallDistributionOperation(
+        DistributionDefinition distributionDefinition,
+        IStringResource stringResource,
+        IWslManager wslManager)
+    {
+        _definition = distributionDefinition;
+        _stringResource = stringResource;
+        _wslManager = wslManager;
+        _wslCreationProcessStart = GetLocalizedString("WSLCreationProcessStart", _definition.FriendlyName);
+        _waitingToComplete = GetLocalizedString("WSLWaitingToCompleteInstallation", _definition.FriendlyName);
+
+        _installationFailedTimeout = GetLocalizedString("WSLInstallationFailedTimeOut", _definition.FriendlyName);
+
+        _installationSuccessful = GetLocalizedString("WSLInstallationCompletedSuccessfully", _definition.FriendlyName);
+    }
+
+    private string GetLocalizedString(string resourcekey, string value)
+    {
+        return _stringResource.GetLocalized(resourcekey, value);
+    }
+
+    public IAsyncOperation<CreateComputeSystemResult> StartAsync()
+    {
+        return AsyncInfo.Run(async (cancellationToken) =>
+        {
+            try
+            {
+                var startTime = DateTime.UtcNow;
+                _log.Information($"Starting installation for {_definition.Name}");
+
+                // Cancel waiting for install if the distribution hasn't been installed after 10 minutes.
+                CancellationTokenSource cancellationTokenSource = new CancellationTokenSource();
+                CancellationTokenSource.CreateLinkedTokenSource(cancellationTokenSource.Token, cancellationToken);
+                cancellationTokenSource.CancelAfter(TimeSpan.FromMinutes(10));
+                StatusUpdateCallback(_wslCreationProcessStart);
+                _wslManager.WslInstallationEventHandler += OnInstallChanged;
+
+                // Make sure the WSL kernel package is installed before attempting to install the selected distribution.
+                await _wslManager.InstallWslKernelPackageAsync(StatusUpdateCallback, cancellationToken);
+
+                _wslManager.InstallDistribution(_definition.Name);
+                WslRegisteredDistribution? registeredDistribution = null;
+                var distributionInstalledSuccessfully = false;
+                _wslManager.InstallDistribution(_definition.Name);
+
+                Progress?.Invoke(this, new CreateComputeSystemProgressEventArgs(_waitingToComplete, 0));
+                while (!cancellationTokenSource.IsCancellationRequested)
+                {
+                    // Wait in 3 second intervals before checking. Unfortunately there are no APIs to check for
+                    // installation so we need to keep checking for its completion.
+                    await Task.Delay(_threeSecondDelayInSeconds, cancellationToken);
+                    registeredDistribution = await _wslManager.GetInformationOnRegisteredDistributionAsync(_definition.Name);
+
+                    if ((registeredDistribution != null) &&
+                        (distributionInstalledSuccessfully = registeredDistribution.IsDistributionFullyRegistered()))
+                    {
+                        break;
+                    }
+                }
+
+                _log.Information($"Ending installation for {_definition.Name}. Operation took: {DateTime.UtcNow - startTime}");
+                if (distributionInstalledSuccessfully)
+                {
+                    Progress?.Invoke(this, new CreateComputeSystemProgressEventArgs(_installationSuccessful, 100));
+                    return new CreateComputeSystemResult(new WslComputeSystem(_stringResource, registeredDistribution!, _wslManager));
+                }
+
+                throw new TimeoutException(_installationFailedTimeout);
+            }
+            catch (Exception ex)
+            {
+                _log.Error(ex, $"Unable to install and register {_definition.FriendlyName} due to exception");
+                var errorMsg = _stringResource.GetLocalized("WSLInstallationFailedWithException", _definition.FriendlyName, ex.Message);
+                return new CreateComputeSystemResult(ex, errorMsg, ex.Message);
+            }
+            finally
+            {
+                _wslManager.WslInstallationEventHandler -= OnInstallChanged;
+            }
+        });
+    }
+
+    private void StatusUpdateCallback(string progressText)
+    {
+        StatusUpdateCallback(progressText, IndeterminateProgressPercentage);
+    }
+
+    private void StatusUpdateCallback(string progressText, uint progressPercent)
+    {
+        try
+        {
+            Progress?.Invoke(this, new CreateComputeSystemProgressEventArgs(progressText, progressPercent));
+        }
+        catch (Exception ex)
+        {
+            _log.Error(ex, "Failed to provide progress back to Dev Home");
+        }
+    }
+
+    private void OnInstallChanged(object? sender, AppInstallItem args)
+    {
+        var packageName = _definition.FriendlyName;
+
+        if (!_definition.StoreAppId.Equals(args.ProductId, StringComparison.OrdinalIgnoreCase))
+        {
+            // If we're not downloading/installing the wsl distribution with the provided productId
+            // then check if the Linux kernel package is being downloaded/installed.
+            if (!WslKernelPackageStoreId.Equals(args.ProductId, StringComparison.OrdinalIgnoreCase))
+            {
+                // The AppInstallItem isn't the selected distribution nor is it the kernel package.
+                return;
+            }
+
+            packageName = _stringResource.GetLocalized("WslKernelPackageName");
+        }
+
+        var status = args.GetCurrentStatus();
+        var itemInstallState = status.InstallState;
+        var progressText = GetLocalizedString("AppInstallPending", packageName);
+        var progressPercent = IndeterminateProgressPercentage;
+
+        switch (itemInstallState)
+        {
+            case AppInstallState.Pending:
+                break;
+            case AppInstallState.Starting:
+                progressText = GetLocalizedString("AppInstallStarting", packageName);
+                break;
+            case AppInstallState.Downloading:
+                progressText = GetTextForByteTransfer("AppInstallDownloading", packageName, status);
+                progressPercent = (uint)status.PercentComplete;
+                break;
+            case AppInstallState.Installing:
+                progressText = GetLocalizedString("AppInstalling", packageName);
+                break;
+            case AppInstallState.Completed:
+                progressText = GetLocalizedString("AppInstallComplete", packageName);
+                break;
+            case AppInstallState.Canceled:
+                progressText = GetLocalizedString("AppInstallCancelled", packageName);
+                break;
+            case AppInstallState.Paused:
+                progressText = GetLocalizedString("AppInstallPaused", packageName);
+                break;
+            case AppInstallState.Error:
+                progressText = GetLocalizedString("AppInstallError", packageName);
+                break;
+            case AppInstallState.PausedLowBattery:
+                progressText = GetLocalizedString("AppInstallPausedLowBattery", packageName);
+                break;
+            case AppInstallState.PausedWiFiRecommended:
+            case AppInstallState.PausedWiFiRequired:
+                progressText = GetLocalizedString("AppInstallPausedWiFi", packageName);
+                break;
+            case AppInstallState.ReadyToDownload:
+                progressText = GetLocalizedString("AppInstallReadyToDownload", packageName);
+                break;
+        }
+
+        StatusUpdateCallback(progressText, progressPercent);
+    }
+
+    private string GetTextForByteTransfer(string resourceKey, string packageName, AppInstallStatus status)
+    {
+        var bytesReceivedSoFar = ConvertBytesToString(status.BytesDownloaded);
+        var totalBytesToReceive = ConvertBytesToString(status.DownloadSizeInBytes);
+        return _stringResource.GetLocalized(resourceKey, packageName, $"{bytesReceivedSoFar} / {totalBytesToReceive}");
+    }
+
+    public event TypedEventHandler<ICreateComputeSystemOperation, CreateComputeSystemActionRequiredEventArgs>? ActionRequired
+    {
+        add { }
+        remove { }
+    }
+
+    public event TypedEventHandler<ICreateComputeSystemOperation, CreateComputeSystemProgressEventArgs>? Progress;
+}