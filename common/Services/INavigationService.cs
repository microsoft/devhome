--- conflicted
+++ resolved
@@ -1,59 +1,55 @@
-﻿// Copyright (c) Microsoft Corporation.
-// Licensed under the MIT License.
-
-using Microsoft.UI.Xaml.Controls;
-using Microsoft.UI.Xaml.Navigation;
-
-namespace DevHome.Common.Services;
-
-public interface INavigationService
-{
-    event NavigatedEventHandler Navigated;
-
-    bool CanGoBack
-    {
-        get;
-    }
-
-    // Used to pass data between view models during a navigation
-    object? LastParameterUsed
-    {
-        get;
-    }
-
-    Frame? Frame
-    {
-        get; set;
-    }
-
-    string DefaultPage
-    {
-        get; set;
-    }
-
-    bool NavigateTo(string pageKey, object? parameter = null, bool clearNavigation = false);
-
-    bool GoBack();
-
-    bool GoForward();
-}
-
-// Expose known page keys so that a project doesn't need to include a ProjectReference to another project
-// just to navigate to another page.
-public static class KnownPageKeys
-{
-    public static readonly string Dashboard = "DevHome.Dashboard.ViewModels.DashboardViewModel";
-    public static readonly string Extensions = "DevHome.ExtensionLibrary.ViewModels.ExtensionLibraryViewModel";
-    public static readonly string WhatsNew = "DevHome.ViewModels.WhatsNewViewModel";
-    public static readonly string Settings = "DevHome.Settings.ViewModels.SettingsViewModel";
-    public static readonly string Feedback = "DevHome.Settings.ViewModels.FeedbackViewModel";
-    public static readonly string Environments = "DevHome.Environments.ViewModels.LandingPageViewModel";
-    public static readonly string SetupFlow = "DevHome.SetupFlow.ViewModels.SetupFlowViewModel";
-
-<<<<<<< HEAD
-    // Will not work with navigation service nativly.  Used for the dictionary in SetupFlowViewModel
-=======
-    // Will not work with navigation service natively.  Used for the dictionary in SetupFlowViewModel
->>>>>>> 6b805e3f
-    public static readonly string RepositoryConfiguration = "RepositoryConfiguration";
-}
+﻿// Copyright (c) Microsoft Corporation.
+// Licensed under the MIT License.
+
+using Microsoft.UI.Xaml.Controls;
+using Microsoft.UI.Xaml.Navigation;
+
+namespace DevHome.Common.Services;
+
+public interface INavigationService
+{
+    event NavigatedEventHandler Navigated;
+
+    bool CanGoBack
+    {
+        get;
+    }
+
+    // Used to pass data between view models during a navigation
+    object? LastParameterUsed
+    {
+        get;
+    }
+
+    Frame? Frame
+    {
+        get; set;
+    }
+
+    string DefaultPage
+    {
+        get; set;
+    }
+
+    bool NavigateTo(string pageKey, object? parameter = null, bool clearNavigation = false);
+
+    bool GoBack();
+
+    bool GoForward();
+}
+
+// Expose known page keys so that a project doesn't need to include a ProjectReference to another project
+// just to navigate to another page.
+public static class KnownPageKeys
+{
+    public static readonly string Dashboard = "DevHome.Dashboard.ViewModels.DashboardViewModel";
+    public static readonly string Extensions = "DevHome.ExtensionLibrary.ViewModels.ExtensionLibraryViewModel";
+    public static readonly string WhatsNew = "DevHome.ViewModels.WhatsNewViewModel";
+    public static readonly string Settings = "DevHome.Settings.ViewModels.SettingsViewModel";
+    public static readonly string Feedback = "DevHome.Settings.ViewModels.FeedbackViewModel";
+    public static readonly string Environments = "DevHome.Environments.ViewModels.LandingPageViewModel";
+    public static readonly string SetupFlow = "DevHome.SetupFlow.ViewModels.SetupFlowViewModel";
+
+    // Will not work with navigation service natively.  Used for the dictionary in SetupFlowViewModel
+    public static readonly string RepositoryConfiguration = "RepositoryConfiguration";
+}