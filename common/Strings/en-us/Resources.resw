﻿<?xml version="1.0" encoding="utf-8"?>
<root>
  <!-- 
    Microsoft ResX Schema 
    
    Version 2.0
    
    The primary goals of this format is to allow a simple XML format 
    that is mostly human readable. The generation and parsing of the 
    various data types are done through the TypeConverter classes 
    associated with the data types.
    
    Example:
    
    ... ado.net/XML headers & schema ...
    <resheader name="resmimetype">text/microsoft-resx</resheader>
    <resheader name="version">2.0</resheader>
    <resheader name="reader">System.Resources.ResXResourceReader, System.Windows.Forms, ...</resheader>
    <resheader name="writer">System.Resources.ResXResourceWriter, System.Windows.Forms, ...</resheader>
    <data name="Name1"><value>this is my long string</value><comment>this is a comment</comment></data>
    <data name="Color1" type="System.Drawing.Color, System.Drawing">Blue</data>
    <data name="Bitmap1" mimetype="application/x-microsoft.net.object.binary.base64">
        <value>[base64 mime encoded serialized .NET Framework object]</value>
    </data>
    <data name="Icon1" type="System.Drawing.Icon, System.Drawing" mimetype="application/x-microsoft.net.object.bytearray.base64">
        <value>[base64 mime encoded string representing a byte array form of the .NET Framework object]</value>
        <comment>This is a comment</comment>
    </data>
                
    There are any number of "resheader" rows that contain simple 
    name/value pairs.
    
    Each data row contains a name, and value. The row also contains a 
    type or mimetype. Type corresponds to a .NET class that support 
    text/value conversion through the TypeConverter architecture. 
    Classes that don't support this are serialized and stored with the 
    mimetype set.
    
    The mimetype is used for serialized objects, and tells the 
    ResXResourceReader how to depersist the object. This is currently not 
    extensible. For a given mimetype the value must be set accordingly:
    
    Note - application/x-microsoft.net.object.binary.base64 is the format 
    that the ResXResourceWriter will generate, however the reader can 
    read any of the formats listed below.
    
    mimetype: application/x-microsoft.net.object.binary.base64
    value   : The object must be serialized with 
            : System.Runtime.Serialization.Formatters.Binary.BinaryFormatter
            : and then encoded with base64 encoding.
    
    mimetype: application/x-microsoft.net.object.soap.base64
    value   : The object must be serialized with 
            : System.Runtime.Serialization.Formatters.Soap.SoapFormatter
            : and then encoded with base64 encoding.

    mimetype: application/x-microsoft.net.object.bytearray.base64
    value   : The object must be serialized into a byte array 
            : using a System.ComponentModel.TypeConverter
            : and then encoded with base64 encoding.
    -->
  <xsd:schema id="root" xmlns="" xmlns:xsd="http://www.w3.org/2001/XMLSchema" xmlns:msdata="urn:schemas-microsoft-com:xml-msdata">
    <xsd:import namespace="http://www.w3.org/XML/1998/namespace" />
    <xsd:element name="root" msdata:IsDataSet="true">
      <xsd:complexType>
        <xsd:choice maxOccurs="unbounded">
          <xsd:element name="metadata">
            <xsd:complexType>
              <xsd:sequence>
                <xsd:element name="value" type="xsd:string" minOccurs="0" />
              </xsd:sequence>
              <xsd:attribute name="name" use="required" type="xsd:string" />
              <xsd:attribute name="type" type="xsd:string" />
              <xsd:attribute name="mimetype" type="xsd:string" />
              <xsd:attribute ref="xml:space" />
            </xsd:complexType>
          </xsd:element>
          <xsd:element name="assembly">
            <xsd:complexType>
              <xsd:attribute name="alias" type="xsd:string" />
              <xsd:attribute name="name" type="xsd:string" />
            </xsd:complexType>
          </xsd:element>
          <xsd:element name="data">
            <xsd:complexType>
              <xsd:sequence>
                <xsd:element name="value" type="xsd:string" minOccurs="0" msdata:Ordinal="1" />
                <xsd:element name="comment" type="xsd:string" minOccurs="0" msdata:Ordinal="2" />
              </xsd:sequence>
              <xsd:attribute name="name" type="xsd:string" use="required" msdata:Ordinal="1" />
              <xsd:attribute name="type" type="xsd:string" msdata:Ordinal="3" />
              <xsd:attribute name="mimetype" type="xsd:string" msdata:Ordinal="4" />
              <xsd:attribute ref="xml:space" />
            </xsd:complexType>
          </xsd:element>
          <xsd:element name="resheader">
            <xsd:complexType>
              <xsd:sequence>
                <xsd:element name="value" type="xsd:string" minOccurs="0" msdata:Ordinal="1" />
              </xsd:sequence>
              <xsd:attribute name="name" type="xsd:string" use="required" />
            </xsd:complexType>
          </xsd:element>
        </xsd:choice>
      </xsd:complexType>
    </xsd:element>
  </xsd:schema>
  <resheader name="resmimetype">
    <value>text/microsoft-resx</value>
  </resheader>
  <resheader name="version">
    <value>2.0</value>
  </resheader>
  <resheader name="reader">
    <value>System.Resources.ResXResourceReader, System.Windows.Forms, Version=4.0.0.0, Culture=neutral, PublicKeyToken=b77a5c561934e089</value>
  </resheader>
  <resheader name="writer">
    <value>System.Resources.ResXResourceWriter, System.Windows.Forms, Version=4.0.0.0, Culture=neutral, PublicKeyToken=b77a5c561934e089</value>
  </resheader>
  <data name="AdaptiveCardDialogPrimaryButtonText" xml:space="preserve">
    <value>Ok</value>
    <comment>Primary button text that will be displayed to the user as the main action when they are presented with a content dialog with two buttons</comment>
  </data>
  <data name="AdaptiveCardDialogSecondaryButtonText" xml:space="preserve">
    <value>Cancel</value>
    <comment>Secondary button text that will be displayed to the user as a secondary action when they are presented with a content dialog with two buttons</comment>
  </data>
  <data name="AdaptiveCardDialogTitleErrorText" xml:space="preserve">
    <value>Couldn't get title from the extension</value>
    <comment>Error text to be displayed to the user when a dev home extension that wants a content dialog to be displayed does not provide Dev Home with a title for the content dialog</comment>
  </data>
  <data name="BannerHideButton.[using:Microsoft.UI.Xaml.Automation]AutomationProperties.Name" xml:space="preserve">
    <value>Close</value>
    <comment>Name of the button that hides the banner</comment>
  </data>
  <data name="CloseButton.[using:Microsoft.UI.Xaml.Automation]AutomationProperties.Name" xml:space="preserve">
    <value>Close</value>
    <comment>Name of the button that closes a view</comment>
  </data>
  <data name="ComputeSystemAssignedMemory" xml:space="preserve">
    <value>RAM:</value>
    <comment>Title for the ram property of a compute system</comment>
  </data>
  <data name="ComputeSystemCpu" xml:space="preserve">
    <value>vCPU:</value>
    <comment>Title for the virtual cpu property of a compute system</comment>
  </data>
  <data name="ComputeSystemCreated" xml:space="preserve">
    <value>Created</value>
    <comment>Text for state of the compute system when it is created</comment>
  </data>
  <data name="ComputeSystemCreating" xml:space="preserve">
    <value>Creating</value>
    <comment>Text for the state of the compute system when it is being created</comment>
  </data>
  <data name="ComputeSystemDeleted" xml:space="preserve">
    <value>Deleted</value>
    <comment>Text for state of the compute system when it is deleted</comment>
  </data>
  <data name="ComputeSystemDeleting" xml:space="preserve">
    <value>Deleting</value>
    <comment>Text for the state of the compute system when it is being deleted</comment>
  </data>
  <data name="ComputeSystemPaused" xml:space="preserve">
    <value>Paused</value>
    <comment>Text for state of the compute system when it is paused</comment>
  </data>
  <data name="ComputeSystemPausing" xml:space="preserve">
    <value>Pausing</value>
    <comment>Text for the state of the compute system when it is being paused</comment>
  </data>
  <data name="ComputeSystemRestarting" xml:space="preserve">
    <value>Restarting</value>
    <comment>Text for the state of the compute system when it is restarting</comment>
  </data>
  <data name="ComputeSystemRunning" xml:space="preserve">
    <value>Running</value>
    <comment>Text for state of the compute system when it is running</comment>
  </data>
  <data name="ComputeSystemSaved" xml:space="preserve">
    <value>Saved</value>
    <comment>Text for state of the compute system when it is saved</comment>
  </data>
  <data name="ComputeSystemSaving" xml:space="preserve">
    <value>Saving</value>
    <comment>Text for the state of the compute system when it is saving</comment>
  </data>
  <data name="ComputeSystemStarting" xml:space="preserve">
    <value>Starting</value>
    <comment>Text for state of the compute system when it is starting</comment>
  </data>
  <data name="ComputeSystemStopped" xml:space="preserve">
    <value>Stopped</value>
    <comment>Text for state of the compute system when it is stopped</comment>
  </data>
  <data name="ComputeSystemStopping" xml:space="preserve">
    <value>Stopping</value>
    <comment>Text for state of the compute system when it is stopping</comment>
  </data>
  <data name="ComputeSystemStorage" xml:space="preserve">
    <value>Storage:</value>
    <comment>Title for the storage property of the compute system. (The amount of disk space it has).</comment>
  </data>
  <data name="ComputeSystemUnexpectedError" xml:space="preserve">
    <value>An unexpected error occurred while attempting to perform the operation on the {0} provider. Please see the logs for more information.</value>
    <comment>Locked={"{0}"} Text for when there was an error performing a compute system operation. . {0} is the name of the compute system</comment>
  </data>
  <data name="ComputeSystemUnknown" xml:space="preserve">
    <value>Unknown</value>
    <comment>Text for the state of the compute system when it is unknown</comment>
  </data>
  <data name="ComputeSystemUnknownWithColon" xml:space="preserve">
    <value>Unknown:</value>
    <comment>Title for a property of the compute system that is unknown.</comment>
  </data>
  <data name="ComputeSystemUptime" xml:space="preserve">
    <value>Uptime:</value>
    <comment>Title for the uptime property of a compute system. (The amount of time its been running)</comment>
  </data>
  <data name="CreateComputeSystemOperationError" xml:space="preserve">
    <value>We couldn't start the operation to create your environment. Please check the extensions logs for more information</value>
    <comment>Error text to be displayed when we're unable to start the operation to create a new environment. An environment can be a cloud or virtual machine.</comment>
  </data>
<<<<<<< HEAD
=======
  <data name="DevHomeActionDefaultText" xml:space="preserve">
    <value>Open</value>
    <comment>Default text for a button that launches a content dialog in the UI</comment>
  </data>
  <data name="DevHomeContentDialogDefaultPrimaryButtonText" xml:space="preserve">
    <value>Ok</value>
    <comment>Default text for a content dialogs primary action button</comment>
  </data>
  <data name="DevHomeContentDialogDefaultSecondaryButtonText" xml:space="preserve">
    <value>Close</value>
    <comment>Default text for a content dialogs secondary action button</comment>
  </data>
  <data name="DevHomeContentDialogDefaultTitle" xml:space="preserve">
    <value>No title was provide by the provider</value>
    <comment>Default text when a provider does not provide Dev Home with a title for the dialog</comment>
  </data>
  <data name="SettingsCardChoiceSetDefaultLabel" xml:space="preserve">
    <value>Settings card items</value>
    <comment>Default text that will be displayed and read out to the reader if an extension does not provide us with label text for their list of values</comment>
  </data>
  <data name="SettingsCardDescriptionError" xml:space="preserve">
    <value>Provider failed to provide a description for this item</value>
    <comment>Error text to be displayed when a provider does not provide a description for an item in a list of UI cards</comment>
  </data>
  <data name="SettingsCardHeaderError" xml:space="preserve">
    <value>Provider failed to provide a Header title for this item</value>
    <comment>Error text to be displayed when an provider does not provide header text for an item in a list of UI cards</comment>
  </data>
>>>>>>> 85dbd256
  <data name="UserNotInHyperAdminGroupButton" xml:space="preserve">
    <value>Launch computer management</value>
    <comment>Button text for the user to click, in order for us to add them to the Hyper-V admin group</comment>
  </data>
  <data name="UserNotInHyperAdminGroupMessage" xml:space="preserve">
    <value>The current user is not a Hyper-V administrator. Hyper-V Virtual machines will not load. Please add the user to the Hyper-V Administrators group and reboot.</value>
    <comment>Text explaining that the user is not in the hyper-v admin group and that we need to add them.</comment>
  </data>
    <data name="DevHomeActionDefaultText" xml:space="preserve">
    <value>Open</value>
    <comment>Default text for a button that launches a content dialog in the UI</comment>
  </data>
  <data name="DevHomeContentDialogDefaultPrimaryButtonText" xml:space="preserve">
    <value>Ok</value>
    <comment>Default text for a content dialogs primary action button</comment>
  </data>
  <data name="DevHomeContentDialogDefaultSecondaryButtonText" xml:space="preserve">
    <value>Close</value>
    <comment>Default text for a content dialogs secondary action button</comment>
  </data>
  <data name="DevHomeContentDialogDefaultTitle" xml:space="preserve">
    <value>No title was provide by the provider</value>
    <comment>Default text when a provider does not provide Dev Home with a title for the dialog</comment>
  </data>
  <data name="SettingsCardChoiceSetDefaultLabel" xml:space="preserve">
    <value>Settings card items</value>
    <comment>Default text that will be displayed and read out to the reader if an extension does not provide us with label text for their list of values</comment>
  </data>
  <data name="SettingsCardDescriptionError" xml:space="preserve">
    <value>Provider failed to provide a description for this item</value>
    <comment>Error text to be displayed when a provider does not provide a description for an item in a list of UI cards</comment>
  </data>
  <data name="SettingsCardHeaderError" xml:space="preserve">
    <value>Provider failed to provide a Header title for this item</value>
    <comment>Error text to be displayed when an provider does not provide header text for an item in a list of UI cards</comment>
  </data>
    <data name="AdaptiveCardDialogPrimaryButtonText" xml:space="preserve">
    <value>Ok</value>
    <comment>Primary button text that will be displayed to the user as the main action when they are presented with a content dialog with two buttons</comment>
  </data>
  <data name="AdaptiveCardDialogSecondaryButtonText" xml:space="preserve">
    <value>Cancel</value>
    <comment>Secondary button text that will be displayed to the user as a secondary action when they are presented with a content dialog with two buttons</comment>
  </data>
  <data name="AdaptiveCardDialogTitleErrorText" xml:space="preserve">
    <value>Couldn't get title from the extension</value>
    <comment>Error text to be displayed to the user when a dev home extension that wants a content dialog to be displayed does not provide Dev Home with a title for the content dialog</comment>
  </data>
  <data name="ItemsViewNonSelectedItemError" xml:space="preserve">
    <value>An item must be selected</value>
    <comment>Error text advising the user that they must select an item in the list before proceeding</comment>
  </data>
</root><|MERGE_RESOLUTION|>--- conflicted
+++ resolved
@@ -1,307 +1,260 @@
-﻿<?xml version="1.0" encoding="utf-8"?>
-<root>
-  <!-- 
-    Microsoft ResX Schema 
-    
-    Version 2.0
-    
-    The primary goals of this format is to allow a simple XML format 
-    that is mostly human readable. The generation and parsing of the 
-    various data types are done through the TypeConverter classes 
-    associated with the data types.
-    
-    Example:
-    
-    ... ado.net/XML headers & schema ...
-    <resheader name="resmimetype">text/microsoft-resx</resheader>
-    <resheader name="version">2.0</resheader>
-    <resheader name="reader">System.Resources.ResXResourceReader, System.Windows.Forms, ...</resheader>
-    <resheader name="writer">System.Resources.ResXResourceWriter, System.Windows.Forms, ...</resheader>
-    <data name="Name1"><value>this is my long string</value><comment>this is a comment</comment></data>
-    <data name="Color1" type="System.Drawing.Color, System.Drawing">Blue</data>
-    <data name="Bitmap1" mimetype="application/x-microsoft.net.object.binary.base64">
-        <value>[base64 mime encoded serialized .NET Framework object]</value>
-    </data>
-    <data name="Icon1" type="System.Drawing.Icon, System.Drawing" mimetype="application/x-microsoft.net.object.bytearray.base64">
-        <value>[base64 mime encoded string representing a byte array form of the .NET Framework object]</value>
-        <comment>This is a comment</comment>
-    </data>
-                
-    There are any number of "resheader" rows that contain simple 
-    name/value pairs.
-    
-    Each data row contains a name, and value. The row also contains a 
-    type or mimetype. Type corresponds to a .NET class that support 
-    text/value conversion through the TypeConverter architecture. 
-    Classes that don't support this are serialized and stored with the 
-    mimetype set.
-    
-    The mimetype is used for serialized objects, and tells the 
-    ResXResourceReader how to depersist the object. This is currently not 
-    extensible. For a given mimetype the value must be set accordingly:
-    
-    Note - application/x-microsoft.net.object.binary.base64 is the format 
-    that the ResXResourceWriter will generate, however the reader can 
-    read any of the formats listed below.
-    
-    mimetype: application/x-microsoft.net.object.binary.base64
-    value   : The object must be serialized with 
-            : System.Runtime.Serialization.Formatters.Binary.BinaryFormatter
-            : and then encoded with base64 encoding.
-    
-    mimetype: application/x-microsoft.net.object.soap.base64
-    value   : The object must be serialized with 
-            : System.Runtime.Serialization.Formatters.Soap.SoapFormatter
-            : and then encoded with base64 encoding.
-
-    mimetype: application/x-microsoft.net.object.bytearray.base64
-    value   : The object must be serialized into a byte array 
-            : using a System.ComponentModel.TypeConverter
-            : and then encoded with base64 encoding.
-    -->
-  <xsd:schema id="root" xmlns="" xmlns:xsd="http://www.w3.org/2001/XMLSchema" xmlns:msdata="urn:schemas-microsoft-com:xml-msdata">
-    <xsd:import namespace="http://www.w3.org/XML/1998/namespace" />
-    <xsd:element name="root" msdata:IsDataSet="true">
-      <xsd:complexType>
-        <xsd:choice maxOccurs="unbounded">
-          <xsd:element name="metadata">
-            <xsd:complexType>
-              <xsd:sequence>
-                <xsd:element name="value" type="xsd:string" minOccurs="0" />
-              </xsd:sequence>
-              <xsd:attribute name="name" use="required" type="xsd:string" />
-              <xsd:attribute name="type" type="xsd:string" />
-              <xsd:attribute name="mimetype" type="xsd:string" />
-              <xsd:attribute ref="xml:space" />
-            </xsd:complexType>
-          </xsd:element>
-          <xsd:element name="assembly">
-            <xsd:complexType>
-              <xsd:attribute name="alias" type="xsd:string" />
-              <xsd:attribute name="name" type="xsd:string" />
-            </xsd:complexType>
-          </xsd:element>
-          <xsd:element name="data">
-            <xsd:complexType>
-              <xsd:sequence>
-                <xsd:element name="value" type="xsd:string" minOccurs="0" msdata:Ordinal="1" />
-                <xsd:element name="comment" type="xsd:string" minOccurs="0" msdata:Ordinal="2" />
-              </xsd:sequence>
-              <xsd:attribute name="name" type="xsd:string" use="required" msdata:Ordinal="1" />
-              <xsd:attribute name="type" type="xsd:string" msdata:Ordinal="3" />
-              <xsd:attribute name="mimetype" type="xsd:string" msdata:Ordinal="4" />
-              <xsd:attribute ref="xml:space" />
-            </xsd:complexType>
-          </xsd:element>
-          <xsd:element name="resheader">
-            <xsd:complexType>
-              <xsd:sequence>
-                <xsd:element name="value" type="xsd:string" minOccurs="0" msdata:Ordinal="1" />
-              </xsd:sequence>
-              <xsd:attribute name="name" type="xsd:string" use="required" />
-            </xsd:complexType>
-          </xsd:element>
-        </xsd:choice>
-      </xsd:complexType>
-    </xsd:element>
-  </xsd:schema>
-  <resheader name="resmimetype">
-    <value>text/microsoft-resx</value>
-  </resheader>
-  <resheader name="version">
-    <value>2.0</value>
-  </resheader>
-  <resheader name="reader">
-    <value>System.Resources.ResXResourceReader, System.Windows.Forms, Version=4.0.0.0, Culture=neutral, PublicKeyToken=b77a5c561934e089</value>
-  </resheader>
-  <resheader name="writer">
-    <value>System.Resources.ResXResourceWriter, System.Windows.Forms, Version=4.0.0.0, Culture=neutral, PublicKeyToken=b77a5c561934e089</value>
-  </resheader>
-  <data name="AdaptiveCardDialogPrimaryButtonText" xml:space="preserve">
-    <value>Ok</value>
-    <comment>Primary button text that will be displayed to the user as the main action when they are presented with a content dialog with two buttons</comment>
-  </data>
-  <data name="AdaptiveCardDialogSecondaryButtonText" xml:space="preserve">
-    <value>Cancel</value>
-    <comment>Secondary button text that will be displayed to the user as a secondary action when they are presented with a content dialog with two buttons</comment>
-  </data>
-  <data name="AdaptiveCardDialogTitleErrorText" xml:space="preserve">
-    <value>Couldn't get title from the extension</value>
-    <comment>Error text to be displayed to the user when a dev home extension that wants a content dialog to be displayed does not provide Dev Home with a title for the content dialog</comment>
-  </data>
-  <data name="BannerHideButton.[using:Microsoft.UI.Xaml.Automation]AutomationProperties.Name" xml:space="preserve">
-    <value>Close</value>
-    <comment>Name of the button that hides the banner</comment>
-  </data>
-  <data name="CloseButton.[using:Microsoft.UI.Xaml.Automation]AutomationProperties.Name" xml:space="preserve">
-    <value>Close</value>
-    <comment>Name of the button that closes a view</comment>
-  </data>
-  <data name="ComputeSystemAssignedMemory" xml:space="preserve">
-    <value>RAM:</value>
-    <comment>Title for the ram property of a compute system</comment>
-  </data>
-  <data name="ComputeSystemCpu" xml:space="preserve">
-    <value>vCPU:</value>
-    <comment>Title for the virtual cpu property of a compute system</comment>
-  </data>
-  <data name="ComputeSystemCreated" xml:space="preserve">
-    <value>Created</value>
-    <comment>Text for state of the compute system when it is created</comment>
-  </data>
-  <data name="ComputeSystemCreating" xml:space="preserve">
-    <value>Creating</value>
-    <comment>Text for the state of the compute system when it is being created</comment>
-  </data>
-  <data name="ComputeSystemDeleted" xml:space="preserve">
-    <value>Deleted</value>
-    <comment>Text for state of the compute system when it is deleted</comment>
-  </data>
-  <data name="ComputeSystemDeleting" xml:space="preserve">
-    <value>Deleting</value>
-    <comment>Text for the state of the compute system when it is being deleted</comment>
-  </data>
-  <data name="ComputeSystemPaused" xml:space="preserve">
-    <value>Paused</value>
-    <comment>Text for state of the compute system when it is paused</comment>
-  </data>
-  <data name="ComputeSystemPausing" xml:space="preserve">
-    <value>Pausing</value>
-    <comment>Text for the state of the compute system when it is being paused</comment>
-  </data>
-  <data name="ComputeSystemRestarting" xml:space="preserve">
-    <value>Restarting</value>
-    <comment>Text for the state of the compute system when it is restarting</comment>
-  </data>
-  <data name="ComputeSystemRunning" xml:space="preserve">
-    <value>Running</value>
-    <comment>Text for state of the compute system when it is running</comment>
-  </data>
-  <data name="ComputeSystemSaved" xml:space="preserve">
-    <value>Saved</value>
-    <comment>Text for state of the compute system when it is saved</comment>
-  </data>
-  <data name="ComputeSystemSaving" xml:space="preserve">
-    <value>Saving</value>
-    <comment>Text for the state of the compute system when it is saving</comment>
-  </data>
-  <data name="ComputeSystemStarting" xml:space="preserve">
-    <value>Starting</value>
-    <comment>Text for state of the compute system when it is starting</comment>
-  </data>
-  <data name="ComputeSystemStopped" xml:space="preserve">
-    <value>Stopped</value>
-    <comment>Text for state of the compute system when it is stopped</comment>
-  </data>
-  <data name="ComputeSystemStopping" xml:space="preserve">
-    <value>Stopping</value>
-    <comment>Text for state of the compute system when it is stopping</comment>
-  </data>
-  <data name="ComputeSystemStorage" xml:space="preserve">
-    <value>Storage:</value>
-    <comment>Title for the storage property of the compute system. (The amount of disk space it has).</comment>
-  </data>
-  <data name="ComputeSystemUnexpectedError" xml:space="preserve">
-    <value>An unexpected error occurred while attempting to perform the operation on the {0} provider. Please see the logs for more information.</value>
-    <comment>Locked={"{0}"} Text for when there was an error performing a compute system operation. . {0} is the name of the compute system</comment>
-  </data>
-  <data name="ComputeSystemUnknown" xml:space="preserve">
-    <value>Unknown</value>
-    <comment>Text for the state of the compute system when it is unknown</comment>
-  </data>
-  <data name="ComputeSystemUnknownWithColon" xml:space="preserve">
-    <value>Unknown:</value>
-    <comment>Title for a property of the compute system that is unknown.</comment>
-  </data>
-  <data name="ComputeSystemUptime" xml:space="preserve">
-    <value>Uptime:</value>
-    <comment>Title for the uptime property of a compute system. (The amount of time its been running)</comment>
-  </data>
-  <data name="CreateComputeSystemOperationError" xml:space="preserve">
-    <value>We couldn't start the operation to create your environment. Please check the extensions logs for more information</value>
-    <comment>Error text to be displayed when we're unable to start the operation to create a new environment. An environment can be a cloud or virtual machine.</comment>
-  </data>
-<<<<<<< HEAD
-=======
-  <data name="DevHomeActionDefaultText" xml:space="preserve">
-    <value>Open</value>
-    <comment>Default text for a button that launches a content dialog in the UI</comment>
-  </data>
-  <data name="DevHomeContentDialogDefaultPrimaryButtonText" xml:space="preserve">
-    <value>Ok</value>
-    <comment>Default text for a content dialogs primary action button</comment>
-  </data>
-  <data name="DevHomeContentDialogDefaultSecondaryButtonText" xml:space="preserve">
-    <value>Close</value>
-    <comment>Default text for a content dialogs secondary action button</comment>
-  </data>
-  <data name="DevHomeContentDialogDefaultTitle" xml:space="preserve">
-    <value>No title was provide by the provider</value>
-    <comment>Default text when a provider does not provide Dev Home with a title for the dialog</comment>
-  </data>
-  <data name="SettingsCardChoiceSetDefaultLabel" xml:space="preserve">
-    <value>Settings card items</value>
-    <comment>Default text that will be displayed and read out to the reader if an extension does not provide us with label text for their list of values</comment>
-  </data>
-  <data name="SettingsCardDescriptionError" xml:space="preserve">
-    <value>Provider failed to provide a description for this item</value>
-    <comment>Error text to be displayed when a provider does not provide a description for an item in a list of UI cards</comment>
-  </data>
-  <data name="SettingsCardHeaderError" xml:space="preserve">
-    <value>Provider failed to provide a Header title for this item</value>
-    <comment>Error text to be displayed when an provider does not provide header text for an item in a list of UI cards</comment>
-  </data>
->>>>>>> 85dbd256
-  <data name="UserNotInHyperAdminGroupButton" xml:space="preserve">
-    <value>Launch computer management</value>
-    <comment>Button text for the user to click, in order for us to add them to the Hyper-V admin group</comment>
-  </data>
-  <data name="UserNotInHyperAdminGroupMessage" xml:space="preserve">
-    <value>The current user is not a Hyper-V administrator. Hyper-V Virtual machines will not load. Please add the user to the Hyper-V Administrators group and reboot.</value>
-    <comment>Text explaining that the user is not in the hyper-v admin group and that we need to add them.</comment>
-  </data>
-    <data name="DevHomeActionDefaultText" xml:space="preserve">
-    <value>Open</value>
-    <comment>Default text for a button that launches a content dialog in the UI</comment>
-  </data>
-  <data name="DevHomeContentDialogDefaultPrimaryButtonText" xml:space="preserve">
-    <value>Ok</value>
-    <comment>Default text for a content dialogs primary action button</comment>
-  </data>
-  <data name="DevHomeContentDialogDefaultSecondaryButtonText" xml:space="preserve">
-    <value>Close</value>
-    <comment>Default text for a content dialogs secondary action button</comment>
-  </data>
-  <data name="DevHomeContentDialogDefaultTitle" xml:space="preserve">
-    <value>No title was provide by the provider</value>
-    <comment>Default text when a provider does not provide Dev Home with a title for the dialog</comment>
-  </data>
-  <data name="SettingsCardChoiceSetDefaultLabel" xml:space="preserve">
-    <value>Settings card items</value>
-    <comment>Default text that will be displayed and read out to the reader if an extension does not provide us with label text for their list of values</comment>
-  </data>
-  <data name="SettingsCardDescriptionError" xml:space="preserve">
-    <value>Provider failed to provide a description for this item</value>
-    <comment>Error text to be displayed when a provider does not provide a description for an item in a list of UI cards</comment>
-  </data>
-  <data name="SettingsCardHeaderError" xml:space="preserve">
-    <value>Provider failed to provide a Header title for this item</value>
-    <comment>Error text to be displayed when an provider does not provide header text for an item in a list of UI cards</comment>
-  </data>
-    <data name="AdaptiveCardDialogPrimaryButtonText" xml:space="preserve">
-    <value>Ok</value>
-    <comment>Primary button text that will be displayed to the user as the main action when they are presented with a content dialog with two buttons</comment>
-  </data>
-  <data name="AdaptiveCardDialogSecondaryButtonText" xml:space="preserve">
-    <value>Cancel</value>
-    <comment>Secondary button text that will be displayed to the user as a secondary action when they are presented with a content dialog with two buttons</comment>
-  </data>
-  <data name="AdaptiveCardDialogTitleErrorText" xml:space="preserve">
-    <value>Couldn't get title from the extension</value>
-    <comment>Error text to be displayed to the user when a dev home extension that wants a content dialog to be displayed does not provide Dev Home with a title for the content dialog</comment>
-  </data>
-  <data name="ItemsViewNonSelectedItemError" xml:space="preserve">
-    <value>An item must be selected</value>
-    <comment>Error text advising the user that they must select an item in the list before proceeding</comment>
-  </data>
+﻿<?xml version="1.0" encoding="utf-8"?>
+<root>
+  <!-- 
+    Microsoft ResX Schema 
+    
+    Version 2.0
+    
+    The primary goals of this format is to allow a simple XML format 
+    that is mostly human readable. The generation and parsing of the 
+    various data types are done through the TypeConverter classes 
+    associated with the data types.
+    
+    Example:
+    
+    ... ado.net/XML headers & schema ...
+    <resheader name="resmimetype">text/microsoft-resx</resheader>
+    <resheader name="version">2.0</resheader>
+    <resheader name="reader">System.Resources.ResXResourceReader, System.Windows.Forms, ...</resheader>
+    <resheader name="writer">System.Resources.ResXResourceWriter, System.Windows.Forms, ...</resheader>
+    <data name="Name1"><value>this is my long string</value><comment>this is a comment</comment></data>
+    <data name="Color1" type="System.Drawing.Color, System.Drawing">Blue</data>
+    <data name="Bitmap1" mimetype="application/x-microsoft.net.object.binary.base64">
+        <value>[base64 mime encoded serialized .NET Framework object]</value>
+    </data>
+    <data name="Icon1" type="System.Drawing.Icon, System.Drawing" mimetype="application/x-microsoft.net.object.bytearray.base64">
+        <value>[base64 mime encoded string representing a byte array form of the .NET Framework object]</value>
+        <comment>This is a comment</comment>
+    </data>
+                
+    There are any number of "resheader" rows that contain simple 
+    name/value pairs.
+    
+    Each data row contains a name, and value. The row also contains a 
+    type or mimetype. Type corresponds to a .NET class that support 
+    text/value conversion through the TypeConverter architecture. 
+    Classes that don't support this are serialized and stored with the 
+    mimetype set.
+    
+    The mimetype is used for serialized objects, and tells the 
+    ResXResourceReader how to depersist the object. This is currently not 
+    extensible. For a given mimetype the value must be set accordingly:
+    
+    Note - application/x-microsoft.net.object.binary.base64 is the format 
+    that the ResXResourceWriter will generate, however the reader can 
+    read any of the formats listed below.
+    
+    mimetype: application/x-microsoft.net.object.binary.base64
+    value   : The object must be serialized with 
+            : System.Runtime.Serialization.Formatters.Binary.BinaryFormatter
+            : and then encoded with base64 encoding.
+    
+    mimetype: application/x-microsoft.net.object.soap.base64
+    value   : The object must be serialized with 
+            : System.Runtime.Serialization.Formatters.Soap.SoapFormatter
+            : and then encoded with base64 encoding.
+
+    mimetype: application/x-microsoft.net.object.bytearray.base64
+    value   : The object must be serialized into a byte array 
+            : using a System.ComponentModel.TypeConverter
+            : and then encoded with base64 encoding.
+    -->
+  <xsd:schema id="root" xmlns="" xmlns:xsd="http://www.w3.org/2001/XMLSchema" xmlns:msdata="urn:schemas-microsoft-com:xml-msdata">
+    <xsd:import namespace="http://www.w3.org/XML/1998/namespace" />
+    <xsd:element name="root" msdata:IsDataSet="true">
+      <xsd:complexType>
+        <xsd:choice maxOccurs="unbounded">
+          <xsd:element name="metadata">
+            <xsd:complexType>
+              <xsd:sequence>
+                <xsd:element name="value" type="xsd:string" minOccurs="0" />
+              </xsd:sequence>
+              <xsd:attribute name="name" use="required" type="xsd:string" />
+              <xsd:attribute name="type" type="xsd:string" />
+              <xsd:attribute name="mimetype" type="xsd:string" />
+              <xsd:attribute ref="xml:space" />
+            </xsd:complexType>
+          </xsd:element>
+          <xsd:element name="assembly">
+            <xsd:complexType>
+              <xsd:attribute name="alias" type="xsd:string" />
+              <xsd:attribute name="name" type="xsd:string" />
+            </xsd:complexType>
+          </xsd:element>
+          <xsd:element name="data">
+            <xsd:complexType>
+              <xsd:sequence>
+                <xsd:element name="value" type="xsd:string" minOccurs="0" msdata:Ordinal="1" />
+                <xsd:element name="comment" type="xsd:string" minOccurs="0" msdata:Ordinal="2" />
+              </xsd:sequence>
+              <xsd:attribute name="name" type="xsd:string" use="required" msdata:Ordinal="1" />
+              <xsd:attribute name="type" type="xsd:string" msdata:Ordinal="3" />
+              <xsd:attribute name="mimetype" type="xsd:string" msdata:Ordinal="4" />
+              <xsd:attribute ref="xml:space" />
+            </xsd:complexType>
+          </xsd:element>
+          <xsd:element name="resheader">
+            <xsd:complexType>
+              <xsd:sequence>
+                <xsd:element name="value" type="xsd:string" minOccurs="0" msdata:Ordinal="1" />
+              </xsd:sequence>
+              <xsd:attribute name="name" type="xsd:string" use="required" />
+            </xsd:complexType>
+          </xsd:element>
+        </xsd:choice>
+      </xsd:complexType>
+    </xsd:element>
+  </xsd:schema>
+  <resheader name="resmimetype">
+    <value>text/microsoft-resx</value>
+  </resheader>
+  <resheader name="version">
+    <value>2.0</value>
+  </resheader>
+  <resheader name="reader">
+    <value>System.Resources.ResXResourceReader, System.Windows.Forms, Version=4.0.0.0, Culture=neutral, PublicKeyToken=b77a5c561934e089</value>
+  </resheader>
+  <resheader name="writer">
+    <value>System.Resources.ResXResourceWriter, System.Windows.Forms, Version=4.0.0.0, Culture=neutral, PublicKeyToken=b77a5c561934e089</value>
+  </resheader>
+  <data name="AdaptiveCardDialogPrimaryButtonText" xml:space="preserve">
+    <value>Ok</value>
+    <comment>Primary button text that will be displayed to the user as the main action when they are presented with a content dialog with two buttons</comment>
+  </data>
+  <data name="AdaptiveCardDialogSecondaryButtonText" xml:space="preserve">
+    <value>Cancel</value>
+    <comment>Secondary button text that will be displayed to the user as a secondary action when they are presented with a content dialog with two buttons</comment>
+  </data>
+  <data name="AdaptiveCardDialogTitleErrorText" xml:space="preserve">
+    <value>Couldn't get title from the extension</value>
+    <comment>Error text to be displayed to the user when a dev home extension that wants a content dialog to be displayed does not provide Dev Home with a title for the content dialog</comment>
+  </data>
+  <data name="BannerHideButton.[using:Microsoft.UI.Xaml.Automation]AutomationProperties.Name" xml:space="preserve">
+    <value>Close</value>
+    <comment>Name of the button that hides the banner</comment>
+  </data>
+  <data name="CloseButton.[using:Microsoft.UI.Xaml.Automation]AutomationProperties.Name" xml:space="preserve">
+    <value>Close</value>
+    <comment>Name of the button that closes a view</comment>
+  </data>
+  <data name="ComputeSystemAssignedMemory" xml:space="preserve">
+    <value>RAM:</value>
+    <comment>Title for the ram property of a compute system</comment>
+  </data>
+  <data name="ComputeSystemCpu" xml:space="preserve">
+    <value>vCPU:</value>
+    <comment>Title for the virtual cpu property of a compute system</comment>
+  </data>
+  <data name="ComputeSystemCreated" xml:space="preserve">
+    <value>Created</value>
+    <comment>Text for state of the compute system when it is created</comment>
+  </data>
+  <data name="ComputeSystemCreating" xml:space="preserve">
+    <value>Creating</value>
+    <comment>Text for the state of the compute system when it is being created</comment>
+  </data>
+  <data name="ComputeSystemDeleted" xml:space="preserve">
+    <value>Deleted</value>
+    <comment>Text for state of the compute system when it is deleted</comment>
+  </data>
+  <data name="ComputeSystemDeleting" xml:space="preserve">
+    <value>Deleting</value>
+    <comment>Text for the state of the compute system when it is being deleted</comment>
+  </data>
+  <data name="ComputeSystemPaused" xml:space="preserve">
+    <value>Paused</value>
+    <comment>Text for state of the compute system when it is paused</comment>
+  </data>
+  <data name="ComputeSystemPausing" xml:space="preserve">
+    <value>Pausing</value>
+    <comment>Text for the state of the compute system when it is being paused</comment>
+  </data>
+  <data name="ComputeSystemRestarting" xml:space="preserve">
+    <value>Restarting</value>
+    <comment>Text for the state of the compute system when it is restarting</comment>
+  </data>
+  <data name="ComputeSystemRunning" xml:space="preserve">
+    <value>Running</value>
+    <comment>Text for state of the compute system when it is running</comment>
+  </data>
+  <data name="ComputeSystemSaved" xml:space="preserve">
+    <value>Saved</value>
+    <comment>Text for state of the compute system when it is saved</comment>
+  </data>
+  <data name="ComputeSystemSaving" xml:space="preserve">
+    <value>Saving</value>
+    <comment>Text for the state of the compute system when it is saving</comment>
+  </data>
+  <data name="ComputeSystemStarting" xml:space="preserve">
+    <value>Starting</value>
+    <comment>Text for state of the compute system when it is starting</comment>
+  </data>
+  <data name="ComputeSystemStopped" xml:space="preserve">
+    <value>Stopped</value>
+    <comment>Text for state of the compute system when it is stopped</comment>
+  </data>
+  <data name="ComputeSystemStopping" xml:space="preserve">
+    <value>Stopping</value>
+    <comment>Text for state of the compute system when it is stopping</comment>
+  </data>
+  <data name="ComputeSystemStorage" xml:space="preserve">
+    <value>Storage:</value>
+    <comment>Title for the storage property of the compute system. (The amount of disk space it has).</comment>
+  </data>
+  <data name="ComputeSystemUnexpectedError" xml:space="preserve">
+    <value>An unexpected error occurred while attempting to perform the operation on the {0} provider. Please see the logs for more information.</value>
+    <comment>Locked={"{0}"} Text for when there was an error performing a compute system operation. . {0} is the name of the compute system</comment>
+  </data>
+  <data name="ComputeSystemUnknown" xml:space="preserve">
+    <value>Unknown</value>
+    <comment>Text for the state of the compute system when it is unknown</comment>
+  </data>
+  <data name="ComputeSystemUnknownWithColon" xml:space="preserve">
+    <value>Unknown:</value>
+    <comment>Title for a property of the compute system that is unknown.</comment>
+  </data>
+  <data name="ComputeSystemUptime" xml:space="preserve">
+    <value>Uptime:</value>
+    <comment>Title for the uptime property of a compute system. (The amount of time its been running)</comment>
+  </data>
+  <data name="CreateComputeSystemOperationError" xml:space="preserve">
+    <value>We couldn't start the operation to create your environment. Please check the extensions logs for more information</value>
+    <comment>Error text to be displayed when we're unable to start the operation to create a new environment. An environment can be a cloud or virtual machine.</comment>
+  </data>
+  <data name="DevHomeActionDefaultText" xml:space="preserve">
+    <value>Open</value>
+    <comment>Default text for a button that launches a content dialog in the UI</comment>
+  </data>
+  <data name="DevHomeContentDialogDefaultPrimaryButtonText" xml:space="preserve">
+    <value>Ok</value>
+    <comment>Default text for a content dialogs primary action button</comment>
+  </data>
+  <data name="DevHomeContentDialogDefaultSecondaryButtonText" xml:space="preserve">
+    <value>Close</value>
+    <comment>Default text for a content dialogs secondary action button</comment>
+  </data>
+  <data name="DevHomeContentDialogDefaultTitle" xml:space="preserve">
+    <value>No title was provide by the provider</value>
+    <comment>Default text when a provider does not provide Dev Home with a title for the dialog</comment>
+  </data>
+  <data name="SettingsCardChoiceSetDefaultLabel" xml:space="preserve">
+    <value>Settings card items</value>
+    <comment>Default text that will be displayed and read out to the reader if an extension does not provide us with label text for their list of values</comment>
+  </data>
+  <data name="SettingsCardDescriptionError" xml:space="preserve">
+    <value>Provider failed to provide a description for this item</value>
+    <comment>Error text to be displayed when a provider does not provide a description for an item in a list of UI cards</comment>
+  </data>
+  <data name="SettingsCardHeaderError" xml:space="preserve">
+    <value>Provider failed to provide a Header title for this item</value>
+    <comment>Error text to be displayed when an provider does not provide header text for an item in a list of UI cards</comment>
+  </data>
+  <data name="UserNotInHyperAdminGroupButton" xml:space="preserve">
+    <value>Launch computer management</value>
+    <comment>Button text for the user to click, in order for us to add them to the Hyper-V admin group</comment>
+  </data>
+  <data name="UserNotInHyperAdminGroupMessage" xml:space="preserve">
+    <value>The current user is not a Hyper-V administrator. Hyper-V Virtual machines will not load. Please add the user to the Hyper-V Administrators group and reboot.</value>
+    <comment>Text explaining that the user is not in the hyper-v admin group and that we need to add them.</comment>
+  </data>
 </root>