--- conflicted
+++ resolved
@@ -1,214 +1,209 @@
-﻿// Copyright (c) Microsoft Corporation.
-// Licensed under the MIT License.
-
-using System;
-using System.Collections.Generic;
-using System.Runtime.InteropServices;
-using System.Threading.Tasks;
-using DevHome.Common.Helpers;
-using Microsoft.UI.Xaml;
-using Microsoft.UI.Xaml.Controls;
-using Serilog;
-using Windows.Storage;
-using Windows.Win32;
-using Windows.Win32.Foundation;
-using Windows.Win32.System.Com;
-using Windows.Win32.UI.Shell;
-using Windows.Win32.UI.Shell.Common;
-using WinUIEx;
-
-namespace DevHome.Common.Extensions;
-
-/// <summary>
-/// This class add extension methods to the <see cref="WindowEx"/> class.
-/// </summary>
-public static class WindowExExtensions
-{
-    public const int FilePickerCanceledErrorCode = unchecked((int)0x800704C7);
-
-    /// <summary>
-    /// Show an error message on the window.
-    /// </summary>
-    /// <param name="window">Target window.</param>
-    /// <param name="title">Dialog title.</param>
-    /// <param name="content">Dialog content.</param>
-    /// <param name="buttonText">Close button text.</param>
-    public static async Task ShowErrorMessageDialogAsync(this WindowEx window, string title, string content, string buttonText)
-    {
-        await window.ShowMessageDialogAsync(dialog =>
-        {
-            dialog.Title = title;
-            dialog.Content = new TextBlock()
-            {
-                Text = content,
-                TextWrapping = Microsoft.UI.Xaml.TextWrapping.WrapWholeWords,
-            };
-            dialog.PrimaryButtonText = buttonText;
-        });
-    }
-
-    /// <summary>
-    /// Generic implementation for creating and displaying a message dialog on
-    /// a window.
-    ///
-    /// This extension method overloads <see cref="WindowEx.ShowMessageDialogAsync"/>.
-    /// </summary>
-    /// <param name="window">Target window.</param>
-    /// <param name="action">Action performed on the created dialog.</param>
-    private static async Task ShowMessageDialogAsync(this WindowEx window, Action<ContentDialog> action)
-    {
-        var dialog = new ContentDialog()
-        {
-            XamlRoot = window.Content.XamlRoot,
-        };
-        action(dialog);
-        await dialog.ShowAsync();
-    }
-
-    /// <summary>
-    /// Set the window requested theme.
-    /// </summary>
-    /// <param name="window">Target window</param>
-    /// <param name="theme">New theme.</param>
-    public static void SetRequestedTheme(this WindowEx window, ElementTheme theme)
-    {
-        if (window.Content is FrameworkElement rootElement)
-        {
-            rootElement.RequestedTheme = theme;
-            TitleBarHelper.UpdateTitleBar(window, rootElement.ActualTheme);
-        }
-    }
-
-    /// <summary>
-    /// Open file picker
-    /// </summary>
-    /// <param name="window">Target window</param>
-    /// <param name="logger">Logger instance</param>
-    /// <param name="filters">List of type filters (e.g. *.yaml, *.txt)</param>
-    /// <returns>Storage file or <c>null</c> if no file was selected</returns>
-    public static async Task<StorageFile?> OpenFilePickerAsync(this WindowEx window, ILogger? logger, params (string Type, string Name)[] filters)
-    {
-        var filePicker = window.FileDialogInternal<FileOpenDialog>(logger, filters);
-        if (filePicker.HasValue)
-        {
-            var fileName = filePicker.Value.Item1;
-            return await StorageFile.GetFileFromPathAsync(fileName);
-        }
-
-        return null;
-    }
-
-    /// <summary>
-    /// Save file dialog
-    /// </summary>
-    /// <param name="window">Target window</param>
-    /// <param name="logger">Logger instance</param>
-    /// <param name="filters">List of type filters (e.g. *.yaml, *.txt)</param>
-    /// <returns>Tuple with the file name and file type index or <c>null</c> if no file was selected</returns>
-    public static (string, int)? SaveFileDialog(this WindowEx window, Logger? logger, params (string Type, string Name)[] filters)
-    {
-        return window.FileDialogInternal<FileSaveDialog>(logger, filters);
-    }
-
-    /// <summary>
-    /// Core implementation for file dialog
-    /// </summary>
-    /// <typeparam name="T">File dialog types</typeparam>
-    /// <param name="window">Target window</param>
-    /// <param name="logger">Logger instance</param>
-    /// <param name="filters">List of type filters (e.g. *.yaml, *.txt)</param>
-    /// <returns>Tuple with the file name and file type index or <c>null</c> if no file was selected</returns>
-    private static (string, int)? FileDialogInternal<T>(this WindowEx window, Logger? logger, params (string Type, string Name)[] filters)
-    {
-        try
-        {
-            if (filters.Length == 0)
-            {
-                throw new ArgumentException("Input filters cannot be empty");
-            }
-
-            string fileName;
-            int fileTypeIndex;
-
-            // File picker fails when running the application as admin.
-            // To workaround this issue, we instead use the Win32 picking APIs
-            // as suggested in the documentation for the FileSavePicker:
-            // >> Original code reference: https://learn.microsoft.com/uwp/api/windows.storage.pickers.filesavepicker?view=winrt-22621#in-a-desktop-app-that-requires-elevation
-            // >> GitHub issue: https://github.com/microsoft/WindowsAppSDK/issues/2504
-            // "In a desktop app (which includes WinUI 3 apps), you can use
-            // FileSavePicker (and other types from Windows.Storage.Pickers).
-            // But if the desktop app requires elevation to run, then you'll
-            // need a different approach (that's because these APIs aren't
-            // designed to be used in an elevated app). The code snippet below
-            // illustrates how you can use the C#/Win32 P/Invoke Source
-            // Generator (CsWin32) to call the Win32 picking APIs instead."
-            unsafe
-            {
-                var hWnd = WinRT.Interop.WindowNative.GetWindowHandle(window);
-
-                var hr = PInvoke.CoCreateInstance<IFileDialog>(typeof(T).GUID, null, CLSCTX.CLSCTX_INPROC_SERVER, out var fileDialog);
-                Marshal.ThrowExceptionForHR(hr);
-
-                IShellItem ppsi;
-                var extensions = new List<COMDLG_FILTERSPEC>();
-
-                try
-                {
-                    // Set filters (e.g. "*.yaml", "*.yml", etc...)
-                    foreach (var filter in filters)
-                    {
-                        COMDLG_FILTERSPEC extension;
-                        extension.pszName = (char*)Marshal.StringToHGlobalUni(filter.Name);
-                        extension.pszSpec = (char*)Marshal.StringToHGlobalUni(filter.Type);
-                        extensions.Add(extension);
-                    }
-
-                    fileDialog.SetFileTypes(CollectionsMarshal.AsSpan(extensions));
-
-                    fileDialog.Show(new HWND(hWnd));
-                    fileDialog.GetResult(out ppsi);
-                }
-                finally
-                {
-                    // Free all filter names and specs
-                    foreach (var extension in extensions)
-                    {
-                        Marshal.FreeHGlobal((IntPtr)extension.pszName.Value);
-                        Marshal.FreeHGlobal((IntPtr)extension.pszSpec.Value);
-                    }
-                }
-
-                // Get the display name and then manually free it after creating the string.
-                // See https://learn.microsoft.com/windows/win32/api/shobjidl_core/nf-shobjidl_core-ishellitem-getdisplayname:
-                // "It is the responsibility of the caller to free the string pointed to by ppszName
-                // when it is no longer needed. Call CoTaskMemFree on *ppszName to free the memory."
-                PWSTR pFileName;
-                ppsi.GetDisplayName(SIGDN.SIGDN_FILESYSPATH, out pFileName);
-                fileName = new string(pFileName);
-                Marshal.FreeCoTaskMem((IntPtr)pFileName.Value);
-
-                // NOTE: IFileDialog::GetFileTypeIndex method is a one-based
-                // index rather than zero-based.
-                fileDialog.GetFileTypeIndex(out var uFileTypeIndex);
-                fileTypeIndex = (int)uFileTypeIndex - 1;
-            }
-
-            return (fileName, fileTypeIndex);
-        }
-        catch (COMException e) when (e.ErrorCode == FilePickerCanceledErrorCode)
-        {
-            // No-op: Operation was canceled by the user
-        }
-        catch (Exception e)
-        {
-<<<<<<< HEAD
-            logger?.ReportError("File picker failed. Returning null.", e);
-=======
-            logger?.Error("File picker failed. Returning null.", e);
-            return null;
->>>>>>> b3ca6571
-        }
-
-        return null;
-    }
-}
+﻿// Copyright (c) Microsoft Corporation.
+// Licensed under the MIT License.
+
+using System;
+using System.Collections.Generic;
+using System.Runtime.InteropServices;
+using System.Threading.Tasks;
+using DevHome.Common.Helpers;
+using Microsoft.UI.Xaml;
+using Microsoft.UI.Xaml.Controls;
+using Serilog;
+using Windows.Storage;
+using Windows.Win32;
+using Windows.Win32.Foundation;
+using Windows.Win32.System.Com;
+using Windows.Win32.UI.Shell;
+using Windows.Win32.UI.Shell.Common;
+using WinUIEx;
+
+namespace DevHome.Common.Extensions;
+
+/// <summary>
+/// This class add extension methods to the <see cref="WindowEx"/> class.
+/// </summary>
+public static class WindowExExtensions
+{
+    public const int FilePickerCanceledErrorCode = unchecked((int)0x800704C7);
+
+    /// <summary>
+    /// Show an error message on the window.
+    /// </summary>
+    /// <param name="window">Target window.</param>
+    /// <param name="title">Dialog title.</param>
+    /// <param name="content">Dialog content.</param>
+    /// <param name="buttonText">Close button text.</param>
+    public static async Task ShowErrorMessageDialogAsync(this WindowEx window, string title, string content, string buttonText)
+    {
+        await window.ShowMessageDialogAsync(dialog =>
+        {
+            dialog.Title = title;
+            dialog.Content = new TextBlock()
+            {
+                Text = content,
+                TextWrapping = Microsoft.UI.Xaml.TextWrapping.WrapWholeWords,
+            };
+            dialog.PrimaryButtonText = buttonText;
+        });
+    }
+
+    /// <summary>
+    /// Generic implementation for creating and displaying a message dialog on
+    /// a window.
+    ///
+    /// This extension method overloads <see cref="WindowEx.ShowMessageDialogAsync"/>.
+    /// </summary>
+    /// <param name="window">Target window.</param>
+    /// <param name="action">Action performed on the created dialog.</param>
+    private static async Task ShowMessageDialogAsync(this WindowEx window, Action<ContentDialog> action)
+    {
+        var dialog = new ContentDialog()
+        {
+            XamlRoot = window.Content.XamlRoot,
+        };
+        action(dialog);
+        await dialog.ShowAsync();
+    }
+
+    /// <summary>
+    /// Set the window requested theme.
+    /// </summary>
+    /// <param name="window">Target window</param>
+    /// <param name="theme">New theme.</param>
+    public static void SetRequestedTheme(this WindowEx window, ElementTheme theme)
+    {
+        if (window.Content is FrameworkElement rootElement)
+        {
+            rootElement.RequestedTheme = theme;
+            TitleBarHelper.UpdateTitleBar(window, rootElement.ActualTheme);
+        }
+    }
+
+    /// <summary>
+    /// Open file picker
+    /// </summary>
+    /// <param name="window">Target window</param>
+    /// <param name="logger">Logger instance</param>
+    /// <param name="filters">List of type filters (e.g. *.yaml, *.txt)</param>
+    /// <returns>Storage file or <c>null</c> if no file was selected</returns>
+    public static async Task<StorageFile?> OpenFilePickerAsync(this WindowEx window, ILogger? logger, params (string Type, string Name)[] filters)
+    {
+        var filePicker = window.FileDialogInternal<FileOpenDialog>(logger, filters);
+        if (filePicker.HasValue)
+        {
+            var fileName = filePicker.Value.Item1;
+            return await StorageFile.GetFileFromPathAsync(fileName);
+        }
+
+        return null;
+    }
+
+    /// <summary>
+    /// Save file dialog
+    /// </summary>
+    /// <param name="window">Target window</param>
+    /// <param name="logger">Logger instance</param>
+    /// <param name="filters">List of type filters (e.g. *.yaml, *.txt)</param>
+    /// <returns>Tuple with the file name and file type index or <c>null</c> if no file was selected</returns>
+    public static (string, int)? SaveFileDialog(this WindowEx window, ILogger? logger, params (string Type, string Name)[] filters)
+    {
+        return window.FileDialogInternal<FileSaveDialog>(logger, filters);
+    }
+
+    /// <summary>
+    /// Core implementation for file dialog
+    /// </summary>
+    /// <typeparam name="T">File dialog types</typeparam>
+    /// <param name="window">Target window</param>
+    /// <param name="logger">Logger instance</param>
+    /// <param name="filters">List of type filters (e.g. *.yaml, *.txt)</param>
+    /// <returns>Tuple with the file name and file type index or <c>null</c> if no file was selected</returns>
+    private static (string, int)? FileDialogInternal<T>(this WindowEx window, ILogger? logger, params (string Type, string Name)[] filters)
+    {
+        try
+        {
+            if (filters.Length == 0)
+            {
+                throw new ArgumentException("Input filters cannot be empty");
+            }
+
+            string fileName;
+            int fileTypeIndex;
+
+            // File picker fails when running the application as admin.
+            // To workaround this issue, we instead use the Win32 picking APIs
+            // as suggested in the documentation for the FileSavePicker:
+            // >> Original code reference: https://learn.microsoft.com/uwp/api/windows.storage.pickers.filesavepicker?view=winrt-22621#in-a-desktop-app-that-requires-elevation
+            // >> GitHub issue: https://github.com/microsoft/WindowsAppSDK/issues/2504
+            // "In a desktop app (which includes WinUI 3 apps), you can use
+            // FileSavePicker (and other types from Windows.Storage.Pickers).
+            // But if the desktop app requires elevation to run, then you'll
+            // need a different approach (that's because these APIs aren't
+            // designed to be used in an elevated app). The code snippet below
+            // illustrates how you can use the C#/Win32 P/Invoke Source
+            // Generator (CsWin32) to call the Win32 picking APIs instead."
+            unsafe
+            {
+                var hWnd = WinRT.Interop.WindowNative.GetWindowHandle(window);
+
+                var hr = PInvoke.CoCreateInstance<IFileDialog>(typeof(T).GUID, null, CLSCTX.CLSCTX_INPROC_SERVER, out var fileDialog);
+                Marshal.ThrowExceptionForHR(hr);
+
+                IShellItem ppsi;
+                var extensions = new List<COMDLG_FILTERSPEC>();
+
+                try
+                {
+                    // Set filters (e.g. "*.yaml", "*.yml", etc...)
+                    foreach (var filter in filters)
+                    {
+                        COMDLG_FILTERSPEC extension;
+                        extension.pszName = (char*)Marshal.StringToHGlobalUni(filter.Name);
+                        extension.pszSpec = (char*)Marshal.StringToHGlobalUni(filter.Type);
+                        extensions.Add(extension);
+                    }
+
+                    fileDialog.SetFileTypes(CollectionsMarshal.AsSpan(extensions));
+
+                    fileDialog.Show(new HWND(hWnd));
+                    fileDialog.GetResult(out ppsi);
+                }
+                finally
+                {
+                    // Free all filter names and specs
+                    foreach (var extension in extensions)
+                    {
+                        Marshal.FreeHGlobal((IntPtr)extension.pszName.Value);
+                        Marshal.FreeHGlobal((IntPtr)extension.pszSpec.Value);
+                    }
+                }
+
+                // Get the display name and then manually free it after creating the string.
+                // See https://learn.microsoft.com/windows/win32/api/shobjidl_core/nf-shobjidl_core-ishellitem-getdisplayname:
+                // "It is the responsibility of the caller to free the string pointed to by ppszName
+                // when it is no longer needed. Call CoTaskMemFree on *ppszName to free the memory."
+                PWSTR pFileName;
+                ppsi.GetDisplayName(SIGDN.SIGDN_FILESYSPATH, out pFileName);
+                fileName = new string(pFileName);
+                Marshal.FreeCoTaskMem((IntPtr)pFileName.Value);
+
+                // NOTE: IFileDialog::GetFileTypeIndex method is a one-based
+                // index rather than zero-based.
+                fileDialog.GetFileTypeIndex(out var uFileTypeIndex);
+                fileTypeIndex = (int)uFileTypeIndex - 1;
+            }
+
+            return (fileName, fileTypeIndex);
+        }
+        catch (COMException e) when (e.ErrorCode == FilePickerCanceledErrorCode)
+        {
+            // No-op: Operation was canceled by the user
+        }
+        catch (Exception e)
+        {
+            logger?.Error("File picker failed. Returning null.", e);
+        }
+
+        return null;
+    }
+}