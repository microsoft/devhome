<<<<<<< HEAD
// Copyright (c) Microsoft Corporation and Contributors
// Licensed under the MIT license.
=======
// Copyright (c) Microsoft Corporation..
// Licensed under the MIT License.
>>>>>>> 213913e8

using Microsoft.UI.Xaml;
using Microsoft.UI.Xaml.Controls;

namespace DevHome.Common.Views;

/// <summary>
/// Custom control for a text block that contains a hyperlink in the text.
/// </summary>
/// <remarks>
/// The <see cref="Text"/> property must contain a substring enclosed in square
/// brackets ('[' and ']'). When displaying the text block, the brackets are
/// removed and the text inside is made into a link that points to <see cref="NavigateUri"/>
/// </remarks>
public sealed partial class HyperlinkTextBlock : UserControl
{
    /// <summary>
    /// Gets or sets the text for the text block. This must contain
    /// a substring contained within square brackets ('[', ']')
    /// </summary>
    public string Text
    {
        get => (string)GetValue(TextProperty);
        set
        {
            SetValue(TextProperty, value);

            var openingBracketIndex = value.IndexOf('[');
            var closingBracketIndex = value.IndexOf(']');

            if (openingBracketIndex == -1 || closingBracketIndex == -1
                || openingBracketIndex > closingBracketIndex)
            {
                // If there is not string contained between brackets, show the text as is
                TextBeforeHyperlink = value;
                HyperLinkText = string.Empty;
                TextAfterHyperlink = string.Empty;
            }
            else
            {
                TextBeforeHyperlink = value.Substring(0, openingBracketIndex);
                HyperLinkText = value.Substring(openingBracketIndex + 1, closingBracketIndex - openingBracketIndex - 1);
                TextAfterHyperlink = value.Substring(closingBracketIndex + 1);
            }
        }
    }

    public string NavigateUri
    {
        get => (string)GetValue(NavigateUriProperty);
        set => SetValue(NavigateUriProperty, value);
    }

    internal string TextBeforeHyperlink { get; private set; } = string.Empty;

    internal string HyperLinkText { get; private set; } = string.Empty;

    internal string TextAfterHyperlink { get; private set; } = string.Empty;

    public HyperlinkTextBlock()
    {
        this.InitializeComponent();
    }

    public static readonly DependencyProperty TextProperty = DependencyProperty.Register(nameof(Text), typeof(string), typeof(HyperlinkTextBlock), new PropertyMetadata(string.Empty));
    public static readonly DependencyProperty NavigateUriProperty = DependencyProperty.Register(nameof(NavigateUri), typeof(string), typeof(HyperlinkTextBlock), new PropertyMetadata(string.Empty));
}
<|MERGE_RESOLUTION|>--- conflicted
+++ resolved
@@ -1,74 +1,69 @@
-<<<<<<< HEAD
-// Copyright (c) Microsoft Corporation and Contributors
-// Licensed under the MIT license.
-=======
-// Copyright (c) Microsoft Corporation..
-// Licensed under the MIT License.
->>>>>>> 213913e8
-
-using Microsoft.UI.Xaml;
-using Microsoft.UI.Xaml.Controls;
-
-namespace DevHome.Common.Views;
-
-/// <summary>
-/// Custom control for a text block that contains a hyperlink in the text.
-/// </summary>
-/// <remarks>
-/// The <see cref="Text"/> property must contain a substring enclosed in square
-/// brackets ('[' and ']'). When displaying the text block, the brackets are
-/// removed and the text inside is made into a link that points to <see cref="NavigateUri"/>
-/// </remarks>
-public sealed partial class HyperlinkTextBlock : UserControl
-{
-    /// <summary>
-    /// Gets or sets the text for the text block. This must contain
-    /// a substring contained within square brackets ('[', ']')
-    /// </summary>
-    public string Text
-    {
-        get => (string)GetValue(TextProperty);
-        set
-        {
-            SetValue(TextProperty, value);
-
-            var openingBracketIndex = value.IndexOf('[');
-            var closingBracketIndex = value.IndexOf(']');
-
-            if (openingBracketIndex == -1 || closingBracketIndex == -1
-                || openingBracketIndex > closingBracketIndex)
-            {
-                // If there is not string contained between brackets, show the text as is
-                TextBeforeHyperlink = value;
-                HyperLinkText = string.Empty;
-                TextAfterHyperlink = string.Empty;
-            }
-            else
-            {
-                TextBeforeHyperlink = value.Substring(0, openingBracketIndex);
-                HyperLinkText = value.Substring(openingBracketIndex + 1, closingBracketIndex - openingBracketIndex - 1);
-                TextAfterHyperlink = value.Substring(closingBracketIndex + 1);
-            }
-        }
-    }
-
-    public string NavigateUri
-    {
-        get => (string)GetValue(NavigateUriProperty);
-        set => SetValue(NavigateUriProperty, value);
-    }
-
-    internal string TextBeforeHyperlink { get; private set; } = string.Empty;
-
-    internal string HyperLinkText { get; private set; } = string.Empty;
-
-    internal string TextAfterHyperlink { get; private set; } = string.Empty;
-
-    public HyperlinkTextBlock()
-    {
-        this.InitializeComponent();
-    }
-
-    public static readonly DependencyProperty TextProperty = DependencyProperty.Register(nameof(Text), typeof(string), typeof(HyperlinkTextBlock), new PropertyMetadata(string.Empty));
-    public static readonly DependencyProperty NavigateUriProperty = DependencyProperty.Register(nameof(NavigateUri), typeof(string), typeof(HyperlinkTextBlock), new PropertyMetadata(string.Empty));
-}
+// Copyright (c) Microsoft Corporation..
+// Licensed under the MIT License.
+
+using Microsoft.UI.Xaml;
+using Microsoft.UI.Xaml.Controls;
+
+namespace DevHome.Common.Views;
+
+/// <summary>
+/// Custom control for a text block that contains a hyperlink in the text.
+/// </summary>
+/// <remarks>
+/// The <see cref="Text"/> property must contain a substring enclosed in square
+/// brackets ('[' and ']'). When displaying the text block, the brackets are
+/// removed and the text inside is made into a link that points to <see cref="NavigateUri"/>
+/// </remarks>
+public sealed partial class HyperlinkTextBlock : UserControl
+{
+    /// <summary>
+    /// Gets or sets the text for the text block. This must contain
+    /// a substring contained within square brackets ('[', ']')
+    /// </summary>
+    public string Text
+    {
+        get => (string)GetValue(TextProperty);
+        set
+        {
+            SetValue(TextProperty, value);
+
+            var openingBracketIndex = value.IndexOf('[');
+            var closingBracketIndex = value.IndexOf(']');
+
+            if (openingBracketIndex == -1 || closingBracketIndex == -1
+                || openingBracketIndex > closingBracketIndex)
+            {
+                // If there is not string contained between brackets, show the text as is
+                TextBeforeHyperlink = value;
+                HyperLinkText = string.Empty;
+                TextAfterHyperlink = string.Empty;
+            }
+            else
+            {
+                TextBeforeHyperlink = value.Substring(0, openingBracketIndex);
+                HyperLinkText = value.Substring(openingBracketIndex + 1, closingBracketIndex - openingBracketIndex - 1);
+                TextAfterHyperlink = value.Substring(closingBracketIndex + 1);
+            }
+        }
+    }
+
+    public string NavigateUri
+    {
+        get => (string)GetValue(NavigateUriProperty);
+        set => SetValue(NavigateUriProperty, value);
+    }
+
+    internal string TextBeforeHyperlink { get; private set; } = string.Empty;
+
+    internal string HyperLinkText { get; private set; } = string.Empty;
+
+    internal string TextAfterHyperlink { get; private set; } = string.Empty;
+
+    public HyperlinkTextBlock()
+    {
+        this.InitializeComponent();
+    }
+
+    public static readonly DependencyProperty TextProperty = DependencyProperty.Register(nameof(Text), typeof(string), typeof(HyperlinkTextBlock), new PropertyMetadata(string.Empty));
+    public static readonly DependencyProperty NavigateUriProperty = DependencyProperty.Register(nameof(NavigateUri), typeof(string), typeof(HyperlinkTextBlock), new PropertyMetadata(string.Empty));
+}