﻿<Project Sdk="Microsoft.NET.Sdk">
  <PropertyGroup>
    <TargetFramework>net6.0-windows10.0.19041.0</TargetFramework>
    <TargetPlatformMinVersion>10.0.17763.0</TargetPlatformMinVersion>
    <RootNamespace>DevHome.Common</RootNamespace>
    <Platforms>x86;x64;arm64</Platforms>
    <RuntimeIdentifiers>win10-x86;win10-x64;win10-arm64</RuntimeIdentifiers>
    <Nullable>enable</Nullable>
    <UseWinUI>true</UseWinUI>
    <DevHomeSDKVersion Condition="$(DevHomeSDKVersion) == ''">0.100.*</DevHomeSDKVersion>
  </PropertyGroup>

  <ItemGroup>
<<<<<<< HEAD
    <PackageReference Include="CommunityToolkit.WinUI.UI.Controls.DataGrid" Version="7.1.2" />
    <PackageReference Include="CommunityToolkit.WinUI.UI.Controls.Primitives" Version="7.1.2" />
    <PackageReference Include="AdaptiveCards.Templating" Version="1.4.0" />
    <PackageReference Include="Microsoft.WindowsAppSDK" Version="1.2.221209.1" />
=======
    <PackageReference Include="Microsoft.WindowsAppSDK" Version="1.2.230118.102" />
>>>>>>> 69e7286a
    <PackageReference Include="Microsoft.Extensions.Hosting" Version="6.0.1" />
    <PackageReference Include="Microsoft.Internal.Windows.DevHome.Helpers" Version="1.0.*-*" />
    <PackageReference Include="Microsoft.Windows.CsWinRT" Version="2.0.1" />
    <PackageReference Include="Microsoft.Windows.DevHome.SDK" Version="0.99.77" />
    <PackageReference Include="Microsoft.Xaml.Behaviors.WinUI.Managed" Version="2.0.8" />
    <PackageReference Include="WinUIEx" Version="1.8.0" />
    <PackageReference Include="Newtonsoft.Json" Version="13.0.1" />
	<PackageReference Include="CommunityToolkit.WinUI.UI.Animations" Version="7.1.2" />
    <PackageReference Include="AdaptiveCards.ObjectModel.WinUI3" Version="0.0.1" />
    <PackageReference Include="AdaptiveCards.Rendering.WinUI3" Version="0.0.1" />
	<PackageReference Include="AdaptiveCards.Templating" Version="1.4.0" />
  </ItemGroup>

  <ItemGroup>
    <ProjectReference Include="..\telemetry\DevHome.Telemetry\DevHome.Telemetry.csproj" />
  </ItemGroup>

  <ItemGroup>
    <Page Update="Views\Banner.xaml">
      <Generator>MSBuild:Compile</Generator>
    </Page>
  </ItemGroup>
</Project>
<|MERGE_RESOLUTION|>--- conflicted
+++ resolved
@@ -1,44 +1,40 @@
-﻿<Project Sdk="Microsoft.NET.Sdk">
-  <PropertyGroup>
-    <TargetFramework>net6.0-windows10.0.19041.0</TargetFramework>
-    <TargetPlatformMinVersion>10.0.17763.0</TargetPlatformMinVersion>
-    <RootNamespace>DevHome.Common</RootNamespace>
-    <Platforms>x86;x64;arm64</Platforms>
-    <RuntimeIdentifiers>win10-x86;win10-x64;win10-arm64</RuntimeIdentifiers>
-    <Nullable>enable</Nullable>
-    <UseWinUI>true</UseWinUI>
-    <DevHomeSDKVersion Condition="$(DevHomeSDKVersion) == ''">0.100.*</DevHomeSDKVersion>
-  </PropertyGroup>
-
-  <ItemGroup>
-<<<<<<< HEAD
-    <PackageReference Include="CommunityToolkit.WinUI.UI.Controls.DataGrid" Version="7.1.2" />
-    <PackageReference Include="CommunityToolkit.WinUI.UI.Controls.Primitives" Version="7.1.2" />
-    <PackageReference Include="AdaptiveCards.Templating" Version="1.4.0" />
-    <PackageReference Include="Microsoft.WindowsAppSDK" Version="1.2.221209.1" />
-=======
-    <PackageReference Include="Microsoft.WindowsAppSDK" Version="1.2.230118.102" />
->>>>>>> 69e7286a
-    <PackageReference Include="Microsoft.Extensions.Hosting" Version="6.0.1" />
-    <PackageReference Include="Microsoft.Internal.Windows.DevHome.Helpers" Version="1.0.*-*" />
-    <PackageReference Include="Microsoft.Windows.CsWinRT" Version="2.0.1" />
-    <PackageReference Include="Microsoft.Windows.DevHome.SDK" Version="0.99.77" />
-    <PackageReference Include="Microsoft.Xaml.Behaviors.WinUI.Managed" Version="2.0.8" />
-    <PackageReference Include="WinUIEx" Version="1.8.0" />
-    <PackageReference Include="Newtonsoft.Json" Version="13.0.1" />
-	<PackageReference Include="CommunityToolkit.WinUI.UI.Animations" Version="7.1.2" />
-    <PackageReference Include="AdaptiveCards.ObjectModel.WinUI3" Version="0.0.1" />
-    <PackageReference Include="AdaptiveCards.Rendering.WinUI3" Version="0.0.1" />
-	<PackageReference Include="AdaptiveCards.Templating" Version="1.4.0" />
-  </ItemGroup>
-
-  <ItemGroup>
-    <ProjectReference Include="..\telemetry\DevHome.Telemetry\DevHome.Telemetry.csproj" />
-  </ItemGroup>
-
-  <ItemGroup>
-    <Page Update="Views\Banner.xaml">
-      <Generator>MSBuild:Compile</Generator>
-    </Page>
-  </ItemGroup>
-</Project>
+﻿<Project Sdk="Microsoft.NET.Sdk">
+  <PropertyGroup>
+    <TargetFramework>net6.0-windows10.0.19041.0</TargetFramework>
+    <TargetPlatformMinVersion>10.0.17763.0</TargetPlatformMinVersion>
+    <RootNamespace>DevHome.Common</RootNamespace>
+    <Platforms>x86;x64;arm64</Platforms>
+    <RuntimeIdentifiers>win10-x86;win10-x64;win10-arm64</RuntimeIdentifiers>
+    <Nullable>enable</Nullable>
+    <UseWinUI>true</UseWinUI>
+    <DevHomeSDKVersion Condition="$(DevHomeSDKVersion) == ''">0.100.*</DevHomeSDKVersion>
+  </PropertyGroup>
+
+  <ItemGroup>
+    <PackageReference Include="CommunityToolkit.WinUI.UI.Controls.DataGrid" Version="7.1.2" />
+    <PackageReference Include="CommunityToolkit.WinUI.UI.Controls.Primitives" Version="7.1.2" />
+    <PackageReference Include="AdaptiveCards.Templating" Version="1.4.0" />
+    <PackageReference Include="Microsoft.WindowsAppSDK" Version="1.2.230118.102" />
+    <PackageReference Include="Microsoft.Extensions.Hosting" Version="6.0.1" />
+    <PackageReference Include="Microsoft.Internal.Windows.DevHome.Helpers" Version="1.0.*-*" />
+    <PackageReference Include="Microsoft.Windows.CsWinRT" Version="2.0.1" />
+    <PackageReference Include="Microsoft.Windows.DevHome.SDK" Version="0.99.77" />
+    <PackageReference Include="Microsoft.Xaml.Behaviors.WinUI.Managed" Version="2.0.8" />
+    <PackageReference Include="WinUIEx" Version="1.8.0" />
+    <PackageReference Include="Newtonsoft.Json" Version="13.0.1" />
+	<PackageReference Include="CommunityToolkit.WinUI.UI.Animations" Version="7.1.2" />
+    <PackageReference Include="AdaptiveCards.ObjectModel.WinUI3" Version="0.0.1" />
+    <PackageReference Include="AdaptiveCards.Rendering.WinUI3" Version="0.0.1" />
+	<PackageReference Include="AdaptiveCards.Templating" Version="1.4.0" />
+  </ItemGroup>
+
+  <ItemGroup>
+    <ProjectReference Include="..\telemetry\DevHome.Telemetry\DevHome.Telemetry.csproj" />
+  </ItemGroup>
+
+  <ItemGroup>
+    <Page Update="Views\Banner.xaml">
+      <Generator>MSBuild:Compile</Generator>
+    </Page>
+  </ItemGroup>
+</Project>