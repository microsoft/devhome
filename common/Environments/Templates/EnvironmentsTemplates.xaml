<?xml version="1.0" encoding="utf-8"?>
<ResourceDictionary
    x:Class="DevHome.Common.Environments.Templates.EnvironmentsTemplates"
    xmlns="http://schemas.microsoft.com/winfx/2006/xaml/presentation"
    xmlns:x="http://schemas.microsoft.com/winfx/2006/xaml"
    xmlns:labs="using:CommunityToolkit.Labs.WinUI"
    xmlns:models="using:DevHome.Common.Environments.Models"
    xmlns:converters="using:CommunityToolkit.WinUI.Converters">
    <!-- 
        Sample Template for a Dev Environment cards. 
    
        <DataTemplate x:Key="SampleHorizontalCard">
            <Grid
                Style="{StaticResource HorizontalCardRootForEnvironmentsPage} x:DataType="viewModels:SampleCardViewModel">
                <Grid.RowDefinitions>
                    <RowDefinition Height="Auto" />
                    <RowDefinition Height="*" />
                </Grid.RowDefinitions>
                <Grid
                    Grid.Row="0">
                    <customControls:EnvironmentCardHeader
                        HeaderCaption="{Binding HeaderCaptionText, Mode=OneWay}"
                        HeaderIcon="{Binding HeaderIcon, Mode=OneWay}"
                        ActionControlTemplate="{Binding ActionControlTemplate, Mode=OneWay}"/>
                </Grid>
                <Grid
                    Grid.Row="1">
                    <customControls:EnvironmentCardBody
                        ComputeSystemTitle="{Binding ComputeSystemTitle, Mode=OneWay}"
                        ComputeSystemImage="{Binding ComputeSystemImage, Mode=OneWay}"
                        ComputeSystemProperties="{Binding ComputeSystemProperties, Mode=OneWay}"
                        ComputeSystemPropertyTemplate="{Binding ComputeSystemPropertyTemplate, Mode=OneWay}"
                        StateColor="{Binding StateColor, Mode=OneWay}"
                        CardState="{Binding CardState, Mode=OneWay}"
                        ActionControlTemplate="{Binding ActionControlTemplate, Mode=OneWay}"/>
                </Grid>
            </Grid>
        </DataTemplate>
    -->

    <converters:EmptyObjectToObjectConverter x:Key="EmptyObjectToObjectConverter" NotEmptyValue="Visible" EmptyValue="Collapsed"/>
<<<<<<< HEAD
=======
    <converters:BoolToVisibilityConverter x:Key="NegatedBoolToVisibilityConverter" TrueValue="Collapsed" FalseValue="Visible" />
>>>>>>> 003bac93

    <DataTemplate x:Key="CardHeaderShimmerTemplate">
        <Grid
            Style="{StaticResource CardHeaderContainerStyle}"
            Grid.Row="0">
            <Grid.ColumnDefinitions>
                <ColumnDefinition Width="Auto" />
                <ColumnDefinition Width="*" />
            </Grid.ColumnDefinitions>
            <Grid
                Grid.Column="0"
                Style="{StaticResource ComputeSystemCaptionIconAndTitleContainerStyle}">
                <Grid.ColumnDefinitions>
                    <ColumnDefinition Width="Auto" />
                    <ColumnDefinition Width="Auto" />
                </Grid.ColumnDefinitions>
                <!-- Compute system caption icon shimmer -->
                <labs:Shimmer
                    Grid.Column="0"
                    Width="{StaticResource ComputeSystemIcon12px}"
                    Height="{StaticResource ComputeSystemIcon12px}"/>
                <!-- Compute system caption title shimmer -->
                <labs:Shimmer Grid.Column="1" Width="200" Height="1"/>
            </Grid>
        </Grid>
    </DataTemplate>

    <DataTemplate x:Key="CardBodyShimmerTemplate">
        <Grid Margin="0 10 5 10">
            <Grid.ColumnDefinitions>
                <ColumnDefinition Width="Auto" />
                <ColumnDefinition Width="*" />
                <ColumnDefinition Width="Auto" />
            </Grid.ColumnDefinitions>
            <!-- 64x64 image for the compute system shimmer. -->
            <labs:Shimmer
                Grid.Column="0"
                Width="{StaticResource ComputeSystemImage64px}"
                Height="{StaticResource ComputeSystemImage64px}"/>
            <StackPanel
                Grid.Column="1"
                Margin="10 7 0 0"
                Spacing="10">
                <!-- Compute system name shimmer -->
                <labs:Shimmer Width="100" Height="4" HorizontalAlignment="Left"/>
                <!-- Compute system state shimmer-->
                <labs:Shimmer Width="100" Height="4" HorizontalAlignment="Left"/>

                <!-- Compute system properties shimmer -->
                <Grid
                    ColumnSpacing="{StaticResource ContainerElementSpacing}"
                    Margin="0 0 0 0">
                    <Grid.ColumnDefinitions>
                        <ColumnDefinition Width="Auto" />
                        <ColumnDefinition Width="Auto" />
                        <ColumnDefinition Width="Auto" />
                        <ColumnDefinition Width="Auto" />
                        <ColumnDefinition Width="Auto" />
                        <ColumnDefinition Width="Auto" />
                        <ColumnDefinition Width="Auto" />
                        <ColumnDefinition Width="Auto" />
                    </Grid.ColumnDefinitions>
                    <labs:Shimmer Grid.Column="0"  Width="1" Height="4"/>
                    <labs:Shimmer  Grid.Column="1" Width="10" Height="4" HorizontalAlignment="Left"/>
                    <labs:Shimmer Grid.Column="2"  Width="1" Height="4"/>
                    <labs:Shimmer  Grid.Column="3" Width="10" Height="4" HorizontalAlignment="Left"/>
                    <labs:Shimmer Grid.Column="4"  Width="1" Height="4"/>
                    <labs:Shimmer  Grid.Column="5" Width="10" Height="4" HorizontalAlignment="Left"/>
                    <labs:Shimmer Grid.Column="6"  Width="1" Height="4"/>
                    <labs:Shimmer  Grid.Column="7" Width="10" Height="4" HorizontalAlignment="Left"/>
                </Grid>
            </StackPanel>
            <!-- Action control shimmer -->
            <labs:Shimmer HorizontalAlignment="right" Grid.Column="2" Width="100" Height="30" Margin="0 0 10 10"/>
        </Grid>
    </DataTemplate>

    <DataTemplate x:Key="CardBodyShimmerForNoHeaderTemplate">
        <Grid Margin="0 3 5 3">
            <Grid.ColumnDefinitions>
                <ColumnDefinition Width="Auto" />
                <ColumnDefinition Width="*" />
                <ColumnDefinition Width="Auto" />
            </Grid.ColumnDefinitions>
            <!-- 64x64 image for the compute system shimmer. -->
            <labs:Shimmer
            Grid.Column="0"
            Width="{StaticResource ComputeSystemImage64px}"
            Height="{StaticResource ComputeSystemImage64px}"/>
            <StackPanel
            Grid.Column="1"
            Margin="10 7 0 0"
            Spacing="10">
                <!-- Compute system name shimmer -->
                <labs:Shimmer Width="100" Height="4" HorizontalAlignment="Left"/>
                <!-- Compute system state shimmer-->
                <labs:Shimmer Width="100" Height="4" HorizontalAlignment="Left"/>

                <!-- Compute system properties shimmer -->
                <Grid
                ColumnSpacing="{StaticResource ContainerElementSpacing}"
                Margin="0 0 0 0">
                    <Grid.ColumnDefinitions>
                        <ColumnDefinition Width="Auto" />
                        <ColumnDefinition Width="Auto" />
                        <ColumnDefinition Width="Auto" />
                        <ColumnDefinition Width="Auto" />
                        <ColumnDefinition Width="Auto" />
                        <ColumnDefinition Width="Auto" />
                        <ColumnDefinition Width="Auto" />
                        <ColumnDefinition Width="Auto" />
                    </Grid.ColumnDefinitions>
                    <labs:Shimmer Grid.Column="0"  Width="1" Height="4"/>
                    <labs:Shimmer  Grid.Column="1" Width="10" Height="4" HorizontalAlignment="Left"/>
                    <labs:Shimmer Grid.Column="2"  Width="1" Height="4"/>
                    <labs:Shimmer  Grid.Column="3" Width="10" Height="4" HorizontalAlignment="Left"/>
                    <labs:Shimmer Grid.Column="4"  Width="1" Height="4"/>
                    <labs:Shimmer  Grid.Column="5" Width="10" Height="4" HorizontalAlignment="Left"/>
                    <labs:Shimmer Grid.Column="6"  Width="1" Height="4"/>
                    <labs:Shimmer  Grid.Column="7" Width="10" Height="4" HorizontalAlignment="Left"/>
                </Grid>
            </StackPanel>
            <!-- Action control shimmer -->
            <labs:Shimmer HorizontalAlignment="right" Grid.Column="2" Width="100" Height="30" Margin="0 0 10 10"/>
        </Grid>
    </DataTemplate>

    <!-- Shimmer template for cards that appear on environments management page. -->
    <DataTemplate x:Key="HorizontalCardRootShimmerTemplate">
        <Grid
            Style="{StaticResource HorizontalCardRootForEnvironmentsPage}">
            <Grid.RowDefinitions>
                <RowDefinition Height="Auto" />
                <RowDefinition Height="*" />
            </Grid.RowDefinitions>
            <ContentControl
                Grid.Row="0"
                HorizontalAlignment="Stretch"
                VerticalAlignment="Stretch"
                Margin="-3 10 0 0"
                ContentTemplate="{StaticResource CardHeaderShimmerTemplate}"/>
            <ContentControl
                Grid.Row="1"
                HorizontalAlignment="Stretch"
                VerticalAlignment="Stretch"
                HorizontalContentAlignment="Stretch"
                ContentTemplate="{StaticResource CardBodyShimmerTemplate}"/>
        </Grid>
    </DataTemplate>

    <!-- Shimmer template for cards that appear in setup target flow in machine configuration page. -->
    <DataTemplate x:Key="HorizontalCardRootForSetupTargetFlowShimmerTemplate">
        <Grid
            Style="{StaticResource HorizontalCardRootForSetupTargetFlow}">
            <Grid.RowDefinitions>
                <RowDefinition Height="Auto" />
                <RowDefinition Height="*" />
            </Grid.RowDefinitions>
            <ContentControl
                Grid.Row="0"
                HorizontalAlignment="Stretch"
                VerticalAlignment="Stretch"
                Margin="-3 10 0 0"
                ContentTemplate="{StaticResource CardHeaderShimmerTemplate}"/>
            <ContentControl
                Grid.Row="1"
                HorizontalAlignment="Stretch"
                VerticalAlignment="Stretch"
                HorizontalContentAlignment="Stretch"
                ContentTemplate="{StaticResource CardBodyShimmerTemplate}"/>
        </Grid>
    </DataTemplate>
</ResourceDictionary><|MERGE_RESOLUTION|>--- conflicted
+++ resolved
@@ -1,218 +1,215 @@
-<?xml version="1.0" encoding="utf-8"?>
-<ResourceDictionary
-    x:Class="DevHome.Common.Environments.Templates.EnvironmentsTemplates"
-    xmlns="http://schemas.microsoft.com/winfx/2006/xaml/presentation"
-    xmlns:x="http://schemas.microsoft.com/winfx/2006/xaml"
-    xmlns:labs="using:CommunityToolkit.Labs.WinUI"
-    xmlns:models="using:DevHome.Common.Environments.Models"
-    xmlns:converters="using:CommunityToolkit.WinUI.Converters">
-    <!-- 
-        Sample Template for a Dev Environment cards. 
-    
-        <DataTemplate x:Key="SampleHorizontalCard">
-            <Grid
-                Style="{StaticResource HorizontalCardRootForEnvironmentsPage} x:DataType="viewModels:SampleCardViewModel">
-                <Grid.RowDefinitions>
-                    <RowDefinition Height="Auto" />
-                    <RowDefinition Height="*" />
-                </Grid.RowDefinitions>
-                <Grid
-                    Grid.Row="0">
-                    <customControls:EnvironmentCardHeader
-                        HeaderCaption="{Binding HeaderCaptionText, Mode=OneWay}"
-                        HeaderIcon="{Binding HeaderIcon, Mode=OneWay}"
-                        ActionControlTemplate="{Binding ActionControlTemplate, Mode=OneWay}"/>
-                </Grid>
-                <Grid
-                    Grid.Row="1">
-                    <customControls:EnvironmentCardBody
-                        ComputeSystemTitle="{Binding ComputeSystemTitle, Mode=OneWay}"
-                        ComputeSystemImage="{Binding ComputeSystemImage, Mode=OneWay}"
-                        ComputeSystemProperties="{Binding ComputeSystemProperties, Mode=OneWay}"
-                        ComputeSystemPropertyTemplate="{Binding ComputeSystemPropertyTemplate, Mode=OneWay}"
-                        StateColor="{Binding StateColor, Mode=OneWay}"
-                        CardState="{Binding CardState, Mode=OneWay}"
-                        ActionControlTemplate="{Binding ActionControlTemplate, Mode=OneWay}"/>
-                </Grid>
-            </Grid>
-        </DataTemplate>
-    -->
-
-    <converters:EmptyObjectToObjectConverter x:Key="EmptyObjectToObjectConverter" NotEmptyValue="Visible" EmptyValue="Collapsed"/>
-<<<<<<< HEAD
-=======
-    <converters:BoolToVisibilityConverter x:Key="NegatedBoolToVisibilityConverter" TrueValue="Collapsed" FalseValue="Visible" />
->>>>>>> 003bac93
-
-    <DataTemplate x:Key="CardHeaderShimmerTemplate">
-        <Grid
-            Style="{StaticResource CardHeaderContainerStyle}"
-            Grid.Row="0">
-            <Grid.ColumnDefinitions>
-                <ColumnDefinition Width="Auto" />
-                <ColumnDefinition Width="*" />
-            </Grid.ColumnDefinitions>
-            <Grid
-                Grid.Column="0"
-                Style="{StaticResource ComputeSystemCaptionIconAndTitleContainerStyle}">
-                <Grid.ColumnDefinitions>
-                    <ColumnDefinition Width="Auto" />
-                    <ColumnDefinition Width="Auto" />
-                </Grid.ColumnDefinitions>
-                <!-- Compute system caption icon shimmer -->
-                <labs:Shimmer
-                    Grid.Column="0"
-                    Width="{StaticResource ComputeSystemIcon12px}"
-                    Height="{StaticResource ComputeSystemIcon12px}"/>
-                <!-- Compute system caption title shimmer -->
-                <labs:Shimmer Grid.Column="1" Width="200" Height="1"/>
-            </Grid>
-        </Grid>
-    </DataTemplate>
-
-    <DataTemplate x:Key="CardBodyShimmerTemplate">
-        <Grid Margin="0 10 5 10">
-            <Grid.ColumnDefinitions>
-                <ColumnDefinition Width="Auto" />
-                <ColumnDefinition Width="*" />
-                <ColumnDefinition Width="Auto" />
-            </Grid.ColumnDefinitions>
-            <!-- 64x64 image for the compute system shimmer. -->
-            <labs:Shimmer
-                Grid.Column="0"
-                Width="{StaticResource ComputeSystemImage64px}"
-                Height="{StaticResource ComputeSystemImage64px}"/>
-            <StackPanel
-                Grid.Column="1"
-                Margin="10 7 0 0"
-                Spacing="10">
-                <!-- Compute system name shimmer -->
-                <labs:Shimmer Width="100" Height="4" HorizontalAlignment="Left"/>
-                <!-- Compute system state shimmer-->
-                <labs:Shimmer Width="100" Height="4" HorizontalAlignment="Left"/>
-
-                <!-- Compute system properties shimmer -->
-                <Grid
-                    ColumnSpacing="{StaticResource ContainerElementSpacing}"
-                    Margin="0 0 0 0">
-                    <Grid.ColumnDefinitions>
-                        <ColumnDefinition Width="Auto" />
-                        <ColumnDefinition Width="Auto" />
-                        <ColumnDefinition Width="Auto" />
-                        <ColumnDefinition Width="Auto" />
-                        <ColumnDefinition Width="Auto" />
-                        <ColumnDefinition Width="Auto" />
-                        <ColumnDefinition Width="Auto" />
-                        <ColumnDefinition Width="Auto" />
-                    </Grid.ColumnDefinitions>
-                    <labs:Shimmer Grid.Column="0"  Width="1" Height="4"/>
-                    <labs:Shimmer  Grid.Column="1" Width="10" Height="4" HorizontalAlignment="Left"/>
-                    <labs:Shimmer Grid.Column="2"  Width="1" Height="4"/>
-                    <labs:Shimmer  Grid.Column="3" Width="10" Height="4" HorizontalAlignment="Left"/>
-                    <labs:Shimmer Grid.Column="4"  Width="1" Height="4"/>
-                    <labs:Shimmer  Grid.Column="5" Width="10" Height="4" HorizontalAlignment="Left"/>
-                    <labs:Shimmer Grid.Column="6"  Width="1" Height="4"/>
-                    <labs:Shimmer  Grid.Column="7" Width="10" Height="4" HorizontalAlignment="Left"/>
-                </Grid>
-            </StackPanel>
-            <!-- Action control shimmer -->
-            <labs:Shimmer HorizontalAlignment="right" Grid.Column="2" Width="100" Height="30" Margin="0 0 10 10"/>
-        </Grid>
-    </DataTemplate>
-
-    <DataTemplate x:Key="CardBodyShimmerForNoHeaderTemplate">
-        <Grid Margin="0 3 5 3">
-            <Grid.ColumnDefinitions>
-                <ColumnDefinition Width="Auto" />
-                <ColumnDefinition Width="*" />
-                <ColumnDefinition Width="Auto" />
-            </Grid.ColumnDefinitions>
-            <!-- 64x64 image for the compute system shimmer. -->
-            <labs:Shimmer
-            Grid.Column="0"
-            Width="{StaticResource ComputeSystemImage64px}"
-            Height="{StaticResource ComputeSystemImage64px}"/>
-            <StackPanel
-            Grid.Column="1"
-            Margin="10 7 0 0"
-            Spacing="10">
-                <!-- Compute system name shimmer -->
-                <labs:Shimmer Width="100" Height="4" HorizontalAlignment="Left"/>
-                <!-- Compute system state shimmer-->
-                <labs:Shimmer Width="100" Height="4" HorizontalAlignment="Left"/>
-
-                <!-- Compute system properties shimmer -->
-                <Grid
-                ColumnSpacing="{StaticResource ContainerElementSpacing}"
-                Margin="0 0 0 0">
-                    <Grid.ColumnDefinitions>
-                        <ColumnDefinition Width="Auto" />
-                        <ColumnDefinition Width="Auto" />
-                        <ColumnDefinition Width="Auto" />
-                        <ColumnDefinition Width="Auto" />
-                        <ColumnDefinition Width="Auto" />
-                        <ColumnDefinition Width="Auto" />
-                        <ColumnDefinition Width="Auto" />
-                        <ColumnDefinition Width="Auto" />
-                    </Grid.ColumnDefinitions>
-                    <labs:Shimmer Grid.Column="0"  Width="1" Height="4"/>
-                    <labs:Shimmer  Grid.Column="1" Width="10" Height="4" HorizontalAlignment="Left"/>
-                    <labs:Shimmer Grid.Column="2"  Width="1" Height="4"/>
-                    <labs:Shimmer  Grid.Column="3" Width="10" Height="4" HorizontalAlignment="Left"/>
-                    <labs:Shimmer Grid.Column="4"  Width="1" Height="4"/>
-                    <labs:Shimmer  Grid.Column="5" Width="10" Height="4" HorizontalAlignment="Left"/>
-                    <labs:Shimmer Grid.Column="6"  Width="1" Height="4"/>
-                    <labs:Shimmer  Grid.Column="7" Width="10" Height="4" HorizontalAlignment="Left"/>
-                </Grid>
-            </StackPanel>
-            <!-- Action control shimmer -->
-            <labs:Shimmer HorizontalAlignment="right" Grid.Column="2" Width="100" Height="30" Margin="0 0 10 10"/>
-        </Grid>
-    </DataTemplate>
-
-    <!-- Shimmer template for cards that appear on environments management page. -->
-    <DataTemplate x:Key="HorizontalCardRootShimmerTemplate">
-        <Grid
-            Style="{StaticResource HorizontalCardRootForEnvironmentsPage}">
-            <Grid.RowDefinitions>
-                <RowDefinition Height="Auto" />
-                <RowDefinition Height="*" />
-            </Grid.RowDefinitions>
-            <ContentControl
-                Grid.Row="0"
-                HorizontalAlignment="Stretch"
-                VerticalAlignment="Stretch"
-                Margin="-3 10 0 0"
-                ContentTemplate="{StaticResource CardHeaderShimmerTemplate}"/>
-            <ContentControl
-                Grid.Row="1"
-                HorizontalAlignment="Stretch"
-                VerticalAlignment="Stretch"
-                HorizontalContentAlignment="Stretch"
-                ContentTemplate="{StaticResource CardBodyShimmerTemplate}"/>
-        </Grid>
-    </DataTemplate>
-
-    <!-- Shimmer template for cards that appear in setup target flow in machine configuration page. -->
-    <DataTemplate x:Key="HorizontalCardRootForSetupTargetFlowShimmerTemplate">
-        <Grid
-            Style="{StaticResource HorizontalCardRootForSetupTargetFlow}">
-            <Grid.RowDefinitions>
-                <RowDefinition Height="Auto" />
-                <RowDefinition Height="*" />
-            </Grid.RowDefinitions>
-            <ContentControl
-                Grid.Row="0"
-                HorizontalAlignment="Stretch"
-                VerticalAlignment="Stretch"
-                Margin="-3 10 0 0"
-                ContentTemplate="{StaticResource CardHeaderShimmerTemplate}"/>
-            <ContentControl
-                Grid.Row="1"
-                HorizontalAlignment="Stretch"
-                VerticalAlignment="Stretch"
-                HorizontalContentAlignment="Stretch"
-                ContentTemplate="{StaticResource CardBodyShimmerTemplate}"/>
-        </Grid>
-    </DataTemplate>
+<?xml version="1.0" encoding="utf-8"?>
+<ResourceDictionary
+    x:Class="DevHome.Common.Environments.Templates.EnvironmentsTemplates"
+    xmlns="http://schemas.microsoft.com/winfx/2006/xaml/presentation"
+    xmlns:x="http://schemas.microsoft.com/winfx/2006/xaml"
+    xmlns:labs="using:CommunityToolkit.Labs.WinUI"
+    xmlns:models="using:DevHome.Common.Environments.Models"
+    xmlns:converters="using:CommunityToolkit.WinUI.Converters">
+    <!-- 
+        Sample Template for a Dev Environment cards. 
+    
+        <DataTemplate x:Key="SampleHorizontalCard">
+            <Grid
+                Style="{StaticResource HorizontalCardRootForEnvironmentsPage} x:DataType="viewModels:SampleCardViewModel">
+                <Grid.RowDefinitions>
+                    <RowDefinition Height="Auto" />
+                    <RowDefinition Height="*" />
+                </Grid.RowDefinitions>
+                <Grid
+                    Grid.Row="0">
+                    <customControls:EnvironmentCardHeader
+                        HeaderCaption="{Binding HeaderCaptionText, Mode=OneWay}"
+                        HeaderIcon="{Binding HeaderIcon, Mode=OneWay}"
+                        ActionControlTemplate="{Binding ActionControlTemplate, Mode=OneWay}"/>
+                </Grid>
+                <Grid
+                    Grid.Row="1">
+                    <customControls:EnvironmentCardBody
+                        ComputeSystemTitle="{Binding ComputeSystemTitle, Mode=OneWay}"
+                        ComputeSystemImage="{Binding ComputeSystemImage, Mode=OneWay}"
+                        ComputeSystemProperties="{Binding ComputeSystemProperties, Mode=OneWay}"
+                        ComputeSystemPropertyTemplate="{Binding ComputeSystemPropertyTemplate, Mode=OneWay}"
+                        StateColor="{Binding StateColor, Mode=OneWay}"
+                        CardState="{Binding CardState, Mode=OneWay}"
+                        ActionControlTemplate="{Binding ActionControlTemplate, Mode=OneWay}"/>
+                </Grid>
+            </Grid>
+        </DataTemplate>
+    -->
+
+    <converters:EmptyObjectToObjectConverter x:Key="EmptyObjectToObjectConverter" NotEmptyValue="Visible" EmptyValue="Collapsed"/>
+    <converters:BoolToVisibilityConverter x:Key="NegatedBoolToVisibilityConverter" TrueValue="Collapsed" FalseValue="Visible" />
+
+    <DataTemplate x:Key="CardHeaderShimmerTemplate">
+        <Grid
+            Style="{StaticResource CardHeaderContainerStyle}"
+            Grid.Row="0">
+            <Grid.ColumnDefinitions>
+                <ColumnDefinition Width="Auto" />
+                <ColumnDefinition Width="*" />
+            </Grid.ColumnDefinitions>
+            <Grid
+                Grid.Column="0"
+                Style="{StaticResource ComputeSystemCaptionIconAndTitleContainerStyle}">
+                <Grid.ColumnDefinitions>
+                    <ColumnDefinition Width="Auto" />
+                    <ColumnDefinition Width="Auto" />
+                </Grid.ColumnDefinitions>
+                <!-- Compute system caption icon shimmer -->
+                <labs:Shimmer
+                    Grid.Column="0"
+                    Width="{StaticResource ComputeSystemIcon12px}"
+                    Height="{StaticResource ComputeSystemIcon12px}"/>
+                <!-- Compute system caption title shimmer -->
+                <labs:Shimmer Grid.Column="1" Width="200" Height="1"/>
+            </Grid>
+        </Grid>
+    </DataTemplate>
+
+    <DataTemplate x:Key="CardBodyShimmerTemplate">
+        <Grid Margin="0 10 5 10">
+            <Grid.ColumnDefinitions>
+                <ColumnDefinition Width="Auto" />
+                <ColumnDefinition Width="*" />
+                <ColumnDefinition Width="Auto" />
+            </Grid.ColumnDefinitions>
+            <!-- 64x64 image for the compute system shimmer. -->
+            <labs:Shimmer
+                Grid.Column="0"
+                Width="{StaticResource ComputeSystemImage64px}"
+                Height="{StaticResource ComputeSystemImage64px}"/>
+            <StackPanel
+                Grid.Column="1"
+                Margin="10 7 0 0"
+                Spacing="10">
+                <!-- Compute system name shimmer -->
+                <labs:Shimmer Width="100" Height="4" HorizontalAlignment="Left"/>
+                <!-- Compute system state shimmer-->
+                <labs:Shimmer Width="100" Height="4" HorizontalAlignment="Left"/>
+
+                <!-- Compute system properties shimmer -->
+                <Grid
+                    ColumnSpacing="{StaticResource ContainerElementSpacing}"
+                    Margin="0 0 0 0">
+                    <Grid.ColumnDefinitions>
+                        <ColumnDefinition Width="Auto" />
+                        <ColumnDefinition Width="Auto" />
+                        <ColumnDefinition Width="Auto" />
+                        <ColumnDefinition Width="Auto" />
+                        <ColumnDefinition Width="Auto" />
+                        <ColumnDefinition Width="Auto" />
+                        <ColumnDefinition Width="Auto" />
+                        <ColumnDefinition Width="Auto" />
+                    </Grid.ColumnDefinitions>
+                    <labs:Shimmer Grid.Column="0"  Width="1" Height="4"/>
+                    <labs:Shimmer  Grid.Column="1" Width="10" Height="4" HorizontalAlignment="Left"/>
+                    <labs:Shimmer Grid.Column="2"  Width="1" Height="4"/>
+                    <labs:Shimmer  Grid.Column="3" Width="10" Height="4" HorizontalAlignment="Left"/>
+                    <labs:Shimmer Grid.Column="4"  Width="1" Height="4"/>
+                    <labs:Shimmer  Grid.Column="5" Width="10" Height="4" HorizontalAlignment="Left"/>
+                    <labs:Shimmer Grid.Column="6"  Width="1" Height="4"/>
+                    <labs:Shimmer  Grid.Column="7" Width="10" Height="4" HorizontalAlignment="Left"/>
+                </Grid>
+            </StackPanel>
+            <!-- Action control shimmer -->
+            <labs:Shimmer HorizontalAlignment="right" Grid.Column="2" Width="100" Height="30" Margin="0 0 10 10"/>
+        </Grid>
+    </DataTemplate>
+
+    <DataTemplate x:Key="CardBodyShimmerForNoHeaderTemplate">
+        <Grid Margin="0 3 5 3">
+            <Grid.ColumnDefinitions>
+                <ColumnDefinition Width="Auto" />
+                <ColumnDefinition Width="*" />
+                <ColumnDefinition Width="Auto" />
+            </Grid.ColumnDefinitions>
+            <!-- 64x64 image for the compute system shimmer. -->
+            <labs:Shimmer
+            Grid.Column="0"
+            Width="{StaticResource ComputeSystemImage64px}"
+            Height="{StaticResource ComputeSystemImage64px}"/>
+            <StackPanel
+            Grid.Column="1"
+            Margin="10 7 0 0"
+            Spacing="10">
+                <!-- Compute system name shimmer -->
+                <labs:Shimmer Width="100" Height="4" HorizontalAlignment="Left"/>
+                <!-- Compute system state shimmer-->
+                <labs:Shimmer Width="100" Height="4" HorizontalAlignment="Left"/>
+
+                <!-- Compute system properties shimmer -->
+                <Grid
+                ColumnSpacing="{StaticResource ContainerElementSpacing}"
+                Margin="0 0 0 0">
+                    <Grid.ColumnDefinitions>
+                        <ColumnDefinition Width="Auto" />
+                        <ColumnDefinition Width="Auto" />
+                        <ColumnDefinition Width="Auto" />
+                        <ColumnDefinition Width="Auto" />
+                        <ColumnDefinition Width="Auto" />
+                        <ColumnDefinition Width="Auto" />
+                        <ColumnDefinition Width="Auto" />
+                        <ColumnDefinition Width="Auto" />
+                    </Grid.ColumnDefinitions>
+                    <labs:Shimmer Grid.Column="0"  Width="1" Height="4"/>
+                    <labs:Shimmer  Grid.Column="1" Width="10" Height="4" HorizontalAlignment="Left"/>
+                    <labs:Shimmer Grid.Column="2"  Width="1" Height="4"/>
+                    <labs:Shimmer  Grid.Column="3" Width="10" Height="4" HorizontalAlignment="Left"/>
+                    <labs:Shimmer Grid.Column="4"  Width="1" Height="4"/>
+                    <labs:Shimmer  Grid.Column="5" Width="10" Height="4" HorizontalAlignment="Left"/>
+                    <labs:Shimmer Grid.Column="6"  Width="1" Height="4"/>
+                    <labs:Shimmer  Grid.Column="7" Width="10" Height="4" HorizontalAlignment="Left"/>
+                </Grid>
+            </StackPanel>
+            <!-- Action control shimmer -->
+            <labs:Shimmer HorizontalAlignment="right" Grid.Column="2" Width="100" Height="30" Margin="0 0 10 10"/>
+        </Grid>
+    </DataTemplate>
+
+    <!-- Shimmer template for cards that appear on environments management page. -->
+    <DataTemplate x:Key="HorizontalCardRootShimmerTemplate">
+        <Grid
+            Style="{StaticResource HorizontalCardRootForEnvironmentsPage}">
+            <Grid.RowDefinitions>
+                <RowDefinition Height="Auto" />
+                <RowDefinition Height="*" />
+            </Grid.RowDefinitions>
+            <ContentControl
+                Grid.Row="0"
+                HorizontalAlignment="Stretch"
+                VerticalAlignment="Stretch"
+                Margin="-3 10 0 0"
+                ContentTemplate="{StaticResource CardHeaderShimmerTemplate}"/>
+            <ContentControl
+                Grid.Row="1"
+                HorizontalAlignment="Stretch"
+                VerticalAlignment="Stretch"
+                HorizontalContentAlignment="Stretch"
+                ContentTemplate="{StaticResource CardBodyShimmerTemplate}"/>
+        </Grid>
+    </DataTemplate>
+
+    <!-- Shimmer template for cards that appear in setup target flow in machine configuration page. -->
+    <DataTemplate x:Key="HorizontalCardRootForSetupTargetFlowShimmerTemplate">
+        <Grid
+            Style="{StaticResource HorizontalCardRootForSetupTargetFlow}">
+            <Grid.RowDefinitions>
+                <RowDefinition Height="Auto" />
+                <RowDefinition Height="*" />
+            </Grid.RowDefinitions>
+            <ContentControl
+                Grid.Row="0"
+                HorizontalAlignment="Stretch"
+                VerticalAlignment="Stretch"
+                Margin="-3 10 0 0"
+                ContentTemplate="{StaticResource CardHeaderShimmerTemplate}"/>
+            <ContentControl
+                Grid.Row="1"
+                HorizontalAlignment="Stretch"
+                VerticalAlignment="Stretch"
+                HorizontalContentAlignment="Stretch"
+                ContentTemplate="{StaticResource CardBodyShimmerTemplate}"/>
+        </Grid>
+    </DataTemplate>
 </ResourceDictionary>