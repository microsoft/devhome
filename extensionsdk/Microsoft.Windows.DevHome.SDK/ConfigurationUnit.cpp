--- conflicted
+++ resolved
@@ -11,13 +11,8 @@
         bool isGroup,
         IVector<DevHomeSDKProjection::ConfigurationUnit> const& units,
         ValueSet const& settings,
-<<<<<<< HEAD
-        DevHomeSDKProjection::ConfigurationUnitIntent const& intent)
-        : m_type(type), m_identifier(identifier), m_state(state), m_isGroup(isGroup), m_units(units), m_settings(settings), m_intent(intent)
-=======
         DevHomeSDKProjection::ConfigurationUnitIntent const& intent) :
         m_type(type), m_identifier(identifier), m_state(state), m_isGroup(isGroup), m_units(units), m_settings(settings), m_intent(intent)
->>>>>>> d0634aaf
     {
     }
 
