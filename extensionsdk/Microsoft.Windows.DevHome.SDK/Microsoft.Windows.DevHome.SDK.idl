--- conflicted
+++ resolved
@@ -1,11 +1,7 @@
 namespace Microsoft.Windows.DevHome.SDK
 {
-<<<<<<< HEAD
-    [contractversion(2)]
-=======
     
     [contractversion(3)]
->>>>>>> 9c205ad3
     apicontract DevHomeContract {}
 
     [contract(Microsoft.Windows.DevHome.SDK.DevHomeContract, 1)]
@@ -152,10 +148,7 @@
     [contract(Microsoft.Windows.DevHome.SDK.DevHomeContract, 1)]
     enum AuthenticationState {
         LoggedIn = 0,
-        LoggedOut = 1,
-
-        [contract(Microsoft.Windows.DevHome.SDK.DevHomeContract, 2)] 
-        FixAccount = 2
+        LoggedOut = 1
     };
 
     [contract(Microsoft.Windows.DevHome.SDK.DevHomeContract, 1)]
