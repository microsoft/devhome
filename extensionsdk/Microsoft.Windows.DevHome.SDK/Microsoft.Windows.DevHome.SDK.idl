--- conflicted
+++ resolved
@@ -1,10 +1,6 @@
 namespace Microsoft.Windows.DevHome.SDK
 {
-<<<<<<< HEAD
     [contractversion(7)]
-=======
-    [contractversion(3)]
->>>>>>> 7493a79b
     apicontract DevHomeContract {}
 
     [contract(Microsoft.Windows.DevHome.SDK.DevHomeContract, 1)]
