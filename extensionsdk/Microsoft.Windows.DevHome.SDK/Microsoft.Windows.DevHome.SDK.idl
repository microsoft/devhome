namespace Microsoft.Windows.DevHome.SDK
{
<<<<<<< HEAD
    [contractversion(7)]
=======
    [contractversion(2)]
>>>>>>> d4021b73
    apicontract DevHomeContract {}

    [contract(Microsoft.Windows.DevHome.SDK.DevHomeContract, 1)]
    interface IExtension {
        IInspectable GetProvider(ProviderType providerType);
        void Dispose();
    };

    [contract(Microsoft.Windows.DevHome.SDK.DevHomeContract, 1)]
    enum ProviderType {
        Repository = 0,
        DeveloperId = 1,
        Settings = 2,
        FeaturedApplications = 3,

        // Indicates the ComputeSystem provider type. Extensions that support this provider type must return
        // an object that implements the IComputeSystemProvider interface.
        [contract(Microsoft.Windows.DevHome.SDK.DevHomeContract, 2)]
        ComputeSystem = 4,

        [experimental]
        [contract(Microsoft.Windows.DevHome.SDK.DevHomeContract, 6)]
        QuickStartProject = 5,

        [experimental]
        [contract(Microsoft.Windows.DevHome.SDK.DevHomeContract, 7)] 
        LocalRepository = 6,
    };

    // Definitions for exceptions.
    [contract(Microsoft.Windows.DevHome.SDK.DevHomeContract, 1)]
    enum ProviderOperationStatus {
        Success,
        Failure
    };

    [contract(Microsoft.Windows.DevHome.SDK.DevHomeContract, 1)]
    runtimeclass ProviderOperationResult {
        ProviderOperationResult(ProviderOperationStatus status, HRESULT error, String displayMessage, String diagnosticText);

        ProviderOperationStatus Status
        {
            get;
        };
        HRESULT ExtendedError
        {
            get;
        };
        String DisplayMessage
        {
            get;
        };
        String DiagnosticText
        {
            get;
        };
    };

    // Repository Provider
    [contract(Microsoft.Windows.DevHome.SDK.DevHomeContract, 1)]
    interface IRepositoryProvider
        requires Windows.Foundation.IClosable
    {
        String DisplayName
        {
            get;
        };
        Windows.Storage.Streams.IRandomAccessStreamReference Icon
        {
            get;
        };

        Windows.Foundation.IAsyncOperation<RepositoriesResult> GetRepositoriesAsync(IDeveloperId developerId);

        Windows.Foundation.IAsyncOperation<RepositoryUriSupportResult> IsUriSupportedAsync(Windows.Foundation.Uri uri);
        Windows.Foundation.IAsyncOperation<RepositoryUriSupportResult> IsUriSupportedAsync(Windows.Foundation.Uri uri, IDeveloperId developerId);

        Windows.Foundation.IAsyncOperation<RepositoryResult> GetRepositoryFromUriAsync(Windows.Foundation.Uri uri);
        Windows.Foundation.IAsyncOperation<RepositoryResult> GetRepositoryFromUriAsync(Windows.Foundation.Uri uri, IDeveloperId developerId);

        Windows.Foundation.IAsyncOperation<ProviderOperationResult> CloneRepositoryAsync(IRepository repository, String cloneDestination);
        Windows.Foundation.IAsyncOperation<ProviderOperationResult> CloneRepositoryAsync(IRepository repository, String cloneDestination, IDeveloperId developerId);
    };

        [contract(Microsoft.Windows.DevHome.SDK.DevHomeContract, 3)] interface IRepositoryProvider2
        requires IRepositoryProvider
    {
        String[] SearchFieldNames
        {
            get;
        };

        Boolean IsSearchingSupported
        {
            get;
        };

        String AskToSearchLabel
        {
            get;
        };

        // This should return a list of suggestions given fieldValues.
        // "Suggestions" is dependant on the extension and how it keeps track of repositories.
        Windows.Foundation.IAsyncOperation<IVectorView<String> > GetValuesForSearchFieldAsync(IMapView<String, String> fieldValues, String requestedSearchField, IDeveloperId developerId);
        Windows.Foundation.IAsyncOperation<RepositoriesSearchResult> GetRepositoriesAsync(IMapView<String, String> fieldValues, IDeveloperId developerId);
    };

    [contract(Microsoft.Windows.DevHome.SDK.DevHomeContract, 1)]
    runtimeclass RepositoryResult {
        RepositoryResult(IRepository repository);
        RepositoryResult(HRESULT e, String diagnosticText);

        IRepository Repository
        {
            get;
        };
        ProviderOperationResult Result
        {
            get;
        };
    };

    [contract(Microsoft.Windows.DevHome.SDK.DevHomeContract, 1)]
    runtimeclass RepositoriesResult {
        RepositoriesResult(IIterable<IRepository> repositories);
        RepositoriesResult(HRESULT e, String diagnosticText);

        IIterable<IRepository> Repositories
        {
            get;
        };
        ProviderOperationResult Result
        {
            get;
        };
    };

        [contract(Microsoft.Windows.DevHome.SDK.DevHomeContract, 3)] runtimeclass RepositoriesSearchResult {
        RepositoriesSearchResult(IIterable<IRepository> repositories);
        RepositoriesSearchResult(IIterable<IRepository> repositories, String selectionsOptionsLabel, String[] selectionOptions, String selectionOptionsName);
        RepositoriesSearchResult(HRESULT e, String diagnosticText);

        IIterable<IRepository> Repositories
        {
            get;
        };

        String SelectionOptionsLabel
        {
            get;
        };

        String[] SelectionOptions
        {
            get;
        };

        String SelectionOptionsName
        {
            get;
        };

        ProviderOperationResult Result
        {
            get;
        };
    };

    [contract(Microsoft.Windows.DevHome.SDK.DevHomeContract, 1)]
    runtimeclass RepositoryUriSupportResult {
        RepositoryUriSupportResult(Boolean isSupported);
        RepositoryUriSupportResult(HRESULT e, String diagnosticText);

        Boolean IsSupported
        {
            get;
        };
        ProviderOperationResult Result
        {
            get;
        };
    };

    [contract(Microsoft.Windows.DevHome.SDK.DevHomeContract, 1)]
    interface IRepository {
        String DisplayName
        {
            get;
        };
        String OwningAccountName
        {
            get;
        };
        Boolean IsPrivate
        {
            get;
        };
        Windows.Foundation.DateTime LastUpdated
        {
            get;
        };
        Windows.Foundation.Uri RepoUri
        {
            get;
        };
    };

    [contract(Microsoft.Windows.DevHome.SDK.DevHomeContract, 1)]
    enum AuthenticationState {
        LoggedIn = 0,
        LoggedOut = 1,

        [contract(Microsoft.Windows.DevHome.SDK.DevHomeContract, 2)] 
        FixAccount = 2
    };

    [contract(Microsoft.Windows.DevHome.SDK.DevHomeContract, 1)]
    enum AuthenticationExperienceKind {
        CustomProvider = 0,
        CardSession = 1
    };

    [contract(Microsoft.Windows.DevHome.SDK.DevHomeContract, 1)]
    runtimeclass AdaptiveCardSessionResult {
        AdaptiveCardSessionResult(IExtensionAdaptiveCardSession adaptiveCardSession);
        AdaptiveCardSessionResult(HRESULT e, String diagnosticText);

        IExtensionAdaptiveCardSession AdaptiveCardSession
        {
            get;
        };
        ProviderOperationResult Result
        {
            get;
        };
    };

    [contract(Microsoft.Windows.DevHome.SDK.DevHomeContract, 1)]
    runtimeclass DeveloperIdResult {
        DeveloperIdResult(IDeveloperId developerId);
        DeveloperIdResult(HRESULT e, String diagnosticText);

        IDeveloperId DeveloperId
        {
            get;
        };
        ProviderOperationResult Result
        {
            get;
        };
    };

    [contract(Microsoft.Windows.DevHome.SDK.DevHomeContract, 1)]
    runtimeclass DeveloperIdsResult {
        DeveloperIdsResult(IIterable<IDeveloperId> developerIds);
        DeveloperIdsResult(HRESULT e, String diagnosticText);

        IIterable<IDeveloperId> DeveloperIds
        {
            get;
        };
        ProviderOperationResult Result
        {
            get;
        };
    };

    // IDeveloperId is the basic interface for DeveloperId corresponding to each logged in user, used by the Dev Home Core app
    [contract(Microsoft.Windows.DevHome.SDK.DevHomeContract, 1)]
    interface IDeveloperId {
        String LoginId
        {
            get;
        };

        String Url
        {
            get;
        };
    };

    // Developer ID
    [contract(Microsoft.Windows.DevHome.SDK.DevHomeContract, 1)]
    interface IDeveloperIdProvider
        requires Windows.Foundation.IClosable
    {
        String DisplayName
        {
            get;
        };

        DeveloperIdsResult GetLoggedInDeveloperIds();

        ProviderOperationResult LogoutDeveloperId(IDeveloperId developerId);

        event Windows.Foundation.TypedEventHandler<IDeveloperIdProvider, IDeveloperId> Changed;

        AuthenticationState GetDeveloperIdState(IDeveloperId developerId);

        // The extension chooses to support one enum Option. Once defined by the extension this value cannot be
        // changed by DevHome or the extension itself.
        AuthenticationExperienceKind GetAuthenticationExperienceKind();

        //ExtensionProvidedExperience
        Windows.Foundation.IAsyncOperation<DeveloperIdResult> ShowLogonSession(Microsoft.UI.WindowId windowHandle);

        //DevHomeIntegratedCard
        AdaptiveCardSessionResult GetLoginAdaptiveCardSession();
    };

    // Settings
    [contract(Microsoft.Windows.DevHome.SDK.DevHomeContract, 1)]
    interface ISettingsProvider
        requires Windows.Foundation.IClosable
    {
        String DisplayName
        {
            get;
        };

        //DevHomeIntegratedCard
        AdaptiveCardSessionResult GetSettingsAdaptiveCardSession();
    };

    [contract(Microsoft.Windows.DevHome.SDK.DevHomeContract, 1)]
    interface IExtensionAdaptiveCardSession {
        ProviderOperationResult Initialize(IExtensionAdaptiveCard extensionUI);
        void Dispose();
        Windows.Foundation.IAsyncOperation<ProviderOperationResult> OnAction(String action, String inputs);
    };

    [contract(Microsoft.Windows.DevHome.SDK.DevHomeContract, 1)]
    interface IExtensionAdaptiveCard {
        String TemplateJson
        {
            get;
        };
        String DataJson
        {
            get;
        };
        String State
        {
            get;
        };

        ProviderOperationResult Update(String templateJson, String dataJson, String state);
    };

    // Interface to get the list of featured applications
    [contract(Microsoft.Windows.DevHome.SDK.DevHomeContract, 1)]
    interface IFeaturedApplicationsProvider {
        Windows.Foundation.IAsyncOperation<GetFeaturedApplicationsGroupsResult> GetFeaturedApplicationsGroupsAsync();
    };

    [contract(Microsoft.Windows.DevHome.SDK.DevHomeContract, 1)]
    runtimeclass GetFeaturedApplicationsGroupsResult {
        GetFeaturedApplicationsGroupsResult(IVectorView<IFeaturedApplicationsGroup> featuredApplicationsGroup);
        GetFeaturedApplicationsGroupsResult(HRESULT e, String diagnosticText);

        IVectorView<IFeaturedApplicationsGroup> FeaturedApplicationsGroups
        {
            get;
        };
        ProviderOperationResult Result
        {
            get;
        };
    };

    [contract(Microsoft.Windows.DevHome.SDK.DevHomeContract, 1)]
    runtimeclass GetFeaturedApplicationsResult {
        GetFeaturedApplicationsResult(IVectorView<String> featuredApplications);
        GetFeaturedApplicationsResult(HRESULT e, String diagnosticText);

        IVectorView<String> FeaturedApplications
        {
            get;
        };
        ProviderOperationResult Result
        {
            get;
        };
    }

    [contract(Microsoft.Windows.DevHome.SDK.DevHomeContract, 1)]
    interface IFeaturedApplicationsGroup {
        String GetTitle(String preferredLocale);
        String GetDescription(String preferredLocale);
        GetFeaturedApplicationsResult GetApplications();
    };

    // IExtensionAdaptiveCardSession2 interface that extends IExtensionAdaptiveCardSession. It is used
    // to provide Dev Home with a way to know when an adaptive card session has stopped.
    [contract(Microsoft.Windows.DevHome.SDK.DevHomeContract, 2)]
    interface IExtensionAdaptiveCardSession2 
        requires IExtensionAdaptiveCardSession
    {
        // Event used to signal to Dev Home from the extension that the Adaptive Card session has stopped.
        event Windows.Foundation.TypedEventHandler<IExtensionAdaptiveCardSession2, ExtensionAdaptiveCardSessionStoppedEventArgs> Stopped;
    };

    // The event data that is sent back to Dev Home when an adaptive card session has completed.
    [contract(Microsoft.Windows.DevHome.SDK.DevHomeContract, 2)]
    runtimeclass ExtensionAdaptiveCardSessionStoppedEventArgs 
    {
        ExtensionAdaptiveCardSessionStoppedEventArgs(ProviderOperationResult result, String resultJson);

        // The json result   the extension sends back to Dev Home based on an interaction with the user. This
        // for example allows extension specific user input for an extension's method, to be
        // passed back to Dev Home, so Dev Home can use it, as a parameter when calling the method.
        String ResultJson
        {
            get;
        };

        // The result for the session event. The session ending with ProviderOperationStatus.Success signals
        // that the session ended without error. ProviderOperationStatus.Failure signals that it ended in
        // in failure.
        ProviderOperationResult Result
        {
            get;
        };
    }

    // Start of Dev Environments feature.

    // Result payload for ICreateComputeSystemOperation's StartAsync method that is returned to Dev Home when it attempts to create an IComputeSystem.
    [contract(Microsoft.Windows.DevHome.SDK.DevHomeContract, 2)]
    runtimeclass CreateComputeSystemResult
    {
        // Used when creating a compute system was successful.
        CreateComputeSystemResult(IComputeSystem computeSystem);

        // Used when creating a compute system was unsuccessful.
        // The extension can provide Dev Home with an error message to be displayed in the UI, by providing
        // a non-empty value for the displayMessage. diagnosticText can be used to send non-localized error
        // information back to Dev Home
        CreateComputeSystemResult(HRESULT e, String displayMessage, String diagnosticText);

        // The newly created compute system object.
        IComputeSystem ComputeSystem
        {
            get;
        };

        // The result of the operation. This contains the ProviderOperationStatus enum value that tells Dev Home
        // whether the result was successful or failed. It is created based on the constructor that was used.
        ProviderOperationResult Result
        {
            get;
        };
    };

    // These enums are used specifically for requesting an adaptive card sessions from the compute system
    // provider.
    [contract(Microsoft.Windows.DevHome.SDK.DevHomeContract, 2)]
    enum ComputeSystemAdaptiveCardKind
    {
        CreateComputeSystem = 0,
        ModifyComputeSystemProperties = 1,
    };

    // Enumeration to indicate operations supported by the Compute System provider. Dev Home will used these
    // flags to know what operations the compute system providers support.
    [contract(Microsoft.Windows.DevHome.SDK.DevHomeContract, 2)]
    [flags]
    enum ComputeSystemProviderOperations
    {
            None = 0x0,
            CreateComputeSystem = 0x00000001,
    };

    // The interface returned by the IComputeSystemProvider when the CreateCreateComputeSystemOperation method is called.
    [contract(Microsoft.Windows.DevHome.SDK.DevHomeContract, 2)]
    interface ICreateComputeSystemOperation
    {
        // Event that DevHome can subscribe to to receive progress data from the operation.
        event Windows.Foundation.TypedEventHandler<ICreateComputeSystemOperation, CreateComputeSystemProgressEventArgs> Progress;

        // Event that Dev Home can subscribe to to receive data that the user needs to take action on.
        event Windows.Foundation.TypedEventHandler<ICreateComputeSystemOperation, CreateComputeSystemActionRequiredEventArgs> ActionRequired;

        // Used to initiate the create compute system operation. Dev Home should subscribe to the events
        // before attempting to start the operation.
        Windows.Foundation.IAsyncOperation<CreateComputeSystemResult> StartAsync();
    };

    // The result object returned to Dev Home when it calls one of the IComputeSystemProviders
    // CreateAdaptiveCard methods.
    [contract(Microsoft.Windows.DevHome.SDK.DevHomeContract, 2)]
    runtimeclass ComputeSystemAdaptiveCardResult
    {
        // Used when retrieving the adaptive card session was successful.
        ComputeSystemAdaptiveCardResult(IExtensionAdaptiveCardSession2 cardSession);

        // Used when retrieving the adaptive card session was unsuccessful.
        // The extension can provide Dev Home with an error message to be displayed in the UI, by providing
        // a non-empty value for the displayMessage. diagnosticText can be used to send non-localized error
        // information back to Dev Home
        ComputeSystemAdaptiveCardResult(HRESULT e, String displayMessage, String diagnosticText);

        // The adaptive card session object.
        IExtensionAdaptiveCardSession2 ComputeSystemCardSession
        {
            get;
        };

        // The result of the operation. This contains the ProviderOperationStatus enum value that tells Dev Home
        // whether the result was successful or failed. It is created based on the constructor that was used.
        ProviderOperationResult Result
        {
            get;
        };
    };

    // Provider that Dev Home extensions can return to Dev Home. The provider is used to manage compute systems
    // within the extension.
    [contract(Microsoft.Windows.DevHome.SDK.DevHomeContract, 2)]
    interface IComputeSystemProvider 
    {
        // Name of Compute System provider that can be displayed within Dev Home's UI
        String DisplayName
        {
            get;
        };

        // Identifier for the provider that can uniquely identify it from other compute system providers.
        String Id
        {
            get;
        };

        // The Uri to the icon resource whose path is located in a resource.pri file. The schema should
        // use the ms-resource:// schema.
        // E.g "ms-resource://HyperVExtension/Files/HyperVExtension/Assets/hyper-v-provider-icon.png"

        Windows.Foundation.Uri Icon
        {
            get;
        };

        // Enumeration that is fixed and tells Dev Home which operations the provider supports.
        ComputeSystemProviderOperations SupportedOperations
        {
            get;
        };

        // Creates a provider specific adaptive card that can be used to display UI from the compute system
        // provider within Dev Home. For example, Dev Home will not know the specific details required for the
        // creation of any compute system. Compute system providers all have different creation requirements,
        // so allowing the provider to provide its specialized UI addresses this need.
        ComputeSystemAdaptiveCardResult CreateAdaptiveCardSessionForDeveloperId(IDeveloperId developerId, ComputeSystemAdaptiveCardKind sessionKind);

        // Creates a provider specific adaptive card that can be used to display UI from the compute system
        // provider within Dev Home.
        ComputeSystemAdaptiveCardResult CreateAdaptiveCardSessionForComputeSystem(IComputeSystem computeSystem, ComputeSystemAdaptiveCardKind sessionKind);

        // Creates a new compute system from user provided json, specific to the compute system technology.
        // For creation the adaptive card session should be used like a "Form". Upon invoking the submission,
        // the user input can be validated by the extension. Who can then pass the form inputs back to DevHome
        // by raising the IExtensionAdaptiveCardSession2::Stopped event.
        ICreateComputeSystemOperation CreateCreateComputeSystemOperation(IDeveloperId developerId, String inputJson);

        // Returns existing Compute Systems for a specific DeveloperId.
        Windows.Foundation.IAsyncOperation<ComputeSystemsResult> GetComputeSystemsAsync(IDeveloperId developerId);
    };

    // Enumeration that defines operations supported by a ComputeSystem.
    [contract(Microsoft.Windows.DevHome.SDK.DevHomeContract, 2)]
    [flags]
    enum ComputeSystemOperations
    {
        None = 0x0,
        Start = 0x00000001,
        ShutDown = 0x00000002,
        Terminate = 0x00000004,
        Delete = 0x00000008,
        Save = 0x00000010,
        Pause = 0x00000020,
        Resume = 0x00000040,
        Restart = 0x00000080,
        CreateSnapshot = 0x00000100,
        RevertSnapshot = 0x00000200,
        DeleteSnapshot = 0x00000400,
        ApplyConfiguration = 0x00000800,
        ModifyProperties = 0x00001000,
        [contract(Microsoft.Windows.DevHome.SDK.DevHomeContract, 4)]
        PinToStartMenu = 0x00002000,
        [contract(Microsoft.Windows.DevHome.SDK.DevHomeContract, 4)]
        PinToTaskbar = 0x00004000,
    };

    // Enumeration that define a compute systems state.
    [contract(Microsoft.Windows.DevHome.SDK.DevHomeContract, 2)]
    enum ComputeSystemState
    {
        Unknown = 0,
        Creating = 1,
        Created = 2,
        Starting = 3,
        Running = 4,
        Pausing = 5,
        Paused = 6,
        Saving = 7,
        Saved = 8,
        Stopping = 9,
        Stopped = 10,
        Restarting = 11,
        Deleting = 12,
        Deleted = 13,
    };

    // The result object returned to Dev Home by an IComputeSystemProvider when its requested to retrieve a
    // list of IComputeSystems.
    [contract(Microsoft.Windows.DevHome.SDK.DevHomeContract, 2)]
    runtimeclass ComputeSystemsResult
    {
        // Used when retrieving the list of IComputeSystem's was successful.
        ComputeSystemsResult(IIterable<IComputeSystem> computeSystems);

        // Used when retrieving the list of IComputeSystem's was unsuccessful.
        // The extension can provide Dev Home with an error message to be displayed in the UI, by providing
        // a non-empty value for the displayMessage. diagnosticText can be used to send non-localized error
        // information back to Dev Home
        ComputeSystemsResult(HRESULT e, String displayMessage, String diagnosticText);

        // The compute systems that were retrieved.
        IIterable<IComputeSystem> ComputeSystems
        {
            get;
        };

        // The result of the operation. This contains the ProviderOperationStatus enum value that tells Dev Home
        // whether the result was successful or failed. It is created based on the constructor that was used.
        ProviderOperationResult Result
        {
            get;
        };
    };

    // The result object returned to Dev Home when it requests the state of a IComputeSystem.
    [contract(Microsoft.Windows.DevHome.SDK.DevHomeContract, 2)]
    runtimeclass ComputeSystemStateResult
    {
        // Used when retrieving the state of the compute system was successful.
        ComputeSystemStateResult(ComputeSystemState computeSystemState);

        // Used when retrieving the state of the compute system was unsuccessful.
        // The extension can provide Dev Home with an error message to be displayed in the UI, by providing
        // a non-empty value for the displayMessage. diagnosticText can be used to send non-localized error
        // information back to Dev Home.
        ComputeSystemStateResult(HRESULT e, String displayMessage, String diagnosticText);

        // The current state of the compute system.
        ComputeSystemState State
        {
            get;
        };

        // The result of the operation. This contains the ProviderOperationStatus enum value that tells Dev Home
        // whether the result was successful or failed. It is created based on the constructor that was used.
        ProviderOperationResult Result
        {
            get;
        };
    };

    // The result object that is returned to Dev Home when it calls a method on the IComputeSystem interface.
    // Note: Not all operations located in the ComputeSystemOperations enum will return an
    // ComputeSystemOperationResult.
    [contract(Microsoft.Windows.DevHome.SDK.DevHomeContract, 2)]
    runtimeclass ComputeSystemOperationResult 
    {
        // Used when the operation was successful.
        ComputeSystemOperationResult();

        // Used when the operation was unsuccessful.
        // The extension can provide Dev Home with an error message to be displayed in the UI, by providing
        // a non-empty value for the displayMessage. diagnosticText can be used to send non-localized error
        // information back to Dev Home.
        ComputeSystemOperationResult(HRESULT e, String displayMessage, String diagnosticText);

        // The result of the operation. This contains the ProviderOperationStatus enum value that tells Dev Home
        // whether the result was successful or failed. It is created based on the constructor that was used.
        ProviderOperationResult Result
        {
            get;
        };
    };

    // The result object returned to Dev Home when it requests for the ComputeSystems thumbnail image.
    [contract(Microsoft.Windows.DevHome.SDK.DevHomeContract, 2)]
    runtimeclass ComputeSystemThumbnailResult 
    {
        // Used when retrieving the thumbnail image was successful.
        ComputeSystemThumbnailResult(UInt8[] thumbnailInBytes);

        // Used when retrieving the thumbnail image was unsuccessful.
        // The extension can provide Dev Home with an error message to be displayed in the UI, by providing
        // a non-empty value for the displayMessage. diagnosticText can be used to send non-localized error
        // information back to Dev Home
        ComputeSystemThumbnailResult(HRESULT e, String displayMessage, String diagnosticText);

        // An array of bytes that represent the thumbnail image of the compute system that can be displayed in
        // Dev Homes UI. Note: The format of the original image should be in a format that Win UI 3 XAML
        // supports.
        UInt8[] ThumbnailInBytes
        {
            get;
        };

        // The result of the operation. This contains the ProviderOperationStatus enum value that tells Dev Home
        // whether the result was successful or failed. It is created based on the constructor that was used.
        ProviderOperationResult Result
        {
            get;
        };
    };

    // The result object returned to Dev Home when it requests to know if the Compute System is currently pinned
    [contract(Microsoft.Windows.DevHome.SDK.DevHomeContract, 4)]
    runtimeclass ComputeSystemPinnedResult
    {
        // Used when retrieval of the Pinned status was successful
        ComputeSystemPinnedResult(Boolean isPinned);

        // Used when retrieval of the Pinned status was unsuccessful
        // The extension can provide Dev Home with an error message to be displayed in the UI, by providing
        // a non-empty value for the displayMessage. diagnosticText can be used to send non-localized error
        // information back to Dev Home
        ComputeSystemPinnedResult(HRESULT e, String displayMessage, String diagnosticText);

        // A Boolean that tells whether or not the Compute System is pinned to the Shell surface in question
        Boolean IsPinned
        {
            get;
        };

        // The result of the operation. This contains the ProviderOperationStatus enum value that tells Dev Home
        // whether the result was successful or failed. It is created based on the constructor that was used.
        ProviderOperationResult Result
        {
            get;
        };
    };


    // An enum value that extensions will use in the ComputeSystemProperty to tell Dev Home if the property is
    // one of the predefined properties or a custom property. Dev Home will use this value as a way to keep
    // predefined types formatted the same in the UI across compute system providers. The custom enum value
    // can be used for properties specific to a compute system's underlying technology. For example, a virtual
    // machine compute system may have a property for a network adapter with an IP address, while other compute
    // systems like a container may not.
    [contract(Microsoft.Windows.DevHome.SDK.DevHomeContract, 2)]
    enum ComputeSystemPropertyKind 
    {
        Custom = 0,

        // predefined properties should be added below.
        CpuCount = 1,
        StorageSizeInBytes = 2,
        AssignedMemorySizeInBytes = 3,
        UptimeIn100ns = 4,
    };

    // The ComputeSystemProperty is read-only and is used to represent extension specific properties. It is up
    // Dev Home to determine how it wishes to use these properties. Extension do not have control over how/and
    // in which order they are used and/or displayed.
    [contract(Microsoft.Windows.DevHome.SDK.DevHomeContract, 2)]
    runtimeclass ComputeSystemProperty 
    {
        // Used to create a ComputeSystemProperty that uses a predefined ComputeSystemPropertyKind. Passing a
        // ComputeSystemPropertyKind.Custom to this method will result in an empty ComputeSystemProperty
        // being created. The propertyName and icon are predefined by Dev Home. The use of the custom
        // enum with the static Create method will result in an exception. Custom compute system properties
        // should only be created with the CreateCustom static method.
        static ComputeSystemProperty Create(ComputeSystemPropertyKind propertyKind, Object propertyValue);

        // Used to create a ComputeSystemProperty that uses the custom ComputeSystemPropertyKind.
        static ComputeSystemProperty CreateCustom(Object propertyValue, String propertyName, Windows.Foundation.Uri icon);

        // The Uri to the icon resource whose path is located in a resource.pri file. The schema should
        // use the ms-resource:// schema.
        // E.g "ms-resource://HyperVExtension/Files/HyperVExtension/Assets/hyper-v-provider-icon.png"
        Windows.Foundation.Uri Icon
        {
            get;
        };

        // The name associated with the ComputeSystemProperty.
        String Name
        {
            get;
        };

        // The value associated with the ComputeSystemProperty.
        Object Value
        {
            get;
        };

        // The ComputeSystemPropertyKind that was set via one of the static methods. Dev Home will use this
        // to know if the property is a predefined type or not.
        ComputeSystemPropertyKind PropertyKind
        {
            get;
        };
    };

    // The data that is passed back to Dev Home for a compute system operation that requires returning
    // progress.
    [contract(Microsoft.Windows.DevHome.SDK.DevHomeContract, 2)]
    runtimeclass CreateComputeSystemProgressEventArgs 
    {
        CreateComputeSystemProgressEventArgs(String operationStatus, UInt32 percentageCompleted);

        // Allows extensions to provide intermediary status for the operation e.g "Downloading image file".
        String Status
        {
            get;
        };

        // Allows extensions to provide progress percentage for the operation.
        UInt32 PercentageCompleted
        {
            get;
        };
    };

    // The data that is passed back to Dev Home when the create compute system operation requires the user to
    // perform an action to continue the creation.
    [contract(Microsoft.Windows.DevHome.SDK.DevHomeContract, 2)]
    runtimeclass CreateComputeSystemActionRequiredEventArgs 
    {
        CreateComputeSystemActionRequiredEventArgs(IExtensionAdaptiveCardSession2 correctiveActionCardSession);

        // An adaptive card that the extension can send to Dev Home to allow the user to perform a
        // correct action.
        IExtensionAdaptiveCardSession2 CorrectiveActionCardSession
        {
            get;
        };
    };

    // Forward declaration of the IApplyConfigurationOperation interface. It is defined later in the file.
    interface IApplyConfigurationOperation;

    // An interface that represents a remote machine, local VM or container.
    [contract(Microsoft.Windows.DevHome.SDK.DevHomeContract, 2)]
    interface IComputeSystem 
    {
        // The name of the compute system that will appear in the UI.
        String DisplayName
        {
            get;
        };

        // Whereas the Name property is intended to provide Dev Home with a friendly name for the compute
        // system. The SupplementalDisplayName is intended to allow extensions to provide a name that may be
        // specific to the compute system's backing technology.
        String SupplementalDisplayName
        {
            get;
        };

        // The IComputeSystemProvider.Id associated with the compute system.
        String AssociatedProviderId
        {
            get;
        };

        // The Id of the compute system. These Id's should be unique per compute system from a provider.
        String Id
        {
            get;
        };

        // The IDeveloperId associated with the compute system.
        IDeveloperId AssociatedDeveloperId
        {
            get;
        };

        // The operations supported by the Compute System.These are expected to be fixed and not dynamically
        // updated once the object is created.
        ComputeSystemOperations SupportedOperations
        {
            get;
        };

        // Dev Home will subscribe to this event and extensions should implement the event.
        // With that said, it is important to note that there can be a disconnect between the underlying
        // platform for the compute system and the extension. The underlying platform may not know that the
        // extension exists and may have other means other than through the extension, for users to perform
        // operations that may change a compute system's state. However, Due to performance considerations we
        // don't recommend polling the platform in order to keep the platform and extension in sync.
        event Windows.Foundation.TypedEventHandler<IComputeSystem, ComputeSystemState> StateChanged;

        // Gets the current state of the compute system.
        Windows.Foundation.IAsyncOperation<ComputeSystemStateResult> GetStateAsync();

        // Starts a stopped compute system.
        // It is recommended to return success for redundant operations and return failure if the operation
        // doesn't apply due to the current state of the compute system.
        Windows.Foundation.IAsyncOperation<ComputeSystemOperationResult> StartAsync(String options);

        // Gracefully shuts down a running compute system.
        // Note: It is recommended to return success for redundant operations and return failure if the
        // operation doesn't apply due to the current state of the compute system.
        Windows.Foundation.IAsyncOperation<ComputeSystemOperationResult> ShutDownAsync(String options);

        // Restarts a running compute system.
        // Note: It is recommended to return success for redundant operations and return failure if the
        // operation doesn't apply due to the current state of the compute system.
        Windows.Foundation.IAsyncOperation<ComputeSystemOperationResult> RestartAsync(String options);

        // Terminates a running Compute System. This is equivalent to removing the power cable of a running
        // computer.
        // Note: It is recommended to return success for redundant operations and return failure if the
        // operation doesn't apply due to the current state of the compute system.
        Windows.Foundation.IAsyncOperation<ComputeSystemOperationResult> TerminateAsync(String options);

        // Deletes the compute system.
        // Note: It is recommended to return success for redundant operations and return failure if the
        // operation doesn't apply due to the current state of the compute system.
        Windows.Foundation.IAsyncOperation<ComputeSystemOperationResult> DeleteAsync(String options);

        // Saves the state of a running Compute System.
        // Note: It is recommended to return success for redundant operations and return failure if the
        // operation doesn't apply due to the current state of the compute system.
        Windows.Foundation.IAsyncOperation<ComputeSystemOperationResult> SaveAsync(String options);

        // Pauses a running Compute System.
        // Note: It is recommended to return success for redundant operations and return failure if the
        // operation doesn't apply due to the current state of the compute system.
        Windows.Foundation.IAsyncOperation<ComputeSystemOperationResult> PauseAsync(String options);

        // Resumes a paused Compute System.
        // Note: It is recommended to return success for redundant operations and return failure if the
        // operation doesn't apply due to the current state of the compute system.
        Windows.Foundation.IAsyncOperation<ComputeSystemOperationResult> ResumeAsync(String options);

        // Creates a snapshot of the compute system.
        // Note: It is recommended to return success for redundant operations and return failure if the
        // operation doesn't apply due to the current state of the compute system.
        Windows.Foundation.IAsyncOperation<ComputeSystemOperationResult> CreateSnapshotAsync(String options);

        // Applies a previously saved snapshot of the compute system.
        // Note: It is recommended to return success for redundant operations and return failure if the
        // operation doesn't apply due to the current state of the compute system.
        Windows.Foundation.IAsyncOperation<ComputeSystemOperationResult> RevertSnapshotAsync(String options);

        // Deletes a previously saved snapshot of the compute system.
        // Note: It is recommended to return success for redundant operations and return failure if the
        // operation doesn't apply due to the current state of the compute system.
        Windows.Foundation.IAsyncOperation<ComputeSystemOperationResult> DeleteSnapshotAsync(String options);

        // Modifies a compute systems properties.
        // Note: This method takes a json string that the compute system can use to modify its properties.
        // The string passed to this method should have intrinsic meaning to the compute system.
        Windows.Foundation.IAsyncOperation<ComputeSystemOperationResult> ModifyPropertiesAsync(String inputJson);

        // Gets the thumbnail image associated with the compute system.
        Windows.Foundation.IAsyncOperation<ComputeSystemThumbnailResult> GetComputeSystemThumbnailAsync(String options);

        // Gets the properties associated with the compute system.
        Windows.Foundation.IAsyncOperation<IIterable<ComputeSystemProperty> > GetComputeSystemPropertiesAsync(String options);

        // Connects to a compute system.
        Windows.Foundation.IAsyncOperation<ComputeSystemOperationResult> ConnectAsync(String options);

        // Creates an instance of IApplyConfigurationOperation interface that's used to apply a
        // configuration to a compute system. This method expects the configuration to be passed in
        // via a string.
        IApplyConfigurationOperation CreateApplyConfigurationOperation(String configuration);
    };

    // An interface that represents a remote machine, local VM or container. Specifically this interface
    // allows the extension to be pinned or unpinned from the Start Menu or Taskbar, and allows the calling
    // app to check whether or not the extension is pinned.
    [contract(Microsoft.Windows.DevHome.SDK.DevHomeContract, 4)] 
    interface IComputeSystem2 requires IComputeSystem
    {
        // Pins the Compute System to the Start Menu
        Windows.Foundation.IAsyncOperation<ComputeSystemOperationResult> PinToStartMenuAsync();

        // Unpins the Compute System from the Start Menu
        Windows.Foundation.IAsyncOperation<ComputeSystemOperationResult> UnpinFromStartMenuAsync();

        // Pins the Compute System to the Taskbar
        Windows.Foundation.IAsyncOperation<ComputeSystemOperationResult> PinToTaskbarAsync();

        // Unpins the Compute System from the Taskbar
        Windows.Foundation.IAsyncOperation<ComputeSystemOperationResult> UnpinFromTaskbarAsync();

        // Returns whether or not the Compute System is pinned to the Start Menu
        Windows.Foundation.IAsyncOperation<ComputeSystemPinnedResult> GetIsPinnedToStartMenuAsync();

        // Returns whether or not the Compute System is pinned to the taskbar
        Windows.Foundation.IAsyncOperation<ComputeSystemPinnedResult> GetIsPinnedToTaskbarAsync();
    }

    // The current state of a configuration set.
    [contract(Microsoft.Windows.DevHome.SDK.DevHomeContract, 2)]
    enum ConfigurationSetState 
    {
        // The state of the configuration set is unknown.
        Unknown,
        // The configuration set is in the queue to be applied.
        Pending,
        // The configuration set is actively being applied.
        InProgress,
        // The configuration set has completed being applied.
        Completed,
        // Shutting down device (e.g. for offline provisioning)
        ShuttingDownDevice,
        // Starting device (e.g. after offline provisioning)
        StartingDevice,
        // Restarting device (e.g. after online provisioning that requires restart)
        RestartingDevice,
        // Provisioning device with binaries needed for Configure operation.
        ProvisioningDevice,
        // Waiting for an admin logon (e.g. to complete operation that requires admin user)
        WaitingForAdminUserLogon,
        // Waiting for user's logon (e.g. to run "WinGet configure")
        WaitingForUserLogon
    };

    // The current state of a configuration unit.
    [contract(Microsoft.Windows.DevHome.SDK.DevHomeContract, 2)]
    enum ConfigurationUnitState 
    {
        // The state of the configuration unit is unknown.
        Unknown,
        // The configuration unit is in the queue to be applied.
        Pending,
        // The configuration unit is actively being applied.
        InProgress,
        // The configuration unit has completed being applied.
        Completed,
        // The configuration unit was not applied due to external factors.
        Skipped,
    };

    // The source of a result; for instance, the part of the system that generated a failure.
    [contract(Microsoft.Windows.DevHome.SDK.DevHomeContract, 2)]
    enum ConfigurationUnitResultSource 
    {
        // The source is not known, or more likely, there was no failure.
        None,
        // The result came from inside the configuration system; this is likely a bug.
        Internal,
        // The configuration set was ill formed. For instance, referencing a configuration unit
        // that does not exist or a dependency that is not present.
        ConfigurationSet,
        // The external module that processes the configuration unit generated the result.
        UnitProcessing,
        // The system state is causing the error.
        SystemState,
        // The configuration unit was not run due to a precondition not being met.
        // For example, if a dependency fails to be applied, this will be set.
        Precondition,
    };

    // Defines how the configuration unit is to be used within the configuration system.
    [contract(Microsoft.Windows.DevHome.SDK.DevHomeContract, 2)]
    enum ConfigurationUnitIntent 
    {
        // The configuration unit will only be used to Test the current system state.
        Assert,

        // The configuration unit will only be used to Get the current system state.
        Inform,

        // The configuration unit will be used to Apply the current system state.
        // The configuration unit will be used to Test and Get the current system state as part of that process.
        Apply,

        // The configuration unit's intent is unknown. This maps to WinGets unknown type but is currently not
        // not in use by WinGet.
        Unknown,
    };

    // Information on a result for a single unit of configuration.
    [contract(Microsoft.Windows.DevHome.SDK.DevHomeContract, 2)]
    runtimeclass ConfigurationUnitResultInformation 
    {
        ConfigurationUnitResultInformation(HRESULT resultCode, String description, String details, ConfigurationUnitResultSource resultSource);

        // The error code of the failure.
        HRESULT ResultCode
        {
            get;
        };

        // The short description of the failure.
        String Description
        {
            get;
        };

        // A more detailed error message appropriate for diagnosing the root cause of an error.
        String Details
        {
            get;
        };

        // The source of the result.
        ConfigurationUnitResultSource ResultSource
        {
            get;
        };
    }

    // The result of calling OpenConfigurationSet, containing either the set or details about the failure.
    [contract(Microsoft.Windows.DevHome.SDK.DevHomeContract, 2)]
    runtimeclass OpenConfigurationSetResult
    {
        OpenConfigurationSetResult(HRESULT resultCode, String field, String fieldValue, UInt32 line, UInt32 column);

        // The result from opening the set.
        HRESULT ResultCode
        {
            get;
        };

        // The field that is missing/invalid, if appropriate for the specific ResultCode.
        String Field
        {
            get;
        };

        // The value of the field, if appropriate for the specific ResultCode.
        String Value
        {
            get;
        };

        // The line number for the failure reason, if determined.
        UInt32 Line
        {
            get;
        };

        // The column number for the failure reason, if determined.
        UInt32 Column
        {
            get;
        };
    }

    // A single unit of configuration.
    [contract(Microsoft.Windows.DevHome.SDK.DevHomeContract, 2)]
    runtimeclass ConfigurationUnit 
    {
        ConfigurationUnit(
            String type,
            String identifier,
            ConfigurationUnitState state, 
            Boolean isGroup, 
            Windows.Foundation.Collections.IVector<ConfigurationUnit> units, 
            Windows.Foundation.Collections.ValueSet settings, 
            ConfigurationUnitIntent intent);

        // The type of the unit being configured; not a name for this instance.
        String Type
        {
            get;
        };

        // The identifier name of this instance within the set.
        String Identifier
        {
            get;
        };

        // The current state of the configuration unit.
        ConfigurationUnitState State
        {
            get;
        };

        // Determines if this configuration unit should be treated as a group.
        // A configuration unit group treats its `Settings` as the definition of child units.
        Boolean IsGroup
        {
            get;
        };

        // The configuration units that are part of this unit (if IsGroup is true).
        Windows.Foundation.Collections.IVector<ConfigurationUnit> Units
        {
            get;
        };

        // Contains the values that are for use by the configuration unit itself.
        Windows.Foundation.Collections.ValueSet Settings
        {
            get;
        };

        // Describes how this configuration unit will be used.
        ConfigurationUnitIntent Intent
        {
            get;
        };
    }

    // The change event type that has occurred for a configuration set change.
    [contract(Microsoft.Windows.DevHome.SDK.DevHomeContract, 2)] enum ConfigurationSetChangeEventType {
        Unknown,
        // The change event was for the set state. Only ConfigurationSetChangeData.SetState is valid.
        SetStateChanged,
        // The change event was for the unit state. All ConfigurationSetChangeData properties are valid.
        UnitStateChanged,
    };

    // The change data sent about changes to a specific set.
    [contract(Microsoft.Windows.DevHome.SDK.DevHomeContract, 2)]
    runtimeclass ConfigurationSetChangeData 
    {
        ConfigurationSetChangeData(
            ConfigurationSetChangeEventType change, 
            ConfigurationSetState setState, 
            ConfigurationUnitState unitState, 
            ConfigurationUnitResultInformation resultInformation, 
            ConfigurationUnit unit);

        // The change event type that occurred.
        ConfigurationSetChangeEventType Change
        {
            get;
        };

        // The state of the configuration set for this event (the ConfigurationSet can be used to get the current state, which may be different).
        ConfigurationSetState SetState
        {
            get;
        };

        // The state of the configuration unit for this event (the ConfigurationUnit can be used to get the current state, which may be different).
        ConfigurationUnitState UnitState
        {
            get;
        };

        // Contains information on the result of the attempt to apply the configuration unit.
        ConfigurationUnitResultInformation ResultInformation
        {
            get;
        };

        // The configuration unit whose state changed.
        ConfigurationUnit Unit
        {
            get;
        };
    }

    [contract(Microsoft.Windows.DevHome.SDK.DevHomeContract, 2)]
    runtimeclass ApplyConfigurationUnitResult
    {
        ApplyConfigurationUnitResult(
            ConfigurationUnit unit, 
            ConfigurationUnitState state, 
            Boolean previouslyInDesiredState, 
            Boolean rebootRequired, 
            ConfigurationUnitResultInformation resultInformation);

        // The configuration unit that was applied.
        ConfigurationUnit Unit
        {
            get;
        };

        // The state of the configuration unit with regards to the current execution of ApplySet.
        ConfigurationUnitState State
        {
            get;
        };

        // Will be true if the configuration unit was in the desired state (Test returns true) prior to the apply action.
        Boolean PreviouslyInDesiredState
        {
            get;
        };

        // Indicates whether a reboot is required after the configuration unit was applied.
        Boolean RebootRequired
        {
            get;
        };

        // The result of applying the configuration unit.
        ConfigurationUnitResultInformation ResultInformation
        {
            get;
        };
    }

    // The result of applying the settings for a configuration set.
    [contract(Microsoft.Windows.DevHome.SDK.DevHomeContract, 2)]
    runtimeclass ApplyConfigurationSetResult 
    {
        ApplyConfigurationSetResult(HRESULT resultCode, Windows.Foundation.Collections.IVectorView<ApplyConfigurationUnitResult> unitResults);

        // Results for each configuration unit in the set.
        Windows.Foundation.Collections.IVectorView<ApplyConfigurationUnitResult> UnitResults
        {
            get;
        };

        // The overall result from applying the configuration set.
        HRESULT ResultCode
        {
            get;
        };
    }

    // The entire result of applying the configuration operation.
    [contract(Microsoft.Windows.DevHome.SDK.DevHomeContract, 2)]
    runtimeclass ApplyConfigurationResult
    {
        ApplyConfigurationResult(OpenConfigurationSetResult openConfigurationSetResult, ApplyConfigurationSetResult applyConfigurationSetResult);

        ApplyConfigurationResult(HRESULT e, String displayMessage, String diagnosticText);

        // The overall result from applying the configuration set (Open configuration, apply configuration and anything in between).
        ProviderOperationResult Result
        {
            get;
        };

        // The result of opening the configuration set.
        OpenConfigurationSetResult OpenConfigurationSetResult
        {
            get;
        };

        // The result of applying the configuration set.
        ApplyConfigurationSetResult ApplyConfigurationSetResult
        {
            get;
        };
    };

    // The data that is passed back to Dev Home when the apply configuration operation requires the user to perform an action to continue the configuration.
    [contract(Microsoft.Windows.DevHome.SDK.DevHomeContract, 2)]
    runtimeclass ApplyConfigurationActionRequiredEventArgs
    {
        ApplyConfigurationActionRequiredEventArgs(IExtensionAdaptiveCardSession2 correctiveActionCardSession);

        // An adaptive card that the extension can send to Dev Home to allow the user to perform an action.
        IExtensionAdaptiveCardSession2 CorrectiveActionCardSession
        {
            get;
        };
    };

    // The data that is passed back to Dev Home that contains the progress data of the the apply configuration operation.
    [contract(Microsoft.Windows.DevHome.SDK.DevHomeContract, 2)]
    runtimeclass ConfigurationSetStateChangedEventArgs 
    {
        ConfigurationSetStateChangedEventArgs(ConfigurationSetChangeData configurationSetChangeData);

        // Allows extensions to provide intermediary status for the operation.
        ConfigurationSetChangeData ConfigurationSetChangeData
        {
            get;
        };
    };

    // The interface returned by the IComputeSystem when the CreateApplyConfigurationOperation method is called.
    [contract(Microsoft.Windows.DevHome.SDK.DevHomeContract, 2)]
    interface IApplyConfigurationOperation
    {
        // Event that Dev Home can subscribe to to receive data that the user needs to take action on.
        event Windows.Foundation.TypedEventHandler<IApplyConfigurationOperation, ApplyConfigurationActionRequiredEventArgs> ActionRequired;

        // Event that DevHome can subscribe to to receive progress data from the operation.
        event Windows.Foundation.TypedEventHandler<IApplyConfigurationOperation, ConfigurationSetStateChangedEventArgs> ConfigurationSetStateChanged;

        // Used to initiate the apply configuration operation. Dev Home should subscribe to the events before attempting to start the operation.
        Windows.Foundation.IAsyncOperation<ApplyConfigurationResult> StartAsync();
    };

    // End of Dev Environments feature.

    // Begin FileExplorerSourceControlIntegration APIs

    // This interface is responsible for obtaining and relaying information on the repository
    // from source control technology
    [contract(Microsoft.Windows.DevHome.SDK.DevHomeContract, 5)]
    interface ILocalRepository
    {
        // This function returns the requested information on a relative file path (under a
        // tracked repository root folder) from the source control management technology.
        // The requested information includes a predefined set of properties FE is aware of.
        // These properties can be found inside docs/extensions/LocalRepository/readme.md
        Windows.Foundation.Collections.IPropertySet GetProperties(String[] properties, String relativePath);
    };

    // This interface defines the result objects that can be returned to DevHome when it tries to
    // obtain an enhanced repository. Enhanced repository is the term given to repositories for 
    // which File Explorer can display property information from version control technologies.
    [contract(Microsoft.Windows.DevHome.SDK.DevHomeContract, 5)]
    runtimeclass GetLocalRepositoryResult
    {
        GetLocalRepositoryResult(ILocalRepository repository);

        GetLocalRepositoryResult(HRESULT e, String displayMessage, String diagnosticText);

        ILocalRepository Repository
        {
            get;
        };

        ProviderOperationResult Result
        {
            get;
        };
    };

    // This interface is responsible for obtaining the ILocalRepository object given a root path
    [contract(Microsoft.Windows.DevHome.SDK.DevHomeContract, 5)]
    interface ILocalRepositoryProvider
    {
        // The method responsible for validating and returning the ILocalRepository object given its root path
        GetLocalRepositoryResult GetRepository(String rootPath);
    };

    // End FileExplorerSourceControlIntegration APIs

    // Beginning of QuickStartProject APIs

    // Used to indicate an application such as an IDE which can be used to launch the generated quick start project.
    [experimental]
    [contract(Microsoft.Windows.DevHome.SDK.DevHomeContract, 6)]
    interface IQuickStartProjectHost
    {
        // Name of the QuickStart project host that shows up on the UI.
        String DisplayName
        {
            get;
        };

        // Uri for icon to represent the QuickStart project host.
        // This is currently not shown anywhere but can be shown
        // in the future such as on the UI alongside the display name.
        // This Uri path needs to be located in a resource.pri file
        // and be in the format of the ms-resource:// schema.
        // E.g "ms-resource://Contoso.Extension/Files/Extension/Assets/icon.png"
        // It is also recommended to be 16x16px for best appearance
        // when displayed within the button for launching the project host.
        Windows.Foundation.Uri Icon
        {
            get;
        };
        
        // Launches the project host for the quick start project that it was created for.
        ProviderOperationResult Launch();
    }

    // Used by the extension to get any feedback provided by the user on the generated project.
    [experimental]
    [contract(Microsoft.Windows.DevHome.SDK.DevHomeContract, 6)]
    interface IQuickStartProjectResultFeedbackHandler
    {
        // Handler to get any feedback provided to Dev Home by the user on the generated project.
        ProviderOperationResult ProvideFeedback(Boolean isPositive, String feedback);
    }

    // Used by the extension to provide information on the generated quickstart project.
    [experimental]
    [contract(Microsoft.Windows.DevHome.SDK.DevHomeContract, 6)]
    runtimeclass QuickStartProjectResult
    {
        // Used when generating the project was successful.
        QuickStartProjectResult(IQuickStartProjectHost[] projectHosts, Windows.Foundation.Uri[] referenceSamples);

        // Used when generating the quickstart project was unsuccessful.
        // The extension can provide Dev Home with an error message to be displayed in the UI by providing
        // a non-empty value for the displayMessage. diagnosticText can be used to send non-localized error
        // information back to Dev Home.
        QuickStartProjectResult(HRESULT e, String displayMessage, String diagnosticText);

        // Used when generating the project was successful and
        // the extension would like to be get any feedback
        // provided by the user on it.
        static QuickStartProjectResult CreateWithFeedbackHandler(IQuickStartProjectHost[] projectHosts, Windows.Foundation.Uri[] referenceSamples, IQuickStartProjectResultFeedbackHandler feedbackHandler);

        // The array of hosts that support launching the project.
        IQuickStartProjectHost[] ProjectHosts
        {
            get;
        };

        // The result of the operation. This contains the ProviderOperationStatus enum value that tells Dev Home
        // whether the result was successful or failed. It is created based on the constructor that was used.
        ProviderOperationResult Result
        {
            get;
        };

        // Used to provide to Dev Home the references / samples that were used
        // by the AI in the extension or by the extension itself to generate
        // the quick start project.  Dev Home shows this to the user as the
        // references that this project was generated based on.
        Windows.Foundation.Uri[] ReferenceSamples
        {
            get;
        };

        // Used to provide Dev Home a way to pass feedback back to the
        // extension if the user provides one on the generated project.
        IQuickStartProjectResultFeedbackHandler FeedbackHandler
        {
            get;
        };
    }

    // Passed back to Dev Home to provide the progress in generating a quick start project.
    // This is used by Dev Home to show progress to the user while the project is being generated.
    [experimental]
    [contract(Microsoft.Windows.DevHome.SDK.DevHomeContract, 6)]
    struct QuickStartProjectProgress
    {
        // Allows extensions to provide intermediary status for the operation e.g "Generating project".
        String DisplayStatus;

        // Allows extensions to provide progress for the operation.
        // Value should be in the range of 0 through 1.0.
        Double Progress;
    };

    // The result object returned to Dev Home when it calls one of the IQuickStartProjectProvider
    // CreateAdaptiveCard methods.
    [experimental]
    [contract(Microsoft.Windows.DevHome.SDK.DevHomeContract, 6)]
    runtimeclass QuickStartProjectAdaptiveCardResult
    {
        // Used when retrieving the adaptive card session was successful.
        QuickStartProjectAdaptiveCardResult(IExtensionAdaptiveCardSession2 adaptiveCardSession);

        // Used when retrieving the adaptive card session was unsuccessful.
        // The extension can provide Dev Home with an error message to be displayed in the UI by providing
        // a non-empty value for the displayMessage. diagnosticText can be used to send non-localized error
        // information back to Dev Home.
        QuickStartProjectAdaptiveCardResult(HRESULT e, String displayMessage, String diagnosticText);

        // The adaptive card session object.
        IExtensionAdaptiveCardSession2 AdaptiveCardSession
        {
            get;
        };

        // The result of the operation. This contains the ProviderOperationStatus enum value that tells Dev Home
        // whether the result was successful or failed. It is created based on the constructor that was used.
        ProviderOperationResult Result
        {
            get;
        };
    }

    // Extensions implement this and is provided to Dev Home when CreateProjectGenerationOperation is called.
    // This allows to have an async operation can be started but also additional context reported back to Dev Home
    // as progress is being made such as a detailed log out output through the adaptive card session.
    [experimental]
    [contract(Microsoft.Windows.DevHome.SDK.DevHomeContract, 6)]
    interface IQuickStartProjectGenerationOperation
    {
        // Adaptive card session that can be provided by the extension to supplement
        // the progress shown by Dev Home.  This can be used where the extension
        // may want to provide more progress information such as build output.
        // Extension may return null if they don't want to show any custom progress
        // other than the one based on Status and Progress.  If one is
        // provided when a progress is reported, it would be shown in a ScrollViewer
        // on the Dev Home UI scrolled to the bottom as if it is some form of log output.
        IExtensionAdaptiveCardSession2 AdaptiveCardSession
        {
            get;
        };

        // Starts the operation which generates a project based on a given prompt by the user in the
        // given output folder. The generated content in the output folder can be anything that is needed
        // for the project based on the technology it uses.  Dev Home just displays the generated content
        // in a file viewer.
        Windows.Foundation.IAsyncOperationWithProgress<QuickStartProjectResult, QuickStartProjectProgress> GenerateAsync();
    }

    // Extensions can implement this provider to provide a way to
    // create a project based on a prompt as part of the Dev Home 
    // quick start project feature.
    [experimental]
    [contract(Microsoft.Windows.DevHome.SDK.DevHomeContract, 6)]
    interface IQuickStartProjectProvider
    {
        // Name of the QuickStart project provider that shows up on the UI.
        String DisplayName
        {
            get;
        };

        // Used to provide the URI to the terms of service for the extension
        // and its AI endpoint.  This is shown on the Dev Home UI as a link
        // and should be able to be protocol launched into the browser.
        Windows.Foundation.Uri TermsOfServiceUri
        {
            get;
        };

        // Used to provide the URI to the privacy statement for the extension
        // and its AI endpoint.  This is shown on the Dev Home UI as a link
        // and should be able to be protocol launched into the browser.
        Windows.Foundation.Uri PrivacyPolicyUri
        {
            get;
        };

        // Used to provide the sample prompts to guide the user on what types of 
        // things they can generate with the extension. This is shown on the 
        // Dev Home UI.
        String[] SamplePrompts
        {
            get;
        };

        // Adaptive card UI flow that can be provided by the extension to initialize or
        // setup anything required by it such as to install any dependencies
        // it needs or to setup its AI endpoint.  In addition, to showing the user the dependencies,
        // this flow can be used to install them through OnAction in the adaptive card session.
        // Extension may return null if there is nothing to do here.
        // This is called when the user selects in the extension provider that they want to use
        // this extension to generate the project.
        QuickStartProjectAdaptiveCardResult CreateAdaptiveCardSessionForExtensionInitialization();

        // Creates an operation which allows to generate a project based on a given prompt by the
        // user in the given output folder.  The generated content in the output folder can be anything that
        // is needed for the project based on the technology it uses.  Dev Home just displays the generated content
        // in a file viewer.
        IQuickStartProjectGenerationOperation CreateProjectGenerationOperation(String prompt, Windows.Storage.StorageFolder outputFolder);
    }

    // End of QuickStartProject APIs
}<|MERGE_RESOLUTION|>--- conflicted
+++ resolved
@@ -1,10 +1,6 @@
 namespace Microsoft.Windows.DevHome.SDK
 {
-<<<<<<< HEAD
-    [contractversion(7)]
-=======
     [contractversion(2)]
->>>>>>> d4021b73
     apicontract DevHomeContract {}
 
     [contract(Microsoft.Windows.DevHome.SDK.DevHomeContract, 1)]
@@ -18,20 +14,7 @@
         Repository = 0,
         DeveloperId = 1,
         Settings = 2,
-        FeaturedApplications = 3,
-
-        // Indicates the ComputeSystem provider type. Extensions that support this provider type must return
-        // an object that implements the IComputeSystemProvider interface.
-        [contract(Microsoft.Windows.DevHome.SDK.DevHomeContract, 2)]
-        ComputeSystem = 4,
-
-        [experimental]
-        [contract(Microsoft.Windows.DevHome.SDK.DevHomeContract, 6)]
-        QuickStartProject = 5,
-
-        [experimental]
-        [contract(Microsoft.Windows.DevHome.SDK.DevHomeContract, 7)] 
-        LocalRepository = 6,
+        FeaturedApplications = 3
     };
 
     // Definitions for exceptions.
@@ -89,30 +72,6 @@
         Windows.Foundation.IAsyncOperation<ProviderOperationResult> CloneRepositoryAsync(IRepository repository, String cloneDestination, IDeveloperId developerId);
     };
 
-        [contract(Microsoft.Windows.DevHome.SDK.DevHomeContract, 3)] interface IRepositoryProvider2
-        requires IRepositoryProvider
-    {
-        String[] SearchFieldNames
-        {
-            get;
-        };
-
-        Boolean IsSearchingSupported
-        {
-            get;
-        };
-
-        String AskToSearchLabel
-        {
-            get;
-        };
-
-        // This should return a list of suggestions given fieldValues.
-        // "Suggestions" is dependant on the extension and how it keeps track of repositories.
-        Windows.Foundation.IAsyncOperation<IVectorView<String> > GetValuesForSearchFieldAsync(IMapView<String, String> fieldValues, String requestedSearchField, IDeveloperId developerId);
-        Windows.Foundation.IAsyncOperation<RepositoriesSearchResult> GetRepositoriesAsync(IMapView<String, String> fieldValues, IDeveloperId developerId);
-    };
-
     [contract(Microsoft.Windows.DevHome.SDK.DevHomeContract, 1)]
     runtimeclass RepositoryResult {
         RepositoryResult(IRepository repository);
@@ -137,37 +96,6 @@
         {
             get;
         };
-        ProviderOperationResult Result
-        {
-            get;
-        };
-    };
-
-        [contract(Microsoft.Windows.DevHome.SDK.DevHomeContract, 3)] runtimeclass RepositoriesSearchResult {
-        RepositoriesSearchResult(IIterable<IRepository> repositories);
-        RepositoriesSearchResult(IIterable<IRepository> repositories, String selectionsOptionsLabel, String[] selectionOptions, String selectionOptionsName);
-        RepositoriesSearchResult(HRESULT e, String diagnosticText);
-
-        IIterable<IRepository> Repositories
-        {
-            get;
-        };
-
-        String SelectionOptionsLabel
-        {
-            get;
-        };
-
-        String[] SelectionOptions
-        {
-            get;
-        };
-
-        String SelectionOptionsName
-        {
-            get;
-        };
-
         ProviderOperationResult Result
         {
             get;
@@ -397,1258 +325,4 @@
         String GetDescription(String preferredLocale);
         GetFeaturedApplicationsResult GetApplications();
     };
-
-    // IExtensionAdaptiveCardSession2 interface that extends IExtensionAdaptiveCardSession. It is used
-    // to provide Dev Home with a way to know when an adaptive card session has stopped.
-    [contract(Microsoft.Windows.DevHome.SDK.DevHomeContract, 2)]
-    interface IExtensionAdaptiveCardSession2 
-        requires IExtensionAdaptiveCardSession
-    {
-        // Event used to signal to Dev Home from the extension that the Adaptive Card session has stopped.
-        event Windows.Foundation.TypedEventHandler<IExtensionAdaptiveCardSession2, ExtensionAdaptiveCardSessionStoppedEventArgs> Stopped;
-    };
-
-    // The event data that is sent back to Dev Home when an adaptive card session has completed.
-    [contract(Microsoft.Windows.DevHome.SDK.DevHomeContract, 2)]
-    runtimeclass ExtensionAdaptiveCardSessionStoppedEventArgs 
-    {
-        ExtensionAdaptiveCardSessionStoppedEventArgs(ProviderOperationResult result, String resultJson);
-
-        // The json result   the extension sends back to Dev Home based on an interaction with the user. This
-        // for example allows extension specific user input for an extension's method, to be
-        // passed back to Dev Home, so Dev Home can use it, as a parameter when calling the method.
-        String ResultJson
-        {
-            get;
-        };
-
-        // The result for the session event. The session ending with ProviderOperationStatus.Success signals
-        // that the session ended without error. ProviderOperationStatus.Failure signals that it ended in
-        // in failure.
-        ProviderOperationResult Result
-        {
-            get;
-        };
-    }
-
-    // Start of Dev Environments feature.
-
-    // Result payload for ICreateComputeSystemOperation's StartAsync method that is returned to Dev Home when it attempts to create an IComputeSystem.
-    [contract(Microsoft.Windows.DevHome.SDK.DevHomeContract, 2)]
-    runtimeclass CreateComputeSystemResult
-    {
-        // Used when creating a compute system was successful.
-        CreateComputeSystemResult(IComputeSystem computeSystem);
-
-        // Used when creating a compute system was unsuccessful.
-        // The extension can provide Dev Home with an error message to be displayed in the UI, by providing
-        // a non-empty value for the displayMessage. diagnosticText can be used to send non-localized error
-        // information back to Dev Home
-        CreateComputeSystemResult(HRESULT e, String displayMessage, String diagnosticText);
-
-        // The newly created compute system object.
-        IComputeSystem ComputeSystem
-        {
-            get;
-        };
-
-        // The result of the operation. This contains the ProviderOperationStatus enum value that tells Dev Home
-        // whether the result was successful or failed. It is created based on the constructor that was used.
-        ProviderOperationResult Result
-        {
-            get;
-        };
-    };
-
-    // These enums are used specifically for requesting an adaptive card sessions from the compute system
-    // provider.
-    [contract(Microsoft.Windows.DevHome.SDK.DevHomeContract, 2)]
-    enum ComputeSystemAdaptiveCardKind
-    {
-        CreateComputeSystem = 0,
-        ModifyComputeSystemProperties = 1,
-    };
-
-    // Enumeration to indicate operations supported by the Compute System provider. Dev Home will used these
-    // flags to know what operations the compute system providers support.
-    [contract(Microsoft.Windows.DevHome.SDK.DevHomeContract, 2)]
-    [flags]
-    enum ComputeSystemProviderOperations
-    {
-            None = 0x0,
-            CreateComputeSystem = 0x00000001,
-    };
-
-    // The interface returned by the IComputeSystemProvider when the CreateCreateComputeSystemOperation method is called.
-    [contract(Microsoft.Windows.DevHome.SDK.DevHomeContract, 2)]
-    interface ICreateComputeSystemOperation
-    {
-        // Event that DevHome can subscribe to to receive progress data from the operation.
-        event Windows.Foundation.TypedEventHandler<ICreateComputeSystemOperation, CreateComputeSystemProgressEventArgs> Progress;
-
-        // Event that Dev Home can subscribe to to receive data that the user needs to take action on.
-        event Windows.Foundation.TypedEventHandler<ICreateComputeSystemOperation, CreateComputeSystemActionRequiredEventArgs> ActionRequired;
-
-        // Used to initiate the create compute system operation. Dev Home should subscribe to the events
-        // before attempting to start the operation.
-        Windows.Foundation.IAsyncOperation<CreateComputeSystemResult> StartAsync();
-    };
-
-    // The result object returned to Dev Home when it calls one of the IComputeSystemProviders
-    // CreateAdaptiveCard methods.
-    [contract(Microsoft.Windows.DevHome.SDK.DevHomeContract, 2)]
-    runtimeclass ComputeSystemAdaptiveCardResult
-    {
-        // Used when retrieving the adaptive card session was successful.
-        ComputeSystemAdaptiveCardResult(IExtensionAdaptiveCardSession2 cardSession);
-
-        // Used when retrieving the adaptive card session was unsuccessful.
-        // The extension can provide Dev Home with an error message to be displayed in the UI, by providing
-        // a non-empty value for the displayMessage. diagnosticText can be used to send non-localized error
-        // information back to Dev Home
-        ComputeSystemAdaptiveCardResult(HRESULT e, String displayMessage, String diagnosticText);
-
-        // The adaptive card session object.
-        IExtensionAdaptiveCardSession2 ComputeSystemCardSession
-        {
-            get;
-        };
-
-        // The result of the operation. This contains the ProviderOperationStatus enum value that tells Dev Home
-        // whether the result was successful or failed. It is created based on the constructor that was used.
-        ProviderOperationResult Result
-        {
-            get;
-        };
-    };
-
-    // Provider that Dev Home extensions can return to Dev Home. The provider is used to manage compute systems
-    // within the extension.
-    [contract(Microsoft.Windows.DevHome.SDK.DevHomeContract, 2)]
-    interface IComputeSystemProvider 
-    {
-        // Name of Compute System provider that can be displayed within Dev Home's UI
-        String DisplayName
-        {
-            get;
-        };
-
-        // Identifier for the provider that can uniquely identify it from other compute system providers.
-        String Id
-        {
-            get;
-        };
-
-        // The Uri to the icon resource whose path is located in a resource.pri file. The schema should
-        // use the ms-resource:// schema.
-        // E.g "ms-resource://HyperVExtension/Files/HyperVExtension/Assets/hyper-v-provider-icon.png"
-
-        Windows.Foundation.Uri Icon
-        {
-            get;
-        };
-
-        // Enumeration that is fixed and tells Dev Home which operations the provider supports.
-        ComputeSystemProviderOperations SupportedOperations
-        {
-            get;
-        };
-
-        // Creates a provider specific adaptive card that can be used to display UI from the compute system
-        // provider within Dev Home. For example, Dev Home will not know the specific details required for the
-        // creation of any compute system. Compute system providers all have different creation requirements,
-        // so allowing the provider to provide its specialized UI addresses this need.
-        ComputeSystemAdaptiveCardResult CreateAdaptiveCardSessionForDeveloperId(IDeveloperId developerId, ComputeSystemAdaptiveCardKind sessionKind);
-
-        // Creates a provider specific adaptive card that can be used to display UI from the compute system
-        // provider within Dev Home.
-        ComputeSystemAdaptiveCardResult CreateAdaptiveCardSessionForComputeSystem(IComputeSystem computeSystem, ComputeSystemAdaptiveCardKind sessionKind);
-
-        // Creates a new compute system from user provided json, specific to the compute system technology.
-        // For creation the adaptive card session should be used like a "Form". Upon invoking the submission,
-        // the user input can be validated by the extension. Who can then pass the form inputs back to DevHome
-        // by raising the IExtensionAdaptiveCardSession2::Stopped event.
-        ICreateComputeSystemOperation CreateCreateComputeSystemOperation(IDeveloperId developerId, String inputJson);
-
-        // Returns existing Compute Systems for a specific DeveloperId.
-        Windows.Foundation.IAsyncOperation<ComputeSystemsResult> GetComputeSystemsAsync(IDeveloperId developerId);
-    };
-
-    // Enumeration that defines operations supported by a ComputeSystem.
-    [contract(Microsoft.Windows.DevHome.SDK.DevHomeContract, 2)]
-    [flags]
-    enum ComputeSystemOperations
-    {
-        None = 0x0,
-        Start = 0x00000001,
-        ShutDown = 0x00000002,
-        Terminate = 0x00000004,
-        Delete = 0x00000008,
-        Save = 0x00000010,
-        Pause = 0x00000020,
-        Resume = 0x00000040,
-        Restart = 0x00000080,
-        CreateSnapshot = 0x00000100,
-        RevertSnapshot = 0x00000200,
-        DeleteSnapshot = 0x00000400,
-        ApplyConfiguration = 0x00000800,
-        ModifyProperties = 0x00001000,
-        [contract(Microsoft.Windows.DevHome.SDK.DevHomeContract, 4)]
-        PinToStartMenu = 0x00002000,
-        [contract(Microsoft.Windows.DevHome.SDK.DevHomeContract, 4)]
-        PinToTaskbar = 0x00004000,
-    };
-
-    // Enumeration that define a compute systems state.
-    [contract(Microsoft.Windows.DevHome.SDK.DevHomeContract, 2)]
-    enum ComputeSystemState
-    {
-        Unknown = 0,
-        Creating = 1,
-        Created = 2,
-        Starting = 3,
-        Running = 4,
-        Pausing = 5,
-        Paused = 6,
-        Saving = 7,
-        Saved = 8,
-        Stopping = 9,
-        Stopped = 10,
-        Restarting = 11,
-        Deleting = 12,
-        Deleted = 13,
-    };
-
-    // The result object returned to Dev Home by an IComputeSystemProvider when its requested to retrieve a
-    // list of IComputeSystems.
-    [contract(Microsoft.Windows.DevHome.SDK.DevHomeContract, 2)]
-    runtimeclass ComputeSystemsResult
-    {
-        // Used when retrieving the list of IComputeSystem's was successful.
-        ComputeSystemsResult(IIterable<IComputeSystem> computeSystems);
-
-        // Used when retrieving the list of IComputeSystem's was unsuccessful.
-        // The extension can provide Dev Home with an error message to be displayed in the UI, by providing
-        // a non-empty value for the displayMessage. diagnosticText can be used to send non-localized error
-        // information back to Dev Home
-        ComputeSystemsResult(HRESULT e, String displayMessage, String diagnosticText);
-
-        // The compute systems that were retrieved.
-        IIterable<IComputeSystem> ComputeSystems
-        {
-            get;
-        };
-
-        // The result of the operation. This contains the ProviderOperationStatus enum value that tells Dev Home
-        // whether the result was successful or failed. It is created based on the constructor that was used.
-        ProviderOperationResult Result
-        {
-            get;
-        };
-    };
-
-    // The result object returned to Dev Home when it requests the state of a IComputeSystem.
-    [contract(Microsoft.Windows.DevHome.SDK.DevHomeContract, 2)]
-    runtimeclass ComputeSystemStateResult
-    {
-        // Used when retrieving the state of the compute system was successful.
-        ComputeSystemStateResult(ComputeSystemState computeSystemState);
-
-        // Used when retrieving the state of the compute system was unsuccessful.
-        // The extension can provide Dev Home with an error message to be displayed in the UI, by providing
-        // a non-empty value for the displayMessage. diagnosticText can be used to send non-localized error
-        // information back to Dev Home.
-        ComputeSystemStateResult(HRESULT e, String displayMessage, String diagnosticText);
-
-        // The current state of the compute system.
-        ComputeSystemState State
-        {
-            get;
-        };
-
-        // The result of the operation. This contains the ProviderOperationStatus enum value that tells Dev Home
-        // whether the result was successful or failed. It is created based on the constructor that was used.
-        ProviderOperationResult Result
-        {
-            get;
-        };
-    };
-
-    // The result object that is returned to Dev Home when it calls a method on the IComputeSystem interface.
-    // Note: Not all operations located in the ComputeSystemOperations enum will return an
-    // ComputeSystemOperationResult.
-    [contract(Microsoft.Windows.DevHome.SDK.DevHomeContract, 2)]
-    runtimeclass ComputeSystemOperationResult 
-    {
-        // Used when the operation was successful.
-        ComputeSystemOperationResult();
-
-        // Used when the operation was unsuccessful.
-        // The extension can provide Dev Home with an error message to be displayed in the UI, by providing
-        // a non-empty value for the displayMessage. diagnosticText can be used to send non-localized error
-        // information back to Dev Home.
-        ComputeSystemOperationResult(HRESULT e, String displayMessage, String diagnosticText);
-
-        // The result of the operation. This contains the ProviderOperationStatus enum value that tells Dev Home
-        // whether the result was successful or failed. It is created based on the constructor that was used.
-        ProviderOperationResult Result
-        {
-            get;
-        };
-    };
-
-    // The result object returned to Dev Home when it requests for the ComputeSystems thumbnail image.
-    [contract(Microsoft.Windows.DevHome.SDK.DevHomeContract, 2)]
-    runtimeclass ComputeSystemThumbnailResult 
-    {
-        // Used when retrieving the thumbnail image was successful.
-        ComputeSystemThumbnailResult(UInt8[] thumbnailInBytes);
-
-        // Used when retrieving the thumbnail image was unsuccessful.
-        // The extension can provide Dev Home with an error message to be displayed in the UI, by providing
-        // a non-empty value for the displayMessage. diagnosticText can be used to send non-localized error
-        // information back to Dev Home
-        ComputeSystemThumbnailResult(HRESULT e, String displayMessage, String diagnosticText);
-
-        // An array of bytes that represent the thumbnail image of the compute system that can be displayed in
-        // Dev Homes UI. Note: The format of the original image should be in a format that Win UI 3 XAML
-        // supports.
-        UInt8[] ThumbnailInBytes
-        {
-            get;
-        };
-
-        // The result of the operation. This contains the ProviderOperationStatus enum value that tells Dev Home
-        // whether the result was successful or failed. It is created based on the constructor that was used.
-        ProviderOperationResult Result
-        {
-            get;
-        };
-    };
-
-    // The result object returned to Dev Home when it requests to know if the Compute System is currently pinned
-    [contract(Microsoft.Windows.DevHome.SDK.DevHomeContract, 4)]
-    runtimeclass ComputeSystemPinnedResult
-    {
-        // Used when retrieval of the Pinned status was successful
-        ComputeSystemPinnedResult(Boolean isPinned);
-
-        // Used when retrieval of the Pinned status was unsuccessful
-        // The extension can provide Dev Home with an error message to be displayed in the UI, by providing
-        // a non-empty value for the displayMessage. diagnosticText can be used to send non-localized error
-        // information back to Dev Home
-        ComputeSystemPinnedResult(HRESULT e, String displayMessage, String diagnosticText);
-
-        // A Boolean that tells whether or not the Compute System is pinned to the Shell surface in question
-        Boolean IsPinned
-        {
-            get;
-        };
-
-        // The result of the operation. This contains the ProviderOperationStatus enum value that tells Dev Home
-        // whether the result was successful or failed. It is created based on the constructor that was used.
-        ProviderOperationResult Result
-        {
-            get;
-        };
-    };
-
-
-    // An enum value that extensions will use in the ComputeSystemProperty to tell Dev Home if the property is
-    // one of the predefined properties or a custom property. Dev Home will use this value as a way to keep
-    // predefined types formatted the same in the UI across compute system providers. The custom enum value
-    // can be used for properties specific to a compute system's underlying technology. For example, a virtual
-    // machine compute system may have a property for a network adapter with an IP address, while other compute
-    // systems like a container may not.
-    [contract(Microsoft.Windows.DevHome.SDK.DevHomeContract, 2)]
-    enum ComputeSystemPropertyKind 
-    {
-        Custom = 0,
-
-        // predefined properties should be added below.
-        CpuCount = 1,
-        StorageSizeInBytes = 2,
-        AssignedMemorySizeInBytes = 3,
-        UptimeIn100ns = 4,
-    };
-
-    // The ComputeSystemProperty is read-only and is used to represent extension specific properties. It is up
-    // Dev Home to determine how it wishes to use these properties. Extension do not have control over how/and
-    // in which order they are used and/or displayed.
-    [contract(Microsoft.Windows.DevHome.SDK.DevHomeContract, 2)]
-    runtimeclass ComputeSystemProperty 
-    {
-        // Used to create a ComputeSystemProperty that uses a predefined ComputeSystemPropertyKind. Passing a
-        // ComputeSystemPropertyKind.Custom to this method will result in an empty ComputeSystemProperty
-        // being created. The propertyName and icon are predefined by Dev Home. The use of the custom
-        // enum with the static Create method will result in an exception. Custom compute system properties
-        // should only be created with the CreateCustom static method.
-        static ComputeSystemProperty Create(ComputeSystemPropertyKind propertyKind, Object propertyValue);
-
-        // Used to create a ComputeSystemProperty that uses the custom ComputeSystemPropertyKind.
-        static ComputeSystemProperty CreateCustom(Object propertyValue, String propertyName, Windows.Foundation.Uri icon);
-
-        // The Uri to the icon resource whose path is located in a resource.pri file. The schema should
-        // use the ms-resource:// schema.
-        // E.g "ms-resource://HyperVExtension/Files/HyperVExtension/Assets/hyper-v-provider-icon.png"
-        Windows.Foundation.Uri Icon
-        {
-            get;
-        };
-
-        // The name associated with the ComputeSystemProperty.
-        String Name
-        {
-            get;
-        };
-
-        // The value associated with the ComputeSystemProperty.
-        Object Value
-        {
-            get;
-        };
-
-        // The ComputeSystemPropertyKind that was set via one of the static methods. Dev Home will use this
-        // to know if the property is a predefined type or not.
-        ComputeSystemPropertyKind PropertyKind
-        {
-            get;
-        };
-    };
-
-    // The data that is passed back to Dev Home for a compute system operation that requires returning
-    // progress.
-    [contract(Microsoft.Windows.DevHome.SDK.DevHomeContract, 2)]
-    runtimeclass CreateComputeSystemProgressEventArgs 
-    {
-        CreateComputeSystemProgressEventArgs(String operationStatus, UInt32 percentageCompleted);
-
-        // Allows extensions to provide intermediary status for the operation e.g "Downloading image file".
-        String Status
-        {
-            get;
-        };
-
-        // Allows extensions to provide progress percentage for the operation.
-        UInt32 PercentageCompleted
-        {
-            get;
-        };
-    };
-
-    // The data that is passed back to Dev Home when the create compute system operation requires the user to
-    // perform an action to continue the creation.
-    [contract(Microsoft.Windows.DevHome.SDK.DevHomeContract, 2)]
-    runtimeclass CreateComputeSystemActionRequiredEventArgs 
-    {
-        CreateComputeSystemActionRequiredEventArgs(IExtensionAdaptiveCardSession2 correctiveActionCardSession);
-
-        // An adaptive card that the extension can send to Dev Home to allow the user to perform a
-        // correct action.
-        IExtensionAdaptiveCardSession2 CorrectiveActionCardSession
-        {
-            get;
-        };
-    };
-
-    // Forward declaration of the IApplyConfigurationOperation interface. It is defined later in the file.
-    interface IApplyConfigurationOperation;
-
-    // An interface that represents a remote machine, local VM or container.
-    [contract(Microsoft.Windows.DevHome.SDK.DevHomeContract, 2)]
-    interface IComputeSystem 
-    {
-        // The name of the compute system that will appear in the UI.
-        String DisplayName
-        {
-            get;
-        };
-
-        // Whereas the Name property is intended to provide Dev Home with a friendly name for the compute
-        // system. The SupplementalDisplayName is intended to allow extensions to provide a name that may be
-        // specific to the compute system's backing technology.
-        String SupplementalDisplayName
-        {
-            get;
-        };
-
-        // The IComputeSystemProvider.Id associated with the compute system.
-        String AssociatedProviderId
-        {
-            get;
-        };
-
-        // The Id of the compute system. These Id's should be unique per compute system from a provider.
-        String Id
-        {
-            get;
-        };
-
-        // The IDeveloperId associated with the compute system.
-        IDeveloperId AssociatedDeveloperId
-        {
-            get;
-        };
-
-        // The operations supported by the Compute System.These are expected to be fixed and not dynamically
-        // updated once the object is created.
-        ComputeSystemOperations SupportedOperations
-        {
-            get;
-        };
-
-        // Dev Home will subscribe to this event and extensions should implement the event.
-        // With that said, it is important to note that there can be a disconnect between the underlying
-        // platform for the compute system and the extension. The underlying platform may not know that the
-        // extension exists and may have other means other than through the extension, for users to perform
-        // operations that may change a compute system's state. However, Due to performance considerations we
-        // don't recommend polling the platform in order to keep the platform and extension in sync.
-        event Windows.Foundation.TypedEventHandler<IComputeSystem, ComputeSystemState> StateChanged;
-
-        // Gets the current state of the compute system.
-        Windows.Foundation.IAsyncOperation<ComputeSystemStateResult> GetStateAsync();
-
-        // Starts a stopped compute system.
-        // It is recommended to return success for redundant operations and return failure if the operation
-        // doesn't apply due to the current state of the compute system.
-        Windows.Foundation.IAsyncOperation<ComputeSystemOperationResult> StartAsync(String options);
-
-        // Gracefully shuts down a running compute system.
-        // Note: It is recommended to return success for redundant operations and return failure if the
-        // operation doesn't apply due to the current state of the compute system.
-        Windows.Foundation.IAsyncOperation<ComputeSystemOperationResult> ShutDownAsync(String options);
-
-        // Restarts a running compute system.
-        // Note: It is recommended to return success for redundant operations and return failure if the
-        // operation doesn't apply due to the current state of the compute system.
-        Windows.Foundation.IAsyncOperation<ComputeSystemOperationResult> RestartAsync(String options);
-
-        // Terminates a running Compute System. This is equivalent to removing the power cable of a running
-        // computer.
-        // Note: It is recommended to return success for redundant operations and return failure if the
-        // operation doesn't apply due to the current state of the compute system.
-        Windows.Foundation.IAsyncOperation<ComputeSystemOperationResult> TerminateAsync(String options);
-
-        // Deletes the compute system.
-        // Note: It is recommended to return success for redundant operations and return failure if the
-        // operation doesn't apply due to the current state of the compute system.
-        Windows.Foundation.IAsyncOperation<ComputeSystemOperationResult> DeleteAsync(String options);
-
-        // Saves the state of a running Compute System.
-        // Note: It is recommended to return success for redundant operations and return failure if the
-        // operation doesn't apply due to the current state of the compute system.
-        Windows.Foundation.IAsyncOperation<ComputeSystemOperationResult> SaveAsync(String options);
-
-        // Pauses a running Compute System.
-        // Note: It is recommended to return success for redundant operations and return failure if the
-        // operation doesn't apply due to the current state of the compute system.
-        Windows.Foundation.IAsyncOperation<ComputeSystemOperationResult> PauseAsync(String options);
-
-        // Resumes a paused Compute System.
-        // Note: It is recommended to return success for redundant operations and return failure if the
-        // operation doesn't apply due to the current state of the compute system.
-        Windows.Foundation.IAsyncOperation<ComputeSystemOperationResult> ResumeAsync(String options);
-
-        // Creates a snapshot of the compute system.
-        // Note: It is recommended to return success for redundant operations and return failure if the
-        // operation doesn't apply due to the current state of the compute system.
-        Windows.Foundation.IAsyncOperation<ComputeSystemOperationResult> CreateSnapshotAsync(String options);
-
-        // Applies a previously saved snapshot of the compute system.
-        // Note: It is recommended to return success for redundant operations and return failure if the
-        // operation doesn't apply due to the current state of the compute system.
-        Windows.Foundation.IAsyncOperation<ComputeSystemOperationResult> RevertSnapshotAsync(String options);
-
-        // Deletes a previously saved snapshot of the compute system.
-        // Note: It is recommended to return success for redundant operations and return failure if the
-        // operation doesn't apply due to the current state of the compute system.
-        Windows.Foundation.IAsyncOperation<ComputeSystemOperationResult> DeleteSnapshotAsync(String options);
-
-        // Modifies a compute systems properties.
-        // Note: This method takes a json string that the compute system can use to modify its properties.
-        // The string passed to this method should have intrinsic meaning to the compute system.
-        Windows.Foundation.IAsyncOperation<ComputeSystemOperationResult> ModifyPropertiesAsync(String inputJson);
-
-        // Gets the thumbnail image associated with the compute system.
-        Windows.Foundation.IAsyncOperation<ComputeSystemThumbnailResult> GetComputeSystemThumbnailAsync(String options);
-
-        // Gets the properties associated with the compute system.
-        Windows.Foundation.IAsyncOperation<IIterable<ComputeSystemProperty> > GetComputeSystemPropertiesAsync(String options);
-
-        // Connects to a compute system.
-        Windows.Foundation.IAsyncOperation<ComputeSystemOperationResult> ConnectAsync(String options);
-
-        // Creates an instance of IApplyConfigurationOperation interface that's used to apply a
-        // configuration to a compute system. This method expects the configuration to be passed in
-        // via a string.
-        IApplyConfigurationOperation CreateApplyConfigurationOperation(String configuration);
-    };
-
-    // An interface that represents a remote machine, local VM or container. Specifically this interface
-    // allows the extension to be pinned or unpinned from the Start Menu or Taskbar, and allows the calling
-    // app to check whether or not the extension is pinned.
-    [contract(Microsoft.Windows.DevHome.SDK.DevHomeContract, 4)] 
-    interface IComputeSystem2 requires IComputeSystem
-    {
-        // Pins the Compute System to the Start Menu
-        Windows.Foundation.IAsyncOperation<ComputeSystemOperationResult> PinToStartMenuAsync();
-
-        // Unpins the Compute System from the Start Menu
-        Windows.Foundation.IAsyncOperation<ComputeSystemOperationResult> UnpinFromStartMenuAsync();
-
-        // Pins the Compute System to the Taskbar
-        Windows.Foundation.IAsyncOperation<ComputeSystemOperationResult> PinToTaskbarAsync();
-
-        // Unpins the Compute System from the Taskbar
-        Windows.Foundation.IAsyncOperation<ComputeSystemOperationResult> UnpinFromTaskbarAsync();
-
-        // Returns whether or not the Compute System is pinned to the Start Menu
-        Windows.Foundation.IAsyncOperation<ComputeSystemPinnedResult> GetIsPinnedToStartMenuAsync();
-
-        // Returns whether or not the Compute System is pinned to the taskbar
-        Windows.Foundation.IAsyncOperation<ComputeSystemPinnedResult> GetIsPinnedToTaskbarAsync();
-    }
-
-    // The current state of a configuration set.
-    [contract(Microsoft.Windows.DevHome.SDK.DevHomeContract, 2)]
-    enum ConfigurationSetState 
-    {
-        // The state of the configuration set is unknown.
-        Unknown,
-        // The configuration set is in the queue to be applied.
-        Pending,
-        // The configuration set is actively being applied.
-        InProgress,
-        // The configuration set has completed being applied.
-        Completed,
-        // Shutting down device (e.g. for offline provisioning)
-        ShuttingDownDevice,
-        // Starting device (e.g. after offline provisioning)
-        StartingDevice,
-        // Restarting device (e.g. after online provisioning that requires restart)
-        RestartingDevice,
-        // Provisioning device with binaries needed for Configure operation.
-        ProvisioningDevice,
-        // Waiting for an admin logon (e.g. to complete operation that requires admin user)
-        WaitingForAdminUserLogon,
-        // Waiting for user's logon (e.g. to run "WinGet configure")
-        WaitingForUserLogon
-    };
-
-    // The current state of a configuration unit.
-    [contract(Microsoft.Windows.DevHome.SDK.DevHomeContract, 2)]
-    enum ConfigurationUnitState 
-    {
-        // The state of the configuration unit is unknown.
-        Unknown,
-        // The configuration unit is in the queue to be applied.
-        Pending,
-        // The configuration unit is actively being applied.
-        InProgress,
-        // The configuration unit has completed being applied.
-        Completed,
-        // The configuration unit was not applied due to external factors.
-        Skipped,
-    };
-
-    // The source of a result; for instance, the part of the system that generated a failure.
-    [contract(Microsoft.Windows.DevHome.SDK.DevHomeContract, 2)]
-    enum ConfigurationUnitResultSource 
-    {
-        // The source is not known, or more likely, there was no failure.
-        None,
-        // The result came from inside the configuration system; this is likely a bug.
-        Internal,
-        // The configuration set was ill formed. For instance, referencing a configuration unit
-        // that does not exist or a dependency that is not present.
-        ConfigurationSet,
-        // The external module that processes the configuration unit generated the result.
-        UnitProcessing,
-        // The system state is causing the error.
-        SystemState,
-        // The configuration unit was not run due to a precondition not being met.
-        // For example, if a dependency fails to be applied, this will be set.
-        Precondition,
-    };
-
-    // Defines how the configuration unit is to be used within the configuration system.
-    [contract(Microsoft.Windows.DevHome.SDK.DevHomeContract, 2)]
-    enum ConfigurationUnitIntent 
-    {
-        // The configuration unit will only be used to Test the current system state.
-        Assert,
-
-        // The configuration unit will only be used to Get the current system state.
-        Inform,
-
-        // The configuration unit will be used to Apply the current system state.
-        // The configuration unit will be used to Test and Get the current system state as part of that process.
-        Apply,
-
-        // The configuration unit's intent is unknown. This maps to WinGets unknown type but is currently not
-        // not in use by WinGet.
-        Unknown,
-    };
-
-    // Information on a result for a single unit of configuration.
-    [contract(Microsoft.Windows.DevHome.SDK.DevHomeContract, 2)]
-    runtimeclass ConfigurationUnitResultInformation 
-    {
-        ConfigurationUnitResultInformation(HRESULT resultCode, String description, String details, ConfigurationUnitResultSource resultSource);
-
-        // The error code of the failure.
-        HRESULT ResultCode
-        {
-            get;
-        };
-
-        // The short description of the failure.
-        String Description
-        {
-            get;
-        };
-
-        // A more detailed error message appropriate for diagnosing the root cause of an error.
-        String Details
-        {
-            get;
-        };
-
-        // The source of the result.
-        ConfigurationUnitResultSource ResultSource
-        {
-            get;
-        };
-    }
-
-    // The result of calling OpenConfigurationSet, containing either the set or details about the failure.
-    [contract(Microsoft.Windows.DevHome.SDK.DevHomeContract, 2)]
-    runtimeclass OpenConfigurationSetResult
-    {
-        OpenConfigurationSetResult(HRESULT resultCode, String field, String fieldValue, UInt32 line, UInt32 column);
-
-        // The result from opening the set.
-        HRESULT ResultCode
-        {
-            get;
-        };
-
-        // The field that is missing/invalid, if appropriate for the specific ResultCode.
-        String Field
-        {
-            get;
-        };
-
-        // The value of the field, if appropriate for the specific ResultCode.
-        String Value
-        {
-            get;
-        };
-
-        // The line number for the failure reason, if determined.
-        UInt32 Line
-        {
-            get;
-        };
-
-        // The column number for the failure reason, if determined.
-        UInt32 Column
-        {
-            get;
-        };
-    }
-
-    // A single unit of configuration.
-    [contract(Microsoft.Windows.DevHome.SDK.DevHomeContract, 2)]
-    runtimeclass ConfigurationUnit 
-    {
-        ConfigurationUnit(
-            String type,
-            String identifier,
-            ConfigurationUnitState state, 
-            Boolean isGroup, 
-            Windows.Foundation.Collections.IVector<ConfigurationUnit> units, 
-            Windows.Foundation.Collections.ValueSet settings, 
-            ConfigurationUnitIntent intent);
-
-        // The type of the unit being configured; not a name for this instance.
-        String Type
-        {
-            get;
-        };
-
-        // The identifier name of this instance within the set.
-        String Identifier
-        {
-            get;
-        };
-
-        // The current state of the configuration unit.
-        ConfigurationUnitState State
-        {
-            get;
-        };
-
-        // Determines if this configuration unit should be treated as a group.
-        // A configuration unit group treats its `Settings` as the definition of child units.
-        Boolean IsGroup
-        {
-            get;
-        };
-
-        // The configuration units that are part of this unit (if IsGroup is true).
-        Windows.Foundation.Collections.IVector<ConfigurationUnit> Units
-        {
-            get;
-        };
-
-        // Contains the values that are for use by the configuration unit itself.
-        Windows.Foundation.Collections.ValueSet Settings
-        {
-            get;
-        };
-
-        // Describes how this configuration unit will be used.
-        ConfigurationUnitIntent Intent
-        {
-            get;
-        };
-    }
-
-    // The change event type that has occurred for a configuration set change.
-    [contract(Microsoft.Windows.DevHome.SDK.DevHomeContract, 2)] enum ConfigurationSetChangeEventType {
-        Unknown,
-        // The change event was for the set state. Only ConfigurationSetChangeData.SetState is valid.
-        SetStateChanged,
-        // The change event was for the unit state. All ConfigurationSetChangeData properties are valid.
-        UnitStateChanged,
-    };
-
-    // The change data sent about changes to a specific set.
-    [contract(Microsoft.Windows.DevHome.SDK.DevHomeContract, 2)]
-    runtimeclass ConfigurationSetChangeData 
-    {
-        ConfigurationSetChangeData(
-            ConfigurationSetChangeEventType change, 
-            ConfigurationSetState setState, 
-            ConfigurationUnitState unitState, 
-            ConfigurationUnitResultInformation resultInformation, 
-            ConfigurationUnit unit);
-
-        // The change event type that occurred.
-        ConfigurationSetChangeEventType Change
-        {
-            get;
-        };
-
-        // The state of the configuration set for this event (the ConfigurationSet can be used to get the current state, which may be different).
-        ConfigurationSetState SetState
-        {
-            get;
-        };
-
-        // The state of the configuration unit for this event (the ConfigurationUnit can be used to get the current state, which may be different).
-        ConfigurationUnitState UnitState
-        {
-            get;
-        };
-
-        // Contains information on the result of the attempt to apply the configuration unit.
-        ConfigurationUnitResultInformation ResultInformation
-        {
-            get;
-        };
-
-        // The configuration unit whose state changed.
-        ConfigurationUnit Unit
-        {
-            get;
-        };
-    }
-
-    [contract(Microsoft.Windows.DevHome.SDK.DevHomeContract, 2)]
-    runtimeclass ApplyConfigurationUnitResult
-    {
-        ApplyConfigurationUnitResult(
-            ConfigurationUnit unit, 
-            ConfigurationUnitState state, 
-            Boolean previouslyInDesiredState, 
-            Boolean rebootRequired, 
-            ConfigurationUnitResultInformation resultInformation);
-
-        // The configuration unit that was applied.
-        ConfigurationUnit Unit
-        {
-            get;
-        };
-
-        // The state of the configuration unit with regards to the current execution of ApplySet.
-        ConfigurationUnitState State
-        {
-            get;
-        };
-
-        // Will be true if the configuration unit was in the desired state (Test returns true) prior to the apply action.
-        Boolean PreviouslyInDesiredState
-        {
-            get;
-        };
-
-        // Indicates whether a reboot is required after the configuration unit was applied.
-        Boolean RebootRequired
-        {
-            get;
-        };
-
-        // The result of applying the configuration unit.
-        ConfigurationUnitResultInformation ResultInformation
-        {
-            get;
-        };
-    }
-
-    // The result of applying the settings for a configuration set.
-    [contract(Microsoft.Windows.DevHome.SDK.DevHomeContract, 2)]
-    runtimeclass ApplyConfigurationSetResult 
-    {
-        ApplyConfigurationSetResult(HRESULT resultCode, Windows.Foundation.Collections.IVectorView<ApplyConfigurationUnitResult> unitResults);
-
-        // Results for each configuration unit in the set.
-        Windows.Foundation.Collections.IVectorView<ApplyConfigurationUnitResult> UnitResults
-        {
-            get;
-        };
-
-        // The overall result from applying the configuration set.
-        HRESULT ResultCode
-        {
-            get;
-        };
-    }
-
-    // The entire result of applying the configuration operation.
-    [contract(Microsoft.Windows.DevHome.SDK.DevHomeContract, 2)]
-    runtimeclass ApplyConfigurationResult
-    {
-        ApplyConfigurationResult(OpenConfigurationSetResult openConfigurationSetResult, ApplyConfigurationSetResult applyConfigurationSetResult);
-
-        ApplyConfigurationResult(HRESULT e, String displayMessage, String diagnosticText);
-
-        // The overall result from applying the configuration set (Open configuration, apply configuration and anything in between).
-        ProviderOperationResult Result
-        {
-            get;
-        };
-
-        // The result of opening the configuration set.
-        OpenConfigurationSetResult OpenConfigurationSetResult
-        {
-            get;
-        };
-
-        // The result of applying the configuration set.
-        ApplyConfigurationSetResult ApplyConfigurationSetResult
-        {
-            get;
-        };
-    };
-
-    // The data that is passed back to Dev Home when the apply configuration operation requires the user to perform an action to continue the configuration.
-    [contract(Microsoft.Windows.DevHome.SDK.DevHomeContract, 2)]
-    runtimeclass ApplyConfigurationActionRequiredEventArgs
-    {
-        ApplyConfigurationActionRequiredEventArgs(IExtensionAdaptiveCardSession2 correctiveActionCardSession);
-
-        // An adaptive card that the extension can send to Dev Home to allow the user to perform an action.
-        IExtensionAdaptiveCardSession2 CorrectiveActionCardSession
-        {
-            get;
-        };
-    };
-
-    // The data that is passed back to Dev Home that contains the progress data of the the apply configuration operation.
-    [contract(Microsoft.Windows.DevHome.SDK.DevHomeContract, 2)]
-    runtimeclass ConfigurationSetStateChangedEventArgs 
-    {
-        ConfigurationSetStateChangedEventArgs(ConfigurationSetChangeData configurationSetChangeData);
-
-        // Allows extensions to provide intermediary status for the operation.
-        ConfigurationSetChangeData ConfigurationSetChangeData
-        {
-            get;
-        };
-    };
-
-    // The interface returned by the IComputeSystem when the CreateApplyConfigurationOperation method is called.
-    [contract(Microsoft.Windows.DevHome.SDK.DevHomeContract, 2)]
-    interface IApplyConfigurationOperation
-    {
-        // Event that Dev Home can subscribe to to receive data that the user needs to take action on.
-        event Windows.Foundation.TypedEventHandler<IApplyConfigurationOperation, ApplyConfigurationActionRequiredEventArgs> ActionRequired;
-
-        // Event that DevHome can subscribe to to receive progress data from the operation.
-        event Windows.Foundation.TypedEventHandler<IApplyConfigurationOperation, ConfigurationSetStateChangedEventArgs> ConfigurationSetStateChanged;
-
-        // Used to initiate the apply configuration operation. Dev Home should subscribe to the events before attempting to start the operation.
-        Windows.Foundation.IAsyncOperation<ApplyConfigurationResult> StartAsync();
-    };
-
-    // End of Dev Environments feature.
-
-    // Begin FileExplorerSourceControlIntegration APIs
-
-    // This interface is responsible for obtaining and relaying information on the repository
-    // from source control technology
-    [contract(Microsoft.Windows.DevHome.SDK.DevHomeContract, 5)]
-    interface ILocalRepository
-    {
-        // This function returns the requested information on a relative file path (under a
-        // tracked repository root folder) from the source control management technology.
-        // The requested information includes a predefined set of properties FE is aware of.
-        // These properties can be found inside docs/extensions/LocalRepository/readme.md
-        Windows.Foundation.Collections.IPropertySet GetProperties(String[] properties, String relativePath);
-    };
-
-    // This interface defines the result objects that can be returned to DevHome when it tries to
-    // obtain an enhanced repository. Enhanced repository is the term given to repositories for 
-    // which File Explorer can display property information from version control technologies.
-    [contract(Microsoft.Windows.DevHome.SDK.DevHomeContract, 5)]
-    runtimeclass GetLocalRepositoryResult
-    {
-        GetLocalRepositoryResult(ILocalRepository repository);
-
-        GetLocalRepositoryResult(HRESULT e, String displayMessage, String diagnosticText);
-
-        ILocalRepository Repository
-        {
-            get;
-        };
-
-        ProviderOperationResult Result
-        {
-            get;
-        };
-    };
-
-    // This interface is responsible for obtaining the ILocalRepository object given a root path
-    [contract(Microsoft.Windows.DevHome.SDK.DevHomeContract, 5)]
-    interface ILocalRepositoryProvider
-    {
-        // The method responsible for validating and returning the ILocalRepository object given its root path
-        GetLocalRepositoryResult GetRepository(String rootPath);
-    };
-
-    // End FileExplorerSourceControlIntegration APIs
-
-    // Beginning of QuickStartProject APIs
-
-    // Used to indicate an application such as an IDE which can be used to launch the generated quick start project.
-    [experimental]
-    [contract(Microsoft.Windows.DevHome.SDK.DevHomeContract, 6)]
-    interface IQuickStartProjectHost
-    {
-        // Name of the QuickStart project host that shows up on the UI.
-        String DisplayName
-        {
-            get;
-        };
-
-        // Uri for icon to represent the QuickStart project host.
-        // This is currently not shown anywhere but can be shown
-        // in the future such as on the UI alongside the display name.
-        // This Uri path needs to be located in a resource.pri file
-        // and be in the format of the ms-resource:// schema.
-        // E.g "ms-resource://Contoso.Extension/Files/Extension/Assets/icon.png"
-        // It is also recommended to be 16x16px for best appearance
-        // when displayed within the button for launching the project host.
-        Windows.Foundation.Uri Icon
-        {
-            get;
-        };
-        
-        // Launches the project host for the quick start project that it was created for.
-        ProviderOperationResult Launch();
-    }
-
-    // Used by the extension to get any feedback provided by the user on the generated project.
-    [experimental]
-    [contract(Microsoft.Windows.DevHome.SDK.DevHomeContract, 6)]
-    interface IQuickStartProjectResultFeedbackHandler
-    {
-        // Handler to get any feedback provided to Dev Home by the user on the generated project.
-        ProviderOperationResult ProvideFeedback(Boolean isPositive, String feedback);
-    }
-
-    // Used by the extension to provide information on the generated quickstart project.
-    [experimental]
-    [contract(Microsoft.Windows.DevHome.SDK.DevHomeContract, 6)]
-    runtimeclass QuickStartProjectResult
-    {
-        // Used when generating the project was successful.
-        QuickStartProjectResult(IQuickStartProjectHost[] projectHosts, Windows.Foundation.Uri[] referenceSamples);
-
-        // Used when generating the quickstart project was unsuccessful.
-        // The extension can provide Dev Home with an error message to be displayed in the UI by providing
-        // a non-empty value for the displayMessage. diagnosticText can be used to send non-localized error
-        // information back to Dev Home.
-        QuickStartProjectResult(HRESULT e, String displayMessage, String diagnosticText);
-
-        // Used when generating the project was successful and
-        // the extension would like to be get any feedback
-        // provided by the user on it.
-        static QuickStartProjectResult CreateWithFeedbackHandler(IQuickStartProjectHost[] projectHosts, Windows.Foundation.Uri[] referenceSamples, IQuickStartProjectResultFeedbackHandler feedbackHandler);
-
-        // The array of hosts that support launching the project.
-        IQuickStartProjectHost[] ProjectHosts
-        {
-            get;
-        };
-
-        // The result of the operation. This contains the ProviderOperationStatus enum value that tells Dev Home
-        // whether the result was successful or failed. It is created based on the constructor that was used.
-        ProviderOperationResult Result
-        {
-            get;
-        };
-
-        // Used to provide to Dev Home the references / samples that were used
-        // by the AI in the extension or by the extension itself to generate
-        // the quick start project.  Dev Home shows this to the user as the
-        // references that this project was generated based on.
-        Windows.Foundation.Uri[] ReferenceSamples
-        {
-            get;
-        };
-
-        // Used to provide Dev Home a way to pass feedback back to the
-        // extension if the user provides one on the generated project.
-        IQuickStartProjectResultFeedbackHandler FeedbackHandler
-        {
-            get;
-        };
-    }
-
-    // Passed back to Dev Home to provide the progress in generating a quick start project.
-    // This is used by Dev Home to show progress to the user while the project is being generated.
-    [experimental]
-    [contract(Microsoft.Windows.DevHome.SDK.DevHomeContract, 6)]
-    struct QuickStartProjectProgress
-    {
-        // Allows extensions to provide intermediary status for the operation e.g "Generating project".
-        String DisplayStatus;
-
-        // Allows extensions to provide progress for the operation.
-        // Value should be in the range of 0 through 1.0.
-        Double Progress;
-    };
-
-    // The result object returned to Dev Home when it calls one of the IQuickStartProjectProvider
-    // CreateAdaptiveCard methods.
-    [experimental]
-    [contract(Microsoft.Windows.DevHome.SDK.DevHomeContract, 6)]
-    runtimeclass QuickStartProjectAdaptiveCardResult
-    {
-        // Used when retrieving the adaptive card session was successful.
-        QuickStartProjectAdaptiveCardResult(IExtensionAdaptiveCardSession2 adaptiveCardSession);
-
-        // Used when retrieving the adaptive card session was unsuccessful.
-        // The extension can provide Dev Home with an error message to be displayed in the UI by providing
-        // a non-empty value for the displayMessage. diagnosticText can be used to send non-localized error
-        // information back to Dev Home.
-        QuickStartProjectAdaptiveCardResult(HRESULT e, String displayMessage, String diagnosticText);
-
-        // The adaptive card session object.
-        IExtensionAdaptiveCardSession2 AdaptiveCardSession
-        {
-            get;
-        };
-
-        // The result of the operation. This contains the ProviderOperationStatus enum value that tells Dev Home
-        // whether the result was successful or failed. It is created based on the constructor that was used.
-        ProviderOperationResult Result
-        {
-            get;
-        };
-    }
-
-    // Extensions implement this and is provided to Dev Home when CreateProjectGenerationOperation is called.
-    // This allows to have an async operation can be started but also additional context reported back to Dev Home
-    // as progress is being made such as a detailed log out output through the adaptive card session.
-    [experimental]
-    [contract(Microsoft.Windows.DevHome.SDK.DevHomeContract, 6)]
-    interface IQuickStartProjectGenerationOperation
-    {
-        // Adaptive card session that can be provided by the extension to supplement
-        // the progress shown by Dev Home.  This can be used where the extension
-        // may want to provide more progress information such as build output.
-        // Extension may return null if they don't want to show any custom progress
-        // other than the one based on Status and Progress.  If one is
-        // provided when a progress is reported, it would be shown in a ScrollViewer
-        // on the Dev Home UI scrolled to the bottom as if it is some form of log output.
-        IExtensionAdaptiveCardSession2 AdaptiveCardSession
-        {
-            get;
-        };
-
-        // Starts the operation which generates a project based on a given prompt by the user in the
-        // given output folder. The generated content in the output folder can be anything that is needed
-        // for the project based on the technology it uses.  Dev Home just displays the generated content
-        // in a file viewer.
-        Windows.Foundation.IAsyncOperationWithProgress<QuickStartProjectResult, QuickStartProjectProgress> GenerateAsync();
-    }
-
-    // Extensions can implement this provider to provide a way to
-    // create a project based on a prompt as part of the Dev Home 
-    // quick start project feature.
-    [experimental]
-    [contract(Microsoft.Windows.DevHome.SDK.DevHomeContract, 6)]
-    interface IQuickStartProjectProvider
-    {
-        // Name of the QuickStart project provider that shows up on the UI.
-        String DisplayName
-        {
-            get;
-        };
-
-        // Used to provide the URI to the terms of service for the extension
-        // and its AI endpoint.  This is shown on the Dev Home UI as a link
-        // and should be able to be protocol launched into the browser.
-        Windows.Foundation.Uri TermsOfServiceUri
-        {
-            get;
-        };
-
-        // Used to provide the URI to the privacy statement for the extension
-        // and its AI endpoint.  This is shown on the Dev Home UI as a link
-        // and should be able to be protocol launched into the browser.
-        Windows.Foundation.Uri PrivacyPolicyUri
-        {
-            get;
-        };
-
-        // Used to provide the sample prompts to guide the user on what types of 
-        // things they can generate with the extension. This is shown on the 
-        // Dev Home UI.
-        String[] SamplePrompts
-        {
-            get;
-        };
-
-        // Adaptive card UI flow that can be provided by the extension to initialize or
-        // setup anything required by it such as to install any dependencies
-        // it needs or to setup its AI endpoint.  In addition, to showing the user the dependencies,
-        // this flow can be used to install them through OnAction in the adaptive card session.
-        // Extension may return null if there is nothing to do here.
-        // This is called when the user selects in the extension provider that they want to use
-        // this extension to generate the project.
-        QuickStartProjectAdaptiveCardResult CreateAdaptiveCardSessionForExtensionInitialization();
-
-        // Creates an operation which allows to generate a project based on a given prompt by the
-        // user in the given output folder.  The generated content in the output folder can be anything that
-        // is needed for the project based on the technology it uses.  Dev Home just displays the generated content
-        // in a file viewer.
-        IQuickStartProjectGenerationOperation CreateProjectGenerationOperation(String prompt, Windows.Storage.StorageFolder outputFolder);
-    }
-
-    // End of QuickStartProject APIs
 }