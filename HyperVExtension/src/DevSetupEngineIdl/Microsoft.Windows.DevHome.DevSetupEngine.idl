// Copyright (c) Microsoft Corporation.
// Licensed under the MIT License.

// import "Microsoft.Management.Configuration.idl";

namespace Microsoft.Windows.DevHome.DevSetupEngine
{
    [contractversion(1)]
    apicontract DevSetupEngineContract {}

    // The current state of a configuration set.
    [contract(Microsoft.Windows.DevHome.DevSetupEngine.DevSetupEngineContract, 1)]
    enum ConfigurationSetState
    {
        // The state of the configuration set is unknown.
        Unknown,
        // The configuration set is in the queue to be applied.
        Pending,
        // The configuration set is actively being applied.
        InProgress,
        // The configuration set has completed being applied.
        Completed,
    };

    // The current state of a configuration unit.
    [contract(Microsoft.Windows.DevHome.DevSetupEngine.DevSetupEngineContract, 1)]
    enum ConfigurationUnitState
    {
        // The state of the configuration unit is unknown.
        Unknown,
        // The configuration unit is in the queue to be applied.
        Pending,
        // The configuration unit is actively being applied.
        InProgress,
        // The configuration unit has completed being applied.
        Completed,
        // The configuration unit was not applied due to external factors.
        Skipped,
    };

    // The source of a result; for instance, the part of the system that generated a failure.
    [contract(Microsoft.Windows.DevHome.DevSetupEngine.DevSetupEngineContract, 1)]
    enum ConfigurationUnitResultSource
    {
        // The source is not known, or more likely, there was no failure.
        None,
        // The result came from inside the configuration system; this is likely a bug.
        Internal,
        // The configuration set was ill formed. For instance, referencing a configuration unit
        // that does not exist or a dependency that is not present.
        ConfigurationSet,
        // The external module that processes the configuration unit generated the result.
        UnitProcessing,
        // The system state is causing the error.
        SystemState,
        // The configuration unit was not run due to a precondition not being met.
        // For example, if a dependency fails to be applied, this will be set.
        Precondition,
    };

<<<<<<< HEAD
     // Defines how the configuration unit is to be used within the configuration system.
=======
    // Defines how the configuration unit is to be used within the configuration system.
>>>>>>> c4c71cf7
    [contract(Microsoft.Windows.DevHome.DevSetupEngine.DevSetupEngineContract, 1)]
    enum ConfigurationUnitIntent
    {
        // The configuration unit will only be used to Test the current system state.
        Assert,
        // The configuration unit will only be used to Get the current system state.
        Inform,
        // The configuration unit will be used to Apply the current system state.
        // The configuration unit will be used to Test and Get the current system state as part of that process.
        Apply,
        // The configuration unit's intent is unknown. This maps to WinGets unknown type but is currently not
        // not in use by WinGet.
        Unknown,
    }; 

    // Information on a result for a single unit of configuration.
    [contract(Microsoft.Windows.DevHome.DevSetupEngine.DevSetupEngineContract, 1)]
    interface IConfigurationUnitResultInformation
    {
        // The error code of the failure.
        HRESULT ResultCode{ get; };

        // The short description of the failure.
        String Description{ get; };

        // A more detailed error message appropriate for diagnosing the root cause of an error.
        String Details{ get; };

        // The source of the result.
        ConfigurationUnitResultSource ResultSource{ get; };
    }

    // The result of calling OpenConfigurationSet, containing either the set or details about the failure.
    [contract(Microsoft.Windows.DevHome.DevSetupEngine.DevSetupEngineContract, 1)]
    interface IOpenConfigurationSetResult
    {
        // The result from opening the set.
        HRESULT ResultCode{ get; };

        // The field that is missing/invalid, if appropriate for the specific ResultCode.
        String Field{ get; };

        // The value of the field, if appropriate for the specific ResultCode.
        String Value{ get; };

        // The line number for the failure reason, if determined.
        UInt32 Line{ get; };

        // The column number for the failure reason, if determined.
        UInt32 Column{ get; };
    }

    // A single unit of configuration.
    [contract(Microsoft.Windows.DevHome.DevSetupEngine.DevSetupEngineContract, 1)]
    interface IConfigurationUnit
    {
        // The type of the unit being configured; not a name for this instance.
        String Type{ get; };

        // The identifier name of this instance within the set.
        String Identifier{ get; };

        // The current state of the configuration unit.
        ConfigurationUnitState State{ get; };

        // Determines if this configuration unit should be treated as a group.
        // A configuration unit group treats its `Settings` as the definition of child units.
        Boolean IsGroup{ get; };

        // The configuration units that are part of this unit (if IsGroup is true).
        Windows.Foundation.Collections.IVector<IConfigurationUnit> Units{ get; };
<<<<<<< HEAD
        
=======

>>>>>>> c4c71cf7
        // Contains the values that are for use by the configuration unit itself.
        Windows.Foundation.Collections.ValueSet Settings { get; };

        // Describes how this configuration unit will be used.
        ConfigurationUnitIntent Intent { get; }; 
    }

    // The change event type that has occurred for a configuration set change.
    [contract(Microsoft.Windows.DevHome.DevSetupEngine.DevSetupEngineContract, 1)]
    enum ConfigurationSetChangeEventType
    {
        Unknown,
        // The change event was for the set state. Only ConfigurationSetChangeData.SetState is valid.
        SetStateChanged,
        // The change event was for the unit state. All ConfigurationSetChangeData properties are valid.
        UnitStateChanged,
    };

    // The change data sent about changes to a specific set.
    [contract(Microsoft.Windows.DevHome.DevSetupEngine.DevSetupEngineContract, 1)]
    interface IConfigurationSetChangeData
    {
        // The change event type that occurred.
        ConfigurationSetChangeEventType Change{ get; };

        // The state of the configuration set for this event (the ConfigurationSet can be used to get the current state, which may be different).
        ConfigurationSetState SetState{ get; };
            
        // The state of the configuration unit for this event (the ConfigurationUnit can be used to get the current state, which may be different).
        ConfigurationUnitState UnitState{ get; };

        // Contains information on the result of the attempt to apply the configuration unit.
        IConfigurationUnitResultInformation ResultInformation{ get; };

        // The configuration unit whose state changed.
        IConfigurationUnit Unit{ get; };
    }

    [contract(Microsoft.Windows.DevHome.DevSetupEngine.DevSetupEngineContract, 1)]
    interface IApplyConfigurationUnitResult
    {
        // The configuration unit that was applied.
        IConfigurationUnit Unit{ get; };

        // The state of the configuration unit with regards to the current execution of ApplySet.
        ConfigurationUnitState State { get; }; 

        // Will be true if the configuration unit was in the desired state (Test returns true) prior to the apply action.
        Boolean PreviouslyInDesiredState{ get; };

        // Indicates whether a reboot is required after the configuration unit was applied.
        Boolean RebootRequired{ get; };

        // The result of applying the configuration unit.
        IConfigurationUnitResultInformation ResultInformation{ get; };
    }

    // The result of applying the settings for a configuration set.
    [contract(Microsoft.Windows.DevHome.DevSetupEngine.DevSetupEngineContract, 1)]
    interface IApplyConfigurationSetResult
    {
        // Results for each configuration unit in the set.
        Windows.Foundation.Collections.IVectorView<IApplyConfigurationUnitResult> UnitResults{ get; };

        // The overall result from applying the configuration set.
        HRESULT ResultCode{ get; };
    }

    [contract(Microsoft.Windows.DevHome.DevSetupEngine.DevSetupEngineContract, 1)]
    interface IApplyConfigurationResult
    {
        // The overall result from applying the configuration set (Open configuration, apply configuration and anything in between).
        HRESULT ResultCode{ get; };

        String ResultDescription{ get; };

        IOpenConfigurationSetResult OpenConfigurationSetResult{ get; };

        IApplyConfigurationSetResult ApplyConfigurationSetResult { get; };
    };

    [contract(Microsoft.Windows.DevHome.DevSetupEngine.DevSetupEngineContract, 1)]
    interface IDevSetupEngine
    {
        // Applies the configuration set state.
        Windows.Foundation.IAsyncOperationWithProgress<IApplyConfigurationResult, IConfigurationSetChangeData> ApplyConfigurationAsync(String content);
    };
}<|MERGE_RESOLUTION|>--- conflicted
+++ resolved
@@ -58,11 +58,7 @@
         Precondition,
     };
 
-<<<<<<< HEAD
-     // Defines how the configuration unit is to be used within the configuration system.
-=======
     // Defines how the configuration unit is to be used within the configuration system.
->>>>>>> c4c71cf7
     [contract(Microsoft.Windows.DevHome.DevSetupEngine.DevSetupEngineContract, 1)]
     enum ConfigurationUnitIntent
     {
@@ -134,11 +130,7 @@
 
         // The configuration units that are part of this unit (if IsGroup is true).
         Windows.Foundation.Collections.IVector<IConfigurationUnit> Units{ get; };
-<<<<<<< HEAD
-        
-=======
-
->>>>>>> c4c71cf7
+
         // Contains the values that are for use by the configuration unit itself.
         Windows.Foundation.Collections.ValueSet Settings { get; };
 
