﻿// Copyright (c) Microsoft Corporation.
// Licensed under the MIT License.

using HyperVExtension.Common;
using HyperVExtension.Exceptions;
using HyperVExtension.Helpers;
using HyperVExtension.Services;
using Microsoft.Windows.DevHome.SDK;
using Windows.Foundation;

namespace HyperVExtension.Providers;

/// <summary> Class that provides compute system information for Hyper-V Virtual machines. </summary>
public class HyperVProvider : IComputeSystemProvider
{
    private readonly string errorResourceKey = "ErrorPerformingOperation";

<<<<<<< HEAD
    private readonly string operationErrorString;

=======
>>>>>>> 003bac93
    private readonly IStringResource _stringResource;

    private readonly IHyperVManager _hyperVManager;

<<<<<<< HEAD
=======
    // Temporary will need to add more error strings for different operations.
    public string OperationErrorString => _stringResource.GetLocalized(errorResourceKey);

>>>>>>> 003bac93
    public HyperVProvider(IHyperVManager hyperVManager, IStringResource stringResource)
    {
        _hyperVManager = hyperVManager;
        _stringResource = stringResource;
<<<<<<< HEAD
        operationErrorString = _stringResource.GetLocalized(errorResourceKey);
=======
>>>>>>> 003bac93
    }

    /// <summary> Gets or sets the default compute system properties. </summary>
    public string DefaultComputeSystemProperties { get; set; } = string.Empty;

    /// <summary> Gets the display name of the provider. This shouldn't be localized. </summary>
    public string DisplayName { get; } = HyperVStrings.HyperVProviderDisplayName;

    /// <summary> Gets the ID of the Hyper-V provider. </summary>
    public string Id { get; } = HyperVStrings.HyperVProviderId;

    /// <summary> Gets the properties of the provider. </summary>
    public string Properties { get; private set; } = string.Empty;

    /// <summary> Gets the supported operations of the Hyper-V provider. </summary>
    /// TODO: currently only CreateComputeSystem is supported in the SDK. For Hyper-V v1 creation
    /// won't be supported.
    public ComputeSystemProviderOperations SupportedOperations => ComputeSystemProviderOperations.CreateComputeSystem;

    public Uri? Icon
    {
        get => new(Constants.ExtensionIcon);
        set => throw new NotSupportedException("Setting the icon is not supported");
    }

    /// <summary> Creates a new Hyper-V compute system. </summary>
    /// <param name="options">Optional string with parameters that the Hyper-V provider can recognize</param>
    public ICreateComputeSystemOperation? CreateComputeSystem(IDeveloperId developerId, string options)
    {
        // This is temporary until we have a proper implementation for this.
        Logging.Logger()?.ReportError($"creation not supported yet for hyper-v");
        return null;
    }

    /// <summary> Gets a list of all Hyper-V compute systems. The developerId is not used by the Hyper-V provider </summary>
    public IAsyncOperation<ComputeSystemsResult> GetComputeSystemsAsync(IDeveloperId developerId)
    {
        return Task.Run(() =>
        {
            try
            {
                var computeSystems = _hyperVManager.GetAllVirtualMachines();
                Logging.Logger()?.ReportInfo($"Successfully retrieved all virtual machines on: {DateTime.Now}");
                return new ComputeSystemsResult(computeSystems);
            }
            catch (Exception ex)
            {
                Logging.Logger()?.ReportError($"Failed to retrieved all virtual machines on: {DateTime.Now}", ex);
<<<<<<< HEAD
                return new ComputeSystemsResult(ex, operationErrorString, ex.Message);
=======
                return new ComputeSystemsResult(ex, OperationErrorString, ex.Message);
>>>>>>> 003bac93
            }
        }).AsAsyncOperation();
    }

    public ComputeSystemAdaptiveCardResult CreateAdaptiveCardSessionForDeveloperId(IDeveloperId developerId, ComputeSystemAdaptiveCardKind sessionKind)
    {
        // This won't be supported until creation is supported.
        var notImplementedException = new NotImplementedException($"Method not implemented by Hyper-V Compute System Provider");
<<<<<<< HEAD
        return new ComputeSystemAdaptiveCardResult(notImplementedException, operationErrorString, notImplementedException.Message);
=======
        return new ComputeSystemAdaptiveCardResult(notImplementedException, OperationErrorString, notImplementedException.Message);
>>>>>>> 003bac93
    }

    public ComputeSystemAdaptiveCardResult CreateAdaptiveCardSessionForComputeSystem(IComputeSystem computeSystem, ComputeSystemAdaptiveCardKind sessionKind)
    {
        // This won't be supported until property modification is supported.
        var notImplementedException = new NotImplementedException($"Method not implemented by Hyper-V Compute System Provider");
<<<<<<< HEAD
        return new ComputeSystemAdaptiveCardResult(notImplementedException, operationErrorString, notImplementedException.Message);
=======
        return new ComputeSystemAdaptiveCardResult(notImplementedException, OperationErrorString, notImplementedException.Message);
>>>>>>> 003bac93
    }

    // This will be implemented in a future release, but will be available for Dev Environments 1.0.
    public ICreateComputeSystemOperation CreateCreateComputeSystemOperation(IDeveloperId developerId, string inputJson) => throw new NotImplementedException();
}<|MERGE_RESOLUTION|>--- conflicted
+++ resolved
@@ -15,29 +15,17 @@
 {
     private readonly string errorResourceKey = "ErrorPerformingOperation";
 
-<<<<<<< HEAD
-    private readonly string operationErrorString;
-
-=======
->>>>>>> 003bac93
     private readonly IStringResource _stringResource;
 
     private readonly IHyperVManager _hyperVManager;
 
-<<<<<<< HEAD
-=======
     // Temporary will need to add more error strings for different operations.
     public string OperationErrorString => _stringResource.GetLocalized(errorResourceKey);
 
->>>>>>> 003bac93
     public HyperVProvider(IHyperVManager hyperVManager, IStringResource stringResource)
     {
         _hyperVManager = hyperVManager;
         _stringResource = stringResource;
-<<<<<<< HEAD
-        operationErrorString = _stringResource.GetLocalized(errorResourceKey);
-=======
->>>>>>> 003bac93
     }
 
     /// <summary> Gets or sets the default compute system properties. </summary>
@@ -86,11 +74,7 @@
             catch (Exception ex)
             {
                 Logging.Logger()?.ReportError($"Failed to retrieved all virtual machines on: {DateTime.Now}", ex);
-<<<<<<< HEAD
-                return new ComputeSystemsResult(ex, operationErrorString, ex.Message);
-=======
                 return new ComputeSystemsResult(ex, OperationErrorString, ex.Message);
->>>>>>> 003bac93
             }
         }).AsAsyncOperation();
     }
@@ -99,22 +83,14 @@
     {
         // This won't be supported until creation is supported.
         var notImplementedException = new NotImplementedException($"Method not implemented by Hyper-V Compute System Provider");
-<<<<<<< HEAD
-        return new ComputeSystemAdaptiveCardResult(notImplementedException, operationErrorString, notImplementedException.Message);
-=======
         return new ComputeSystemAdaptiveCardResult(notImplementedException, OperationErrorString, notImplementedException.Message);
->>>>>>> 003bac93
     }
 
     public ComputeSystemAdaptiveCardResult CreateAdaptiveCardSessionForComputeSystem(IComputeSystem computeSystem, ComputeSystemAdaptiveCardKind sessionKind)
     {
         // This won't be supported until property modification is supported.
         var notImplementedException = new NotImplementedException($"Method not implemented by Hyper-V Compute System Provider");
-<<<<<<< HEAD
-        return new ComputeSystemAdaptiveCardResult(notImplementedException, operationErrorString, notImplementedException.Message);
-=======
         return new ComputeSystemAdaptiveCardResult(notImplementedException, OperationErrorString, notImplementedException.Message);
->>>>>>> 003bac93
     }
 
     // This will be implemented in a future release, but will be available for Dev Environments 1.0.
