--- conflicted
+++ resolved
@@ -1,39 +1,34 @@
-﻿<Project Sdk="Microsoft.NET.Sdk">
-  <Import Project="$(SolutionDir)ToolingVersions.props" />
-  <PropertyGroup>
-    <ImplicitUsings>enable</ImplicitUsings>
-    <Nullable>enable</Nullable>
-<<<<<<< HEAD
-  <RuntimeIdentifiers>win-x86;win-x64;win-arm64</RuntimeIdentifiers>
-  <Platforms>x86;x64;arm64</Platforms>
-=======
-    <RuntimeIdentifiers>win10-x86;win10-x64;win10-arm64</RuntimeIdentifiers>
-    <Platforms>x86;x64;arm64</Platforms>
->>>>>>> 072b7947
-    <IsPackable>false</IsPackable>
-    <IsTestProject>true</IsTestProject>
-  </PropertyGroup>
-
-  <ItemGroup>
-    <PackageReference Include="Microsoft.NET.Test.Sdk" Version="17.5.0" />
-    <PackageReference Include="MSTest.TestAdapter" Version="2.2.10" />
-    <PackageReference Include="MSTest.TestFramework" Version="2.2.10" />
-    <PackageReference Include="Microsoft.Windows.CsWinRT" Version="2.0.4" />
-    <PackageReference Include="coverlet.collector" Version="3.2.0" />
-    <PackageReference Include="Serilog" Version="3.1.1" />
-    <PackageReference Include="Serilog.Extensions.Logging" Version="8.0.0" />
-    <PackageReference Include="Serilog.Settings.Configuration" Version="8.0.0" />
-    <PackageReference Include="Serilog.Sinks.Console" Version="5.0.1" />
-    <PackageReference Include="Serilog.Sinks.Debug" Version="2.0.0" />
-    <PackageReference Include="Serilog.Sinks.File" Version="5.0.0" />
-  </ItemGroup>
-
-  <ItemGroup>
-    <ProjectReference Include="..\..\src\DevSetupAgent\DevSetupAgent.csproj" />
-    <ProjectReference Include="..\..\src\DevSetupEngineProjection\DevSetupEngineProjection.csproj" />
-  </ItemGroup>
-
-  <ItemGroup>
-    <ReferenceCopyLocalPaths Include="$(ProjectDir)..\DevSetupEngineProjection\bin\$(Platform)\$(Configuration)\**\Microsoft.Windows.DevHome.DevSetupEngine.winmd" />
-  </ItemGroup>
-</Project>
+﻿<Project Sdk="Microsoft.NET.Sdk">
+  <Import Project="$(SolutionDir)ToolingVersions.props" />
+  <PropertyGroup>
+    <ImplicitUsings>enable</ImplicitUsings>
+    <Nullable>enable</Nullable>
+    <RuntimeIdentifiers>win-x86;win-x64;win-arm64</RuntimeIdentifiers>
+    <Platforms>x86;x64;arm64</Platforms>
+    <IsPackable>false</IsPackable>
+    <IsTestProject>true</IsTestProject>
+  </PropertyGroup>
+
+  <ItemGroup>
+    <PackageReference Include="Microsoft.NET.Test.Sdk" Version="17.5.0" />
+    <PackageReference Include="MSTest.TestAdapter" Version="2.2.10" />
+    <PackageReference Include="MSTest.TestFramework" Version="2.2.10" />
+    <PackageReference Include="Microsoft.Windows.CsWinRT" Version="2.0.4" />
+    <PackageReference Include="coverlet.collector" Version="3.2.0" />
+    <PackageReference Include="Serilog" Version="3.1.1" />
+    <PackageReference Include="Serilog.Extensions.Logging" Version="8.0.0" />
+    <PackageReference Include="Serilog.Settings.Configuration" Version="8.0.0" />
+    <PackageReference Include="Serilog.Sinks.Console" Version="5.0.1" />
+    <PackageReference Include="Serilog.Sinks.Debug" Version="2.0.0" />
+    <PackageReference Include="Serilog.Sinks.File" Version="5.0.0" />
+  </ItemGroup>
+
+  <ItemGroup>
+    <ProjectReference Include="..\..\src\DevSetupAgent\DevSetupAgent.csproj" />
+    <ProjectReference Include="..\..\src\DevSetupEngineProjection\DevSetupEngineProjection.csproj" />
+  </ItemGroup>
+
+  <ItemGroup>
+    <ReferenceCopyLocalPaths Include="$(ProjectDir)..\DevSetupEngineProjection\bin\$(Platform)\$(Configuration)\**\Microsoft.Windows.DevHome.DevSetupEngine.winmd" />
+  </ItemGroup>
+</Project>